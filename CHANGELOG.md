--- conflicted
+++ resolved
@@ -1,11 +1,8 @@
 # master
 *Please put new entries at the top.
 
-<<<<<<< HEAD
 1. Add extensions for several properties on `WKInterfaceLabel` and `WKInterfaceButton`. (#3616, kudos to @yoching)
-=======
 1. Add `swift_version` to podspecs (#3622, kudos to @olejnjak)
->>>>>>> f69d3192
 1. Introduce Lifetime.of(_:) which retrieves the lifetime of any Objective-C or Swift native object. (#3614, kudos to @ra1028)
 
 # 8.0.0
