--- conflicted
+++ resolved
@@ -1,11 +1,7 @@
 # master
 *Please put new entries at the top.
-<<<<<<< HEAD
 1. Updated `README.md` to reflect Swift 5.1 compatibility and point snippets to 10.1.0 (#3691, kudos to @Marcocanc)
-=======
 1. Add platform checks and update project's file organization in preparation of Swift Package Manager support [#3692](https://github.com/ReactiveCocoa/ReactiveCocoa/pull/3692)
-
->>>>>>> 419b9e92
 
 # 10.1.0
 1. Update dependencies so ReactiveCocoa can be used with Xcode 11 (#3677, kudos to @olejnjak)
