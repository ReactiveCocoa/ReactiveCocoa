# master
*Please put new entries at the top.

<<<<<<< HEAD
1. Subscripting `reactive` with a key path now yields a corresponding `BindingTarget` under Swift 3.2+. (#3489, kudos to @andersio)

   Example:
   ```swift
   label.reactive[\.text] <~ viewModel.title
   ```

=======
# 6.0.1
1. [Xcode 9 beta 5] Fixed an issue causing infinite recursion in the Swift runtime. (#3498, kudos to @andersio)

# 6.0.0
# 6.0.0-rc.3
>>>>>>> afe5b34d
# 6.0.0-rc.2
1. `NSObject` reactive extensions now work in generic environments that are limited to `NSObjectProtocol`. (#3484, kudos to @nickdomenicali)

1. New reactive extension for `UIScrollView`: `scrollsToTop`. (#3481, kudos to @Qata)

# 6.0.0-rc.1
1. `UIButton.reactive.pressed` now reacts to the `primaryActionTriggered` control event, instead of `touchUpInside`, on iOS 9.0+ and tvOS 9.0+. (#3480, kudos to @andrei-kuzma)

1. New reactive extension: `UITextField.reactive.selectedRangeValues`. (#3479, kudos to @Igor-Palaguta)

# 6.0.0-alpha.1
# 5.0.4
1. UITextField text signals now react to `editingDidEndOnExit`. (#3474)

1. Introduce `mapControlEvents(_:_:)` which is set to replace `controlEvents(_:_:)` in most cases. (#3472)

   You should use `mapControlEvents` in general unless the state of the control — e.g. `text`, `state` — is **not** concerned. In other words, you should avoid using `map` on a control event signal to extract the state from the control.

1. Resigning first responder when reacting to a `UITextField` signal no longer deadlocks. (#3453, #3472)

1. New operator: `take(duringLifetimeOf:)`. (#3466, kudos to @andersio)
   It is available on `Signal` and `SignalProducer`, and supports both Objective-C and native Swift objects.

# 5.0

### Table of Contents
1. [Repository Split](#repository-split)
1. [Swift 3.0 API Renaming](#swift-30-api-renaming)
1. [New in 5.0: Cocoa Extensions](#new-in-50-cocoa-extensions)
1. [Changes in ReactiveSwift 1.0](#changes-in-reactiveswift-10)
1. [Migrating from the ReactiveObjC API](#migrating-from-the-reactiveobjc-api)

### Repository Split
In version 5.0, we split ReactiveCocoa into multiple repositories for reasons explained in the sections below. The following should help you get started with choosing the repositories you require:

**If you’re using only the Swift APIs**, you can continue to include ReactiveCocoa. You will also need to link against [ReactiveSwift][], which is now a dependency of ReactiveCocoa.

**If you’re using only the Objective-C APIs**, you can switch to using [ReactiveObjC][]. It has all the Obj-C code from RAC 2.

**If you’re using both the Swift and Objective-C APIs**, you likely require both ReactiveCocoa and [ReactiveObjCBridge][], which depend on [ReactiveSwift][] and [ReactiveObjC][].

**Attention:** If you're using ReactiveCocoa, you'll most likely need to import ReactiveSwift as well when using classes or operators that are implemented in ReactiveSwift.

#### ReactiveCocoa
The ReactiveCocoa library is newly focused on Swift and the UI layers of Apple’s platforms, building on the work of [Rex](https://github.com/neilpa/Rex).

Reactive programming provides significant benefit in UI programming. RAC 3 and 4 focused on building out the new core Swift API. But we feel that those APIs have matured and it’s time for RAC-friendly extensions to AppKit and UIKit.

#### ReactiveSwift
The core, platform-independent Swift APIs have been extracted to a new framework, [ReactiveSwift][].

As Swift continues to grow as a language and a platform, we hope that it will expand beyond Cocoa and Apple’s platforms. Separating the Swift code makes it possible to use the reactive paradigm on other platforms.

[ReactiveSwift]: https://github.com/ReactiveCocoa/ReactiveSwift

#### ReactiveObjC
The 3.x and 4.x releases of ReactiveCocoa included the Objective-C code from ReactiveCocoa 2.x. That code has been moved to [ReactiveObjC][] because:

 1. It’s independent of the Swift code
 2. It has a separate user base
 3. It has a separate group of maintainers

We hope that this move will enable continued support of ReactiveObjC.

[ReactiveObjC]: https://github.com/ReactiveCocoa/ReactiveObjC

#### ReactiveObjCBridge
Moving the Swift and Objective-C APIs to separate repositories meant that a new home was needed for the bridging layer between the two.

This bridge is an important tool for users that are working in mixed-language code bases. Whether you are slowly adding Swift to a mature product built with the ReactiveCocoa Objective-C APIs, or looking to adopt ReactiveCocoa in a mixed code base, the bridge is required to communicate between Swift and Objective-C code.

[ReactiveObjCBridge]: https://github.com/ReactiveCocoa/ReactiveObjCBridge

### Swift 3.0 API Renaming

We mostly adjusted the ReactiveCocoa API to follow the [Swift 3 API Design Guidelines](https://swift.org/blog/swift-3-api-design/), or to match the Cocoa and Foundation API changes that came with Swift 3 and the latest platform SDKs.

Lots has changed, but if you're already migrating to Swift 3 then that should not come as a surprise. Fortunately for you, we've provided annotations in the source that should help you while using the Swift 3 migration tool that ships with Xcode 8. When changes aren't picked up by the migrator, they are often provided for you as Fix-Its.

**Tip:** You can apply all the suggested fix-its in the current scope by choosing Editor > Fix All In Scope from the main menu in Xcode, or by using the associated keyboard shortcut.

### New in 5.0: Cocoa Extensions

#### Foundation: Object Interception

RAC 5.0 includes a few object interception tools from ReactiveObjC, remastered for ReactiveSwift.
	
1. **Method Call Interception**

	Create signals that are sourced by intercepting Objective-C objects.
	
	```swift
	// Notify after every time `viewWillAppear(_:)` is called.
	let appearing = viewController.reactive.trigger(for: #selector(UIViewController.viewWillAppear(_:)))
	```
	
1. **Object Lifetime**

	Obtain a `Lifetime` token for any `NSObject` to observe their deinitialization.

	```swift
	// Observe the lifetime of `object`.
	object.reactive.lifetime.ended.observeCompleted(doCleanup)
	```

1. **Expressive, Safe Key Path Observation**

	Establish key-value observations in the form of [`SignalProducer`][]s and
	strong-typed `DynamicProperty`s, and enjoy the inherited composability.
	
	```swift
	// A producer that sends the current value of `keyPath`, followed by
	// subsequent changes.
	//
	// Terminate the KVO observation if the lifetime of `self` ends.
	let producer = object.reactive.values(forKeyPath: #keyPath(key))
		.take(during: self.reactive.lifetime)
	
	// A parameterized property that represents the supplied key path of the
	// wrapped object. It holds a weak reference to the wrapped object.
	let property = DynamicProperty<String>(object: person,
	                                       keyPath: #keyPath(person.name))
	```

These are accessible via the `reactive` magic property that is available on any ObjC objects.

#### AppKit & UIKit: UI bindings

UI components now expose a collection of binding targets to which can be bound from any arbitrary streams of values.

1. **UI Bindings**

	UI components exposes [`BindingTarget`][]s, which accept bindings from any
	kind of streams of values via the `<~` operator.

	```swift
	// Bind the `name` property of `person` to the text value of an `UILabel`.
	nameLabel.reactive.text <~ person.name
	```

1. **Controls and User Interactions**

	Interactive UI components expose [`Signal`][]s for control events
	and updates in the control value upon user interactions.
	
	A selected set of controls provide a convenience, expressive binding
	API for [`Action`][]s.
	
	
	```swift
	// Update `allowsCookies` whenever the toggle is flipped.
	preferences.allowsCookies <~ toggle.reactive.isOnValues 
	
	// Compute live character counts from the continuous stream of user initiated
	// changes in the text.
	textField.reactive.continuousTextValues.map { $0.characters.count }
	
	// Trigger `commit` whenever the button is pressed.
	button.reactive.pressed = CocoaAction(viewModel.commit)
	```

These are accessible via the `reactive` magic property that is available on any ObjC objects.

### Changes in ReactiveSwift 1.0

#### Signal: Lifetime Semantics

Prior to RAC 5.0, `Signal`s lived and continued to emit values (and side effects) until they completed. This was very confusing, even for RAC veterans. So [changes have been made](https://github.com/ReactiveCocoa/ReactiveCocoa/pull/2959) to the lifetime semantics. `Signal`s now live and continue to emit events only while either (a) they have observers or (b) they are retained. This clears up a number of unexpected cases and makes `Signal`s much less dangerous.

#### SignalProducer: `buffer` has been removed.
Consider using `Signal.pipe` for `buffer(0)`, `MutableProperty` for `buffer(1)` or `replayLazily(upTo: n)` for `buffer(n)`.

#### Properties: Composition
Properties are now composable! They have many of the same operators as `Signal` and `SignalProducer`: `map`, `filter`, `combineLatest`, `zip`, `flatten`, etc.

#### Properties: Lifetime Semantics
Composed properties, including those created via `Property(initial:then:)`, are semantically a view to their ultimate sources. In other words, the lifetime, the signal and the producer would respect the ultimate sources, and deinitialization of an instance of composed property would not have an effect on these.

```swift
let property = MutableProperty(1)
var composed: Property<Int> = property.map { $0 + 10 }
composed.startWithValues { print("\($0)") }
composed = nil

property.value = 2
// The produced signal is still alive, printing `12` to the output stream.
```

#### Atomic: A more efficient `modify`

`Atomic.modify` now passes its value to the supplied action as an `inout`. This enables the compiler to optimize it as an in-place mutation, which benefits collections, large `struct`s and `struct`s with considerable amount of references.

Moreover, `Atomic.modify` now returns the returned value from the supplied action, instead of the old value as in RAC 4.x, so as to reduce unnecessary copying.

```swift
// ReactiveCocoa 4.0
let old = atomicCount.modify { $0 + 1 }

// ReactiveSwift 1.0
let old = atomicCount.modify { value in
    let old = value
    value += 1
    return old
}
```

#### BindingTarget

The new `BindingTargetProtocol` protocol has been formally introduced to represent an entity to which can form a unidirectional binding using the `<~` operator. A new type `BindingTarget` has also been introduced to represent non-observable targets that are expected to only be written to.

```swift
// The `UIControl` exposes a `isEnabled` binding target. 
control.isEnabled <~ viewModel.isEnabled
```

#### Lifetime

`Lifetime` is introduced to represent the lifetime of any arbitrary reference types. It works by completing the signal when its wrapping `Lifetime.Token` deinitializes with the associated reference type. While it is provided as `NSObject.reactive.lifetime` on Objective-C objects, it can also be associated manually with Swift classes to provide the same semantics.

```swift
public final class MyController {
	private let token = Lifetime.Token()
	public let lifetime: Lifetime
	
	public init() {
		lifetime = Lifetime(token)
	}
}
```

### Migrating from the ReactiveObjC API

#### Primitives
<table>
	<thead>
	<tr>
		<th>ReactiveObjC</th>
		<th>ReactiveCocoa 5.0</th>
	</tr>
	</thead>
	<tbody>
	<tr>
		<td>Cold <code>RACSignal</code></td>
		<td><code>SignalProducer</code></td>
	</tr>
	<tr>
		<td>Hot <code>RACSignal</code></td>
		<td><code>Signal</code></td>
	</tr>
	<tr>
		<td>Serial <code>RACCommand</code></td>
		<td><code>Action</code></td>
	</tr>
	<tr>
		<td>Concurrent <code>RACCommand</code></td>
		<td>Currently no counterpart.</td>
	</tr>
	</tbody>
</table>

#### Macros
<table>
	<thead>
	<tr>
		<th>ReactiveObjC</th>
		<th>ReactiveCocoa 5.0</th>
	</tr>
	</thead>
	<tbody>
	<tr>
		<td><code>RAC(label, text)</code></td>
		<td>Discover binding targets via <code>.reactive</code> on UI components.
			<p><pre lang="swift">label.reactive.text <~ viewModel.name</pre></p>
		</td>
	</tr>
	<tr>
		<td><code>RACObserve(object, keyPath)</code></td>
		<td><code>NSObject.reactive.values(forKeyPath:)</code></td>
	</tr>
	</tbody>
</table>
#### NSObject interception
<table>
	<thead>
	<tr>
		<th>ReactiveObjC</th>
		<th>ReactiveCocoa 5.0</th>
	</tr>
	</thead>
	<tbody>
	<tr>
		<td><code>rac_willDeallocSignal</code></td>
		<td><code>NSObject.reactive.lifetime</code>, in conjunction with the <code>take(during:)</code> operator.
			<p><pre lang="swift">signal.take(during: object.reactive.lifetime)</pre></p>
		</td>
	</tr>
	<tr>
		<td><code>rac_liftSelector:withSignals:</code></td>
		<td>Apply <code>combineLatest</code> to your signals, and invoke the method in <code>observeValues</code>.
			<p>
<pre lang="swift">Signal.combineLatest(signal1, signal2)
	.take(during: self.reactive.lifetime)
	.observeValues { [weak self] in self?.perform(first: $0, second: $1) }</pre>
			</p>
		</td>
	</tr>
	<tr>
		<td><code>rac_signalForSelector:</code></td>
		<td><code>NSObject.reactive.trigger(for:)</code> and <code>NSObject.reactive.signal(for:)</code></td>
	</tr>
	<tr>
		<td><code>rac_signalForSelector:fromProtocol:</code></td>
		<td>Currently no counterpart.</td>
	</tr>
	</tbody>
</table>
#### Control bindings and observations
<table>
	<thead>
	<tr>
		<th>ReactiveObjC</th>
		<th>ReactiveCocoa 5.0</th>
	</tr>
	</thead>
	<tbody>
	<tr>
		<td>Control value changes, e.g. <code>textField.rac_textSignal()</code></td>
		<td>Discover control value `Signal`s via <code>.reactive</code> on UI components.
			<p><pre lang="swift">viewModel.searchString <~ textField.reactive.textValues</pre></p>
		</td>
	</tr>
	<tr>
		<td><code>rac_signalForControlEvents:</code></td>
		<td><code>UIControl.reactive.trigger(for:)</code></td>
	</tr>
	<tr>
		<td><code>rac_command</td>
		<td>Discover action binding APIs via <code>.reactive</code> on UI components.
			<p><pre lang="swift">button.reactive.pressed = CocoaAction(viewModel.submitAction)</pre></p>
		</td>
	</tr>
	</tbody>
</table>
# 4.0

If you’re new to the Swift API and migrating from RAC 2, start with the [3.0 changes](#30). This section only covers the differences between `3.0` and `4.0`.

Just like in `RAC 3`, because Objective-C is still in widespread use, 99% of `RAC 2.x` code will continue to work under `RAC 4.0` without any changes. That is, `RAC 2.x` primitives are still available in `RAC 4.0`.

`ReactiveCocoa 4.0` targets **Xcode 7.2.x** and **Swift 2.1.x**, and it supports `iOS 8.0`, `watchOS 2.0`, `tvOS 9.0` and `OS X 10.9`.


#### Signal operators are protocol extensions

The biggest change from `RAC 3` to `RAC 4` is that `Signal` and `SignalProducer` operators are implemented as **protocol extensions** instead of global functions. This is similar to many of the collection protocol changes in the `Swift 2` standard
library.

This enables chaining signal operators with normal dot-method calling syntax, which makes autocompleting operators a lot easier.
Previously the custom `|>` was required to enable chaining global functions without a mess of nested calls and parenthesis.

```swift
/// RAC 3
signal
  |> filter { $0 % 2 == 0 }
  |> map { $0 * $0 }
  |> observe { print($0) }

/// RAC 4
signal
  .filter { $0 % 2 == 0 }
  .map { $0 * $0 }
  .observeNext { print($0) }
```

Additionally, this means that `SignalProducer` operators are less “magic”. In RAC 3 the `Signal` operators were implicitly lifted to work on `SignalProducer` via `|>`. This was a point of confusion for some, especially when browsing the
source looking for these operators. Now as protocol extensions, the `SignalProducer` operators are explicitly implemented in terms of their `Signal` counterpart when available.

#### Removal of `|>` custom operator

As already alluded to above, the custom `|>` operator for chaining signals has been removed. Instead standard method calling syntax is used for chaining operators.

#### Event cases are no longer boxed

The improvements to associated enum values in `Swift 2` mean that `Event` case no longer need to be `Box`ed. In fact, the `Box` dependency has been removed completely from `RAC 4`.

#### Replacements for the `start` and `observer` overloads

The `observe` and `start` overloads taking `next`, `error`, etc. optional function parameters have been removed. They’ve been replaced with methods taking a single function with
the target `Event` case — `observeNext`, `startWithNext`, and the same for `failed` and `completed`. See [#2311](https://github.com/ReactiveCocoa/ReactiveCocoa/issues/2311) and [#2318](https://github.com/ReactiveCocoa/ReactiveCocoa/issues/2318) for more details.

#### Renamed `try` and `catch` operators

The `try` and `catch` operators were renamed because of the addition of the error handling keywords with the same name. They are now `attempt` and `flatMapError` respectively. Also, `tryMap` was renamed to `attemptMap` for consistency.

#### `flatten` and `flatMap` are now possible for all 4 combinations of `Signal`+`SignalProducer`

This fills a gap that was missing in `RAC 3`. It’s a common pattern to have signals-of-signals or signals-of-producers.
The addition of `flatten` and `flatMap` over these makes it now possible to work with any combination of `Signal`s and `SignalProducer`s.

#### Renamed `Event.Error` to `Event.Failed`

The `Error` case of `Event` has changed to `Failed`. This aims to help clarify the terminating nature of failure/error events and puts them in the same tense as other terminating cases (`Interrupted` and `Completed`). Likewise, some operations and parameters have been renamed (e.g. `Signal.observeError` is now `Signal.observeFailed`, `Observer.sendError` is now `Observer.sendFailed`).

#### Renamed signal generic parameters

The generic parameters of `Signal`, `SignalProducer`, and other related types
have been renamed to `Value` and `Error` from `T` and `E` respectively. This
is in-line with changes to the standard library to give more descriptive names
to type parameters for increased clarity. This should have limited impact,
only affecting generic, custom signal/producer extensions.

#### Added missing `SignalProducer` operators

There were some `Signal` operators that were missing `SignalProducer` equivalents:

* `takeUntil`
* `combineLatestWith`
* `sampleOn`
* `takeUntilReplacement`
* `zipWith`

#### Added new operators:

* `Signal.on`.
* `Signal.merge(signals:)`.
* `Signal.empty`.
* `skipUntil`.
* `replayLazily` ([#2639](https://github.com/ReactiveCocoa/ReactiveCocoa/issues/2639)).


#### Renamed `PropertyOf<T>` to `AnyProperty<T>`

This is in-line with changes to the standard library in `Swift 2`.

#### Enhancements to `PropertyType`

`MutableProperty` received 3 new methods, similar to those in `Atomic`: `modify`, `swap`, and `withValue`.
Additionally, all `PropertyType`s now have a `signal: Signal<T>` in addition to their existing `producer: SignalProducer<T>` property.

#### Publicized `Bag` and `Atomic`

`Bag` and `Atomic` are now public. These are useful when creating custom operators for RAC types.

#### `SignalProducer.buffer` no longer has a default capacity

In order to force users to think about the desired capacity, this no longer defaults to `Int.max`. Prior to this change one could have inadvertently cached every value emitted by the `SignalProducer`. This needs to be specified manually now.

#### Added `SignalProducer.replayLazily` for multicasting

It’s still recommended to use `SignalProducer.buffer` or `PropertyType` when buffering behavior is desired. However, when you need to compose an existing `SignalProducer` to avoid duplicate side effects, this operator is now available.

The full semantics of the operator are documented in the code, and you can see [#2639](https://github.com/ReactiveCocoa/ReactiveCocoa/issues/2639) for full details.


# 3.0

ReactiveCocoa 3.0 includes the first official Swift API, which is intended to
eventually supplant the Objective-C API entirely.

However, because migration is hard and time-consuming, and because Objective-C
is still in widespread use, 99% of RAC 2.x code will continue to work under RAC
3.0 without any changes.

Since the 3.0 changes are entirely additive, this document will discuss how
concepts from the Objective-C API map to the Swift API. For a complete diff of
all changes, see [the 3.0 pull
request](https://github.com/ReactiveCocoa/ReactiveCocoa/pull/1382).

**[Additions](#additions)**

 1. [Parameterized types](#parameterized-types)
 1. [Interrupted event](#interrupted-event)
 1. [Objective-C bridging](#objective-c-bridging)

**[Replacements](#replacements)**

 1. [Hot signals are now Signals](#hot-signals-are-now-signals)
 1. [Cold signals are now SignalProducers](#cold-signals-are-now-signalproducers)
 1. [Commands are now Actions](#commands-are-now-actions)
 1. [Flattening/merging, concatenating, and switching are now one operator](#flatteningmerging-concatenating-and-switching-are-now-one-operator)
 1. [Using PropertyType instead of RACObserve and RAC](#using-propertytype-instead-of-racobserve-and-rac)
 1. [Using Signal.pipe instead of RACSubject](#using-signalpipe-instead-of-racsubject)
 1. [Using SignalProducer.buffer instead of replaying](#using-signalproducerbuffer-instead-of-replaying)
 1. [Using startWithSignal instead of multicasting](#using-startwithsignal-instead-of-multicasting)

**[Minor changes](#minor-changes)**

 1. [Disposable changes](#disposable-changes)
 1. [Scheduler changes](#scheduler-changes)

## Additions

### Parameterized types

Thanks to Swift, **it is now possible to express the type of value that a signal
can send. RAC also requires that the type of errors be specified.**

For example, `Signal<Int, NSError>` is a signal that may send zero or more
integers, and which may send an error of type `NSError`.

**If it is impossible for a signal to error out, use the built-in
[`NoError`](ReactiveCocoa/Swift/Errors.swift) type**
(which can be referred to, but never created) to represent that
case—for example, `Signal<String, NoError>` is a signal that may send zero or
more strings, and which will _not_ send an error under any circumstances.

Together, these additions make it much simpler to reason about signal
interactions, and protect against several kinds of common bugs that occurred in
Objective-C.

### Interrupted event

In addition to the `Next`, `Error`, and `Completed` events that have always been
part of RAC, version 3.0 [adds another terminating
event](https://github.com/ReactiveCocoa/ReactiveCocoa/pull/1735)—called
`Interrupted`—that is used to communicate cancellation.

Now, **whenever a [producer](#cold-signals-are-now-signalproducers) is disposed
of, one final `Interrupted` event will be sent to all consumers,** giving them
a chance to react to the cancellation.

Similarly, observing a [hot signal](#hot-signals-are-now-signals) that has
already terminated will immediately result in an `Interrupted` event, to clearly
indicate that no further events are possible.

This brings disposal semantics more in line with normal event delivery, where
events propagate downstream from producers to consumers. The result is a simpler
model for reasoning about non-erroneous, yet unsuccessful, signal terminations.

**Note:** Custom `Signal` and `SignalProducer` operators should handle any received
`Interrupted` event by forwarding it to their own observers. This ensures that
interruption correctly propagates through the whole signal chain.

### Objective-C bridging

**To support interoperation between the Objective-C APIs introduced in RAC 2 and
the Swift APIs introduced in RAC 3, the framework offers [bridging
functions](ReactiveCocoa/Swift/ObjectiveCBridging.swift)** that can convert types
back and forth between the two.

Because the APIs are based on fundamentally different designs, the conversion is
not always one-to-one; however, every attempt has been made to faithfully
translate the concepts between the two APIs (and languages).

**Common conversions include:**

* The `RACSignal.toSignalProducer` method **†**
    * Converts `RACSignal *` to `SignalProducer<AnyObject?, NSError>`
* The `toRACSignal()` function
    * Converts `SignalProducer<AnyObject?, ErrorType>` to `RACSignal *`
    * Converts `Signal<AnyObject?, ErrorType>` to `RACSignal *`
* The `RACCommand.toAction` method **‡**
    * Converts `RACCommand *` to `Action<AnyObject?, AnyObject?, NSError>`
* The `toRACCommand` function **‡**
    * Converts `Action<AnyObject?, AnyObject?, ErrorType>` to `RACCommand *`

**†** It is not possible (in the general case) to convert arbitrary `RACSignal`
instances to `Signal`s, because any `RACSignal` subscription could potentially
involve side effects. To obtain a `Signal`, use `RACSignal.toSignalProducer`
followed by `SignalProducer.start`, thereby making those side effects explicit.

**‡** Unfortunately, the `executing` properties of actions and commands are not
synchronized across the API bridge. To ensure consistency, only observe the
`executing` property from the base object (the one passed _into_ the bridge, not
retrieved from it), so updates occur no matter which object is used for
execution.

## Replacements

### Hot signals are now Signals

In the terminology of RAC 2, a “hot” `RACSignal` does not trigger any side effects
when a `-subscribe…` method is called upon it. In other words, hot signals are
entirely producer-driven and push-based, and consumers (subscribers) cannot have
any effect on their lifetime.

This pattern is useful for notifying observers about events that will occur _no
matter what_. For example, a `loading` boolean might flip between true and false
regardless of whether anything is observing it.

Concretely, _every_ `RACSubject` is a kind of hot signal, because the events
being forwarded are not determined by the number of subscribers on the subject.

In RAC 3, **“hot” signals are now solely represented by the
[`Signal`](ReactiveCocoa/Swift/Signal.swift) class**, and “cold” signals have been
[separated into their own type](#cold-signals-are-now-signalproducers). This
reduces complexity by making it clear that no `Signal` object can trigger side
effects when observed.

### Cold signals are now SignalProducers

In the terminology of RAC 2, a “cold” `RACSignal` performs its work one time for
_every_ subscription. In other words, cold signals perform side effects when
a `-subscribe…` method is called upon them, and may be able to cancel
in-progress work if `-dispose` is called upon the returned `RACDisposable`.

This pattern is broadly useful because it minimizes unnecessary work, and
allows operators like `take`, `retry`, `concat`, etc. to manipulate when work is
started and cancelled. Cold signals are also similar to how [futures and
promises](http://en.wikipedia.org/wiki/Futures_and_promises) work, and can be
useful for structuring asynchronous code (like network requests).

In RAC 3, **“cold” signals are now solely represented by the
[`SignalProducer`](ReactiveCocoa/Swift/SignalProducer.swift) class**, which
clearly indicates their relationship to [“hot”
signals](#hot-signals-are-now-signals). As the name indicates, a signal
_producer_ is responsible for creating
a [_signal_](#hot-signals-are-now-signals) (when started), and can
perform work as part of that process—meanwhile, the signal can have any number
of observers without any additional side effects.

### Commands are now Actions

Instead of the ambiguously named `RACCommand`, the Swift API offers the
[`Action`](ReactiveCocoa/Swift/Action.swift) type—named as such because it’s
mainly useful in UI programming—to fulfill the same purpose.

Like the rest of the Swift API, actions are
[parameterized](#parameterized-types) by the types they use. **An action must
indicate the type of input it accepts, the type of output it produces, and
what kinds of errors can occur (if any).** This eliminates a few classes of type
error, and clarifies intention.

Actions are also intended to be simpler overall than their predecessor:

 * **Unlike commands, actions are not bound to or dependent upon the main
   thread**, making it easier to reason about when they can be executed and when
   they will generate notifications.
 * **Actions also only support serial execution**, because concurrent execution
   was a rarely used feature of `RACCommand` that added significant complexity
   to the interface and implementation.

Because actions are frequently used in conjunction with AppKit or UIKit, there
is also a `CocoaAction` class that erases the type parameters of an `Action`,
allowing it to be used from Objective-C.

As an example, an action can be wrapped and bound to `UIControl` like so:

```swift
self.cocoaAction = CocoaAction(underlyingAction)
self.button.addTarget(self.cocoaAction, action: CocoaAction.selector, forControlEvents: UIControlEvents.TouchUpInside)
```

### Flattening/merging, concatenating, and switching are now one operator

RAC 2 offers several operators for transforming a signal-of-signals into one
`RACSignal`, including:

 * `-flatten`
 * `-flattenMap:`
 * `+merge:`
 * `-concat`
 * `+concat:`
 * `-switchToLatest`

Because `-flattenMap:` is the easiest to use, it was often
incorrectly chosen even when concatenation or switching semantics are more
appropriate.

**RAC 3 distills these concepts down into just two operators, `flatten` and `flatMap`.**
Note that these do _not_ have the same behavior as `-flatten` and `-flattenMap:`
from RAC 2. Instead, both accept a “strategy” which determines how the
producer-of-producers should be integrated, which can be one of:

 * `.Merge`, which is equivalent to RAC 2’s `-flatten` or `+merge:`
 * `.Concat`, which is equivalent to `-concat` or `+concat:`
 * `.Latest`, which is equivalent to `-switchToLatest`

This reduces the API surface area, and forces callers to consciously think about
which strategy is most appropriate for a given use.

**For streams of exactly one value, calls to `-flattenMap:` can be replaced with
`flatMap(.Concat)`**, which has the additional benefit of predictable behavior if
the input stream is refactored to have more values in the future.

### Using PropertyType instead of RACObserve and RAC

To be more Swift-like, RAC 3 de-emphasizes [Key-Value Coding](https://developer.apple.com/library/mac/documentation/Cocoa/Conceptual/KeyValueCoding/Articles/KeyValueCoding.html) (KVC)
and [Key-Value Observing](https://developer.apple.com/library/mac/documentation/Cocoa/Conceptual/KeyValueObserving/KeyValueObserving.html) (KVO)
in favor of a less “magical” representation for properties.
**The [`PropertyType` protocol and implementations](ReactiveCocoa/Swift/Property.swift)
replace most uses of the `RACObserve()` and `RAC()` macros.**

For example, `MutableProperty` can be used to represent a property that can be
bound to. If changes to that property should be visible to consumers, it can
additionally be wrapped in `PropertyOf` (to hide the mutable bits) and exposed
publicly.

**If KVC or KVO is required by a specific API**—for example, to observe changes
to `NSOperation.executing`—RAC 3 offers a `DynamicProperty` type that can wrap
those key paths. Use this class with caution, though, as it can’t offer any type
safety, and many APIs (especially in AppKit and UIKit) are not documented to be
KVO-compliant.

### Using Signal.pipe instead of RACSubject

Since the `Signal` type, like `RACSubject`, is [always “hot”](#hot-signals-are-now-signals),
there is a special class method for creating a controllable signal. **The
`Signal.pipe` method can replace the use of subjects**, and expresses intent
better by separating the observing API from the sending API.

To use a pipe, set up observers on the signal as desired, then send values to
the sink:

```swift
let (signal, sink) = Signal<Int, NoError>.pipe()

signal.observe(next: { value in
    print(value)
})

// Prints each number
sendNext(sink, 0)
sendNext(sink, 1)
sendNext(sink, 2)
```

### Using SignalProducer.buffer instead of replaying

The producer version of
[`Signal.pipe`](#using-signalpipe-instead-of-racsubject),
**the `SignalProducer.buffer` method can replace replaying** with
`RACReplaySubject` or any of the `-replay…` methods.

Conceptually, `buffer` creates a (optionally bounded) queue for events, much
like `RACReplaySubject`, and replays those events when new `Signal`s are created
from the producer.

For example, to replay the values of an existing `Signal`, it just needs to be
fed into the write end of the buffer:

```swift
let signal: Signal<Int, NoError>
let (producer, sink) = SignalProducer<Int, NoError>.buffer()

// Saves observed values in the buffer
signal.observe(sink)

// Prints each value buffered
producer.start(next: { value in
    print(value)
})
```

### Using startWithSignal instead of multicasting

`RACMulticastConnection` and the `-publish` and `-multicast:` operators were
always poorly understood features of RAC 2. In RAC 3, thanks to the `Signal` and
`SignalProducer` split, **the `SignalProducer.startWithSignal` method can
replace multicasting**.

`startWithSignal` allows any number of observers to attach to the created signal
_before_ any work is begun—therefore, the work (and any side effects) still
occurs just once, but the values can be distributed to multiple interested
observers. This fulfills the same purpose of multicasting, in a much clearer and
more tightly-scoped way.

For example:

```swift
let producer = timer(5, onScheduler: QueueScheduler.mainQueueScheduler).take(3)

// Starts just one timer, sending the dates to two different observers as they
// are generated.
producer.startWithSignal { signal, disposable in
    signal.observe(next: { date in
        print(date)
    })

    signal.observe(someOtherObserver)
}
```

## Minor changes

### Disposable changes

[Disposables](ReactiveCocoa/Swift/Disposable.swift) haven’t changed much overall
in RAC 3, besides the addition of a protocol and minor naming tweaks.

The biggest change to be aware of is that **setting
`SerialDisposable.innerDisposable` will always dispose of the previous value**,
which helps prevent resource leaks or logic errors from forgetting to dispose
manually.

### Scheduler changes

RAC 3 replaces the multipurpose `RACScheduler` class with two protocols,
[`SchedulerType` and `DateSchedulerType`](ReactiveCocoa/Swift/Scheduler.swift), with multiple implementations of each.
This design indicates and enforces the capabilities of each scheduler using the type
system.

In addition, **the `mainThreadScheduler` has been replaced with `UIScheduler` and
`QueueScheduler.mainQueueScheduler`**. The `UIScheduler` type runs operations as
soon as possible on the main thread—even synchronously (if possible), thereby
replacing RAC 2’s `-performOnMainThread` operator—while
`QueueScheduler.mainQueueScheduler` will always enqueue work after the current
run loop iteration, and can be used to schedule work at a future date.

[`Signal`]: https://github.com/ReactiveCocoa/ReactiveSwift/blob/master/Documentation/FrameworkOverview.md#signals
[`SignalProducer`]: https://github.com/ReactiveCocoa/ReactiveSwift/blob/master/Documentation/FrameworkOverview.md#signal-producers
[`Action`]: https://github.com/ReactiveCocoa/ReactiveSwift/blob/master/Documentation/FrameworkOverview.md#actions
[`BindingTarget`]: https://github.com/ReactiveCocoa/ReactiveSwift/blob/master/Documentation/FrameworkOverview.md#binding-target<|MERGE_RESOLUTION|>--- conflicted
+++ resolved
@@ -1,7 +1,6 @@
 # master
 *Please put new entries at the top.
 
-<<<<<<< HEAD
 1. Subscripting `reactive` with a key path now yields a corresponding `BindingTarget` under Swift 3.2+. (#3489, kudos to @andersio)
 
    Example:
@@ -9,13 +8,11 @@
    label.reactive[\.text] <~ viewModel.title
    ```
 
-=======
 # 6.0.1
 1. [Xcode 9 beta 5] Fixed an issue causing infinite recursion in the Swift runtime. (#3498, kudos to @andersio)
 
 # 6.0.0
 # 6.0.0-rc.3
->>>>>>> afe5b34d
 # 6.0.0-rc.2
 1. `NSObject` reactive extensions now work in generic environments that are limited to `NSObjectProtocol`. (#3484, kudos to @nickdomenicali)
 
