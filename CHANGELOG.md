# master
*Please put new entries at the top.

<<<<<<< HEAD
1. `NotificationCenter.reactive.keyboard(_:)` for system keyboard notification by the event types. (#3566, kudos to @ra1028)
=======
1. Add `showsCancelButton`, `textDidBeginEditing` and `textDidEndEditing` extensions to `UISearchBar` (#3565)
>>>>>>> 55c18909

# 7.1.0
# 7.1.0-rc.2
1. Fix an issue preventing ReactiveCocoa from being built with the Swift 3.2 language mode. (#3556)

# 7.1.0-rc.1
1. Requires ReactiveSwift 3.1.0 Release Candidate 1. (#3555)

1. Added reactive extension for AppKit's NSTextView. (#3549, kudos to @Palleas)

# 7.0.1
1. Added `tintColor` binding target to `UIView`. (#3542, kudos to @iv-mexx)

1. Fixed `DynamicProperty` for optional properties. (#3548, kudos to @iv-mexx)

1. Made `makeBindingTarget` available on Reactive extensions on all objects, not just `NSObject`. (#3545, kudos to @Burgestrand)

# 7.0.0
1. Update ReactiveSwift to 3.0.

1. Added `placeholder` binding target to `UITextField`. (#3536)

# 7.0.0-rc.1
1. UISearchBar has gained more reactive bindings and signals. (#3531, kudos to @andersio)

   **Signals:** Search Button Clicked, Bookmark Button Clicked, Results List Clicked, Selected Scope Button Index

   **Binding Target:** Selected Scope Button Indices.

# 7.0.0-alpha.2
1. Requires ReactiveSwift 3.0.0 alpha 1.

1. ReactiveCocoa is now compatible with the Swift 4.0 language mode, in addition to the Swift 3.2 compatibility mode. (#3526, kudos to @andersio)

# 7.0.0-alpha.1
1. MapKit reactive bindings have been moved to a new **ReactiveMapKit** framework. (#3524)

   Sources that use the MapKit bindings are now required to import ReactiveMapKit.

   For all Xcode project users (including Carthage), targets need to be configured to link against ReactiveMapKit. For CocoaPods users, the framework is offered as a standalone podspec, so the Podfile needs to be updated with a new entry. 

# 6.1.0-alpha.2
# 6.1.0-alpha.1
1. Added `cancelButtonClicked` signal to `UISearchBar`.
1. Subscripting `reactive` with a key path now yields a corresponding `BindingTarget` under Swift 3.2+. (#3489, kudos to @andersio)

   Example:
   ```swift
   label.reactive[\.text] <~ viewModel.title
   ```

# 6.0.2
1. Disabled code coverage data to allow app submissions with Xcode 9.0 (see https://github.com/Carthage/Carthage/issues/2056, kudos to @NachoSoto)

# 6.0.1
1. [Xcode 9 beta 5] Fixed an issue causing infinite recursion in the Swift runtime. (#3498, kudos to @andersio)

# 6.0.0
# 6.0.0-rc.3
# 6.0.0-rc.2
1. `NSObject` reactive extensions now work in generic environments that are limited to `NSObjectProtocol`. (#3484, kudos to @nickdomenicali)

1. New reactive extension for `UIScrollView`: `scrollsToTop`. (#3481, kudos to @Qata)

# 6.0.0-rc.1
1. `UIButton.reactive.pressed` now reacts to the `primaryActionTriggered` control event, instead of `touchUpInside`, on iOS 9.0+ and tvOS 9.0+. (#3480, kudos to @andrei-kuzma)

1. New reactive extension: `UITextField.reactive.selectedRangeValues`. (#3479, kudos to @Igor-Palaguta)

# 6.0.0-alpha.1
# 5.0.4
1. UITextField text signals now react to `editingDidEndOnExit`. (#3474)

1. Introduce `mapControlEvents(_:_:)` which is set to replace `controlEvents(_:_:)` in most cases. (#3472)

   You should use `mapControlEvents` in general unless the state of the control — e.g. `text`, `state` — is **not** concerned. In other words, you should avoid using `map` on a control event signal to extract the state from the control.

1. Resigning first responder when reacting to a `UITextField` signal no longer deadlocks. (#3453, #3472)

1. New operator: `take(duringLifetimeOf:)`. (#3466, kudos to @andersio)
   It is available on `Signal` and `SignalProducer`, and supports both Objective-C and native Swift objects.

# 5.0

### Table of Contents
1. [Repository Split](#repository-split)
1. [Swift 3.0 API Renaming](#swift-30-api-renaming)
1. [New in 5.0: Cocoa Extensions](#new-in-50-cocoa-extensions)
1. [Changes in ReactiveSwift 1.0](#changes-in-reactiveswift-10)
1. [Migrating from the ReactiveObjC API](#migrating-from-the-reactiveobjc-api)

### Repository Split
In version 5.0, we split ReactiveCocoa into multiple repositories for reasons explained in the sections below. The following should help you get started with choosing the repositories you require:

**If you’re using only the Swift APIs**, you can continue to include ReactiveCocoa. You will also need to link against [ReactiveSwift][], which is now a dependency of ReactiveCocoa.

**If you’re using only the Objective-C APIs**, you can switch to using [ReactiveObjC][]. It has all the Obj-C code from RAC 2.

**If you’re using both the Swift and Objective-C APIs**, you likely require both ReactiveCocoa and [ReactiveObjCBridge][], which depend on [ReactiveSwift][] and [ReactiveObjC][].

**Attention:** If you're using ReactiveCocoa, you'll most likely need to import ReactiveSwift as well when using classes or operators that are implemented in ReactiveSwift.

#### ReactiveCocoa
The ReactiveCocoa library is newly focused on Swift and the UI layers of Apple’s platforms, building on the work of [Rex](https://github.com/neilpa/Rex).

Reactive programming provides significant benefit in UI programming. RAC 3 and 4 focused on building out the new core Swift API. But we feel that those APIs have matured and it’s time for RAC-friendly extensions to AppKit and UIKit.

#### ReactiveSwift
The core, platform-independent Swift APIs have been extracted to a new framework, [ReactiveSwift][].

As Swift continues to grow as a language and a platform, we hope that it will expand beyond Cocoa and Apple’s platforms. Separating the Swift code makes it possible to use the reactive paradigm on other platforms.

[ReactiveSwift]: https://github.com/ReactiveCocoa/ReactiveSwift

#### ReactiveObjC
The 3.x and 4.x releases of ReactiveCocoa included the Objective-C code from ReactiveCocoa 2.x. That code has been moved to [ReactiveObjC][] because:

 1. It’s independent of the Swift code
 2. It has a separate user base
 3. It has a separate group of maintainers

We hope that this move will enable continued support of ReactiveObjC.

[ReactiveObjC]: https://github.com/ReactiveCocoa/ReactiveObjC

#### ReactiveObjCBridge
Moving the Swift and Objective-C APIs to separate repositories meant that a new home was needed for the bridging layer between the two.

This bridge is an important tool for users that are working in mixed-language code bases. Whether you are slowly adding Swift to a mature product built with the ReactiveCocoa Objective-C APIs, or looking to adopt ReactiveCocoa in a mixed code base, the bridge is required to communicate between Swift and Objective-C code.

[ReactiveObjCBridge]: https://github.com/ReactiveCocoa/ReactiveObjCBridge

### Swift 3.0 API Renaming

We mostly adjusted the ReactiveCocoa API to follow the [Swift 3 API Design Guidelines](https://swift.org/blog/swift-3-api-design/), or to match the Cocoa and Foundation API changes that came with Swift 3 and the latest platform SDKs.

Lots has changed, but if you're already migrating to Swift 3 then that should not come as a surprise. Fortunately for you, we've provided annotations in the source that should help you while using the Swift 3 migration tool that ships with Xcode 8. When changes aren't picked up by the migrator, they are often provided for you as Fix-Its.

**Tip:** You can apply all the suggested fix-its in the current scope by choosing Editor > Fix All In Scope from the main menu in Xcode, or by using the associated keyboard shortcut.

### New in 5.0: Cocoa Extensions

#### Foundation: Object Interception

RAC 5.0 includes a few object interception tools from ReactiveObjC, remastered for ReactiveSwift.
	
1. **Method Call Interception**

	Create signals that are sourced by intercepting Objective-C objects.
	
	```swift
	// Notify after every time `viewWillAppear(_:)` is called.
	let appearing = viewController.reactive.trigger(for: #selector(UIViewController.viewWillAppear(_:)))
	```
	
1. **Object Lifetime**

	Obtain a `Lifetime` token for any `NSObject` to observe their deinitialization.

	```swift
	// Observe the lifetime of `object`.
	object.reactive.lifetime.ended.observeCompleted(doCleanup)
	```

1. **Expressive, Safe Key Path Observation**

	Establish key-value observations in the form of [`SignalProducer`][]s and
	strong-typed `DynamicProperty`s, and enjoy the inherited composability.
	
	```swift
	// A producer that sends the current value of `keyPath`, followed by
	// subsequent changes.
	//
	// Terminate the KVO observation if the lifetime of `self` ends.
	let producer = object.reactive.values(forKeyPath: #keyPath(key))
		.take(during: self.reactive.lifetime)
	
	// A parameterized property that represents the supplied key path of the
	// wrapped object. It holds a weak reference to the wrapped object.
	let property = DynamicProperty<String>(object: person,
	                                       keyPath: #keyPath(person.name))
	```

These are accessible via the `reactive` magic property that is available on any ObjC objects.

#### AppKit & UIKit: UI bindings

UI components now expose a collection of binding targets to which can be bound from any arbitrary streams of values.

1. **UI Bindings**

	UI components exposes [`BindingTarget`][]s, which accept bindings from any
	kind of streams of values via the `<~` operator.

	```swift
	// Bind the `name` property of `person` to the text value of an `UILabel`.
	nameLabel.reactive.text <~ person.name
	```

1. **Controls and User Interactions**

	Interactive UI components expose [`Signal`][]s for control events
	and updates in the control value upon user interactions.
	
	A selected set of controls provide a convenience, expressive binding
	API for [`Action`][]s.
	
	
	```swift
	// Update `allowsCookies` whenever the toggle is flipped.
	preferences.allowsCookies <~ toggle.reactive.isOnValues 
	
	// Compute live character counts from the continuous stream of user initiated
	// changes in the text.
	textField.reactive.continuousTextValues.map { $0.characters.count }
	
	// Trigger `commit` whenever the button is pressed.
	button.reactive.pressed = CocoaAction(viewModel.commit)
	```

These are accessible via the `reactive` magic property that is available on any ObjC objects.

### Changes in ReactiveSwift 1.0

#### Signal: Lifetime Semantics

Prior to RAC 5.0, `Signal`s lived and continued to emit values (and side effects) until they completed. This was very confusing, even for RAC veterans. So [changes have been made](https://github.com/ReactiveCocoa/ReactiveCocoa/pull/2959) to the lifetime semantics. `Signal`s now live and continue to emit events only while either (a) they have observers or (b) they are retained. This clears up a number of unexpected cases and makes `Signal`s much less dangerous.

#### SignalProducer: `buffer` has been removed.
Consider using `Signal.pipe` for `buffer(0)`, `MutableProperty` for `buffer(1)` or `replayLazily(upTo: n)` for `buffer(n)`.

#### Properties: Composition
Properties are now composable! They have many of the same operators as `Signal` and `SignalProducer`: `map`, `filter`, `combineLatest`, `zip`, `flatten`, etc.

#### Properties: Lifetime Semantics
Composed properties, including those created via `Property(initial:then:)`, are semantically a view to their ultimate sources. In other words, the lifetime, the signal and the producer would respect the ultimate sources, and deinitialization of an instance of composed property would not have an effect on these.

```swift
let property = MutableProperty(1)
var composed: Property<Int> = property.map { $0 + 10 }
composed.startWithValues { print("\($0)") }
composed = nil

property.value = 2
// The produced signal is still alive, printing `12` to the output stream.
```

#### Atomic: A more efficient `modify`

`Atomic.modify` now passes its value to the supplied action as an `inout`. This enables the compiler to optimize it as an in-place mutation, which benefits collections, large `struct`s and `struct`s with considerable amount of references.

Moreover, `Atomic.modify` now returns the returned value from the supplied action, instead of the old value as in RAC 4.x, so as to reduce unnecessary copying.

```swift
// ReactiveCocoa 4.0
let old = atomicCount.modify { $0 + 1 }

// ReactiveSwift 1.0
let old = atomicCount.modify { value in
    let old = value
    value += 1
    return old
}
```

#### BindingTarget

The new `BindingTargetProtocol` protocol has been formally introduced to represent an entity to which can form a unidirectional binding using the `<~` operator. A new type `BindingTarget` has also been introduced to represent non-observable targets that are expected to only be written to.

```swift
// The `UIControl` exposes a `isEnabled` binding target. 
control.isEnabled <~ viewModel.isEnabled
```

#### Lifetime

`Lifetime` is introduced to represent the lifetime of any arbitrary reference types. It works by completing the signal when its wrapping `Lifetime.Token` deinitializes with the associated reference type. While it is provided as `NSObject.reactive.lifetime` on Objective-C objects, it can also be associated manually with Swift classes to provide the same semantics.

```swift
public final class MyController {
	private let token = Lifetime.Token()
	public let lifetime: Lifetime
	
	public init() {
		lifetime = Lifetime(token)
	}
}
```

### Migrating from the ReactiveObjC API

#### Primitives
<table>
	<thead>
	<tr>
		<th>ReactiveObjC</th>
		<th>ReactiveCocoa 5.0</th>
	</tr>
	</thead>
	<tbody>
	<tr>
		<td>Cold <code>RACSignal</code></td>
		<td><code>SignalProducer</code></td>
	</tr>
	<tr>
		<td>Hot <code>RACSignal</code></td>
		<td><code>Signal</code></td>
	</tr>
	<tr>
		<td>Serial <code>RACCommand</code></td>
		<td><code>Action</code></td>
	</tr>
	<tr>
		<td>Concurrent <code>RACCommand</code></td>
		<td>Currently no counterpart.</td>
	</tr>
	</tbody>
</table>

#### Macros
<table>
	<thead>
	<tr>
		<th>ReactiveObjC</th>
		<th>ReactiveCocoa 5.0</th>
	</tr>
	</thead>
	<tbody>
	<tr>
		<td><code>RAC(label, text)</code></td>
		<td>Discover binding targets via <code>.reactive</code> on UI components.
			<p><pre lang="swift">label.reactive.text <~ viewModel.name</pre></p>
		</td>
	</tr>
	<tr>
		<td><code>RACObserve(object, keyPath)</code></td>
		<td><code>NSObject.reactive.values(forKeyPath:)</code></td>
	</tr>
	</tbody>
</table>
#### NSObject interception
<table>
	<thead>
	<tr>
		<th>ReactiveObjC</th>
		<th>ReactiveCocoa 5.0</th>
	</tr>
	</thead>
	<tbody>
	<tr>
		<td><code>rac_willDeallocSignal</code></td>
		<td><code>NSObject.reactive.lifetime</code>, in conjunction with the <code>take(during:)</code> operator.
			<p><pre lang="swift">signal.take(during: object.reactive.lifetime)</pre></p>
		</td>
	</tr>
	<tr>
		<td><code>rac_liftSelector:withSignals:</code></td>
		<td>Apply <code>combineLatest</code> to your signals, and invoke the method in <code>observeValues</code>.
			<p>
<pre lang="swift">Signal.combineLatest(signal1, signal2)
	.take(during: self.reactive.lifetime)
	.observeValues { [weak self] in self?.perform(first: $0, second: $1) }</pre>
			</p>
		</td>
	</tr>
	<tr>
		<td><code>rac_signalForSelector:</code></td>
		<td><code>NSObject.reactive.trigger(for:)</code> and <code>NSObject.reactive.signal(for:)</code></td>
	</tr>
	<tr>
		<td><code>rac_signalForSelector:fromProtocol:</code></td>
		<td>Currently no counterpart.</td>
	</tr>
	</tbody>
</table>
#### Control bindings and observations
<table>
	<thead>
	<tr>
		<th>ReactiveObjC</th>
		<th>ReactiveCocoa 5.0</th>
	</tr>
	</thead>
	<tbody>
	<tr>
		<td>Control value changes, e.g. <code>textField.rac_textSignal()</code></td>
		<td>Discover control value `Signal`s via <code>.reactive</code> on UI components.
			<p><pre lang="swift">viewModel.searchString <~ textField.reactive.textValues</pre></p>
		</td>
	</tr>
	<tr>
		<td><code>rac_signalForControlEvents:</code></td>
		<td><code>UIControl.reactive.trigger(for:)</code></td>
	</tr>
	<tr>
		<td><code>rac_command</td>
		<td>Discover action binding APIs via <code>.reactive</code> on UI components.
			<p><pre lang="swift">button.reactive.pressed = CocoaAction(viewModel.submitAction)</pre></p>
		</td>
	</tr>
	</tbody>
</table>

# 4.0

If you’re new to the Swift API and migrating from RAC 2, start with the [3.0 changes](#30). This section only covers the differences between `3.0` and `4.0`.

Just like in `RAC 3`, because Objective-C is still in widespread use, 99% of `RAC 2.x` code will continue to work under `RAC 4.0` without any changes. That is, `RAC 2.x` primitives are still available in `RAC 4.0`.

`ReactiveCocoa 4.0` targets **Xcode 7.2.x** and **Swift 2.1.x**, and it supports `iOS 8.0`, `watchOS 2.0`, `tvOS 9.0` and `OS X 10.9`.


#### Signal operators are protocol extensions

The biggest change from `RAC 3` to `RAC 4` is that `Signal` and `SignalProducer` operators are implemented as **protocol extensions** instead of global functions. This is similar to many of the collection protocol changes in the `Swift 2` standard
library.

This enables chaining signal operators with normal dot-method calling syntax, which makes autocompleting operators a lot easier.
Previously the custom `|>` was required to enable chaining global functions without a mess of nested calls and parenthesis.

```swift
/// RAC 3
signal
  |> filter { $0 % 2 == 0 }
  |> map { $0 * $0 }
  |> observe { print($0) }

/// RAC 4
signal
  .filter { $0 % 2 == 0 }
  .map { $0 * $0 }
  .observeNext { print($0) }
```

Additionally, this means that `SignalProducer` operators are less “magic”. In RAC 3 the `Signal` operators were implicitly lifted to work on `SignalProducer` via `|>`. This was a point of confusion for some, especially when browsing the
source looking for these operators. Now as protocol extensions, the `SignalProducer` operators are explicitly implemented in terms of their `Signal` counterpart when available.

#### Removal of `|>` custom operator

As already alluded to above, the custom `|>` operator for chaining signals has been removed. Instead standard method calling syntax is used for chaining operators.

#### Event cases are no longer boxed

The improvements to associated enum values in `Swift 2` mean that `Event` case no longer need to be `Box`ed. In fact, the `Box` dependency has been removed completely from `RAC 4`.

#### Replacements for the `start` and `observer` overloads

The `observe` and `start` overloads taking `next`, `error`, etc. optional function parameters have been removed. They’ve been replaced with methods taking a single function with
the target `Event` case — `observeNext`, `startWithNext`, and the same for `failed` and `completed`. See [#2311](https://github.com/ReactiveCocoa/ReactiveCocoa/issues/2311) and [#2318](https://github.com/ReactiveCocoa/ReactiveCocoa/issues/2318) for more details.

#### Renamed `try` and `catch` operators

The `try` and `catch` operators were renamed because of the addition of the error handling keywords with the same name. They are now `attempt` and `flatMapError` respectively. Also, `tryMap` was renamed to `attemptMap` for consistency.

#### `flatten` and `flatMap` are now possible for all 4 combinations of `Signal`+`SignalProducer`

This fills a gap that was missing in `RAC 3`. It’s a common pattern to have signals-of-signals or signals-of-producers.
The addition of `flatten` and `flatMap` over these makes it now possible to work with any combination of `Signal`s and `SignalProducer`s.

#### Renamed `Event.Error` to `Event.Failed`

The `Error` case of `Event` has changed to `Failed`. This aims to help clarify the terminating nature of failure/error events and puts them in the same tense as other terminating cases (`Interrupted` and `Completed`). Likewise, some operations and parameters have been renamed (e.g. `Signal.observeError` is now `Signal.observeFailed`, `Observer.sendError` is now `Observer.sendFailed`).

#### Renamed signal generic parameters

The generic parameters of `Signal`, `SignalProducer`, and other related types
have been renamed to `Value` and `Error` from `T` and `E` respectively. This
is in-line with changes to the standard library to give more descriptive names
to type parameters for increased clarity. This should have limited impact,
only affecting generic, custom signal/producer extensions.

#### Added missing `SignalProducer` operators

There were some `Signal` operators that were missing `SignalProducer` equivalents:

* `takeUntil`
* `combineLatestWith`
* `sampleOn`
* `takeUntilReplacement`
* `zipWith`

#### Added new operators:

* `Signal.on`.
* `Signal.merge(signals:)`.
* `Signal.empty`.
* `skipUntil`.
* `replayLazily` ([#2639](https://github.com/ReactiveCocoa/ReactiveCocoa/issues/2639)).


#### Renamed `PropertyOf<T>` to `AnyProperty<T>`

This is in-line with changes to the standard library in `Swift 2`.

#### Enhancements to `PropertyType`

`MutableProperty` received 3 new methods, similar to those in `Atomic`: `modify`, `swap`, and `withValue`.
Additionally, all `PropertyType`s now have a `signal: Signal<T>` in addition to their existing `producer: SignalProducer<T>` property.

#### Publicized `Bag` and `Atomic`

`Bag` and `Atomic` are now public. These are useful when creating custom operators for RAC types.

#### `SignalProducer.buffer` no longer has a default capacity

In order to force users to think about the desired capacity, this no longer defaults to `Int.max`. Prior to this change one could have inadvertently cached every value emitted by the `SignalProducer`. This needs to be specified manually now.

#### Added `SignalProducer.replayLazily` for multicasting

It’s still recommended to use `SignalProducer.buffer` or `PropertyType` when buffering behavior is desired. However, when you need to compose an existing `SignalProducer` to avoid duplicate side effects, this operator is now available.

The full semantics of the operator are documented in the code, and you can see [#2639](https://github.com/ReactiveCocoa/ReactiveCocoa/issues/2639) for full details.


# 3.0

ReactiveCocoa 3.0 includes the first official Swift API, which is intended to
eventually supplant the Objective-C API entirely.

However, because migration is hard and time-consuming, and because Objective-C
is still in widespread use, 99% of RAC 2.x code will continue to work under RAC
3.0 without any changes.

Since the 3.0 changes are entirely additive, this document will discuss how
concepts from the Objective-C API map to the Swift API. For a complete diff of
all changes, see [the 3.0 pull
request](https://github.com/ReactiveCocoa/ReactiveCocoa/pull/1382).

**[Additions](#additions)**

 1. [Parameterized types](#parameterized-types)
 1. [Interrupted event](#interrupted-event)
 1. [Objective-C bridging](#objective-c-bridging)

**[Replacements](#replacements)**

 1. [Hot signals are now Signals](#hot-signals-are-now-signals)
 1. [Cold signals are now SignalProducers](#cold-signals-are-now-signalproducers)
 1. [Commands are now Actions](#commands-are-now-actions)
 1. [Flattening/merging, concatenating, and switching are now one operator](#flatteningmerging-concatenating-and-switching-are-now-one-operator)
 1. [Using PropertyType instead of RACObserve and RAC](#using-propertytype-instead-of-racobserve-and-rac)
 1. [Using Signal.pipe instead of RACSubject](#using-signalpipe-instead-of-racsubject)
 1. [Using SignalProducer.buffer instead of replaying](#using-signalproducerbuffer-instead-of-replaying)
 1. [Using startWithSignal instead of multicasting](#using-startwithsignal-instead-of-multicasting)

**[Minor changes](#minor-changes)**

 1. [Disposable changes](#disposable-changes)
 1. [Scheduler changes](#scheduler-changes)

## Additions

### Parameterized types

Thanks to Swift, **it is now possible to express the type of value that a signal
can send. RAC also requires that the type of errors be specified.**

For example, `Signal<Int, NSError>` is a signal that may send zero or more
integers, and which may send an error of type `NSError`.

**If it is impossible for a signal to error out, use the built-in
[`NoError`](ReactiveCocoa/Swift/Errors.swift) type**
(which can be referred to, but never created) to represent that
case—for example, `Signal<String, NoError>` is a signal that may send zero or
more strings, and which will _not_ send an error under any circumstances.

Together, these additions make it much simpler to reason about signal
interactions, and protect against several kinds of common bugs that occurred in
Objective-C.

### Interrupted event

In addition to the `Next`, `Error`, and `Completed` events that have always been
part of RAC, version 3.0 [adds another terminating
event](https://github.com/ReactiveCocoa/ReactiveCocoa/pull/1735)—called
`Interrupted`—that is used to communicate cancellation.

Now, **whenever a [producer](#cold-signals-are-now-signalproducers) is disposed
of, one final `Interrupted` event will be sent to all consumers,** giving them
a chance to react to the cancellation.

Similarly, observing a [hot signal](#hot-signals-are-now-signals) that has
already terminated will immediately result in an `Interrupted` event, to clearly
indicate that no further events are possible.

This brings disposal semantics more in line with normal event delivery, where
events propagate downstream from producers to consumers. The result is a simpler
model for reasoning about non-erroneous, yet unsuccessful, signal terminations.

**Note:** Custom `Signal` and `SignalProducer` operators should handle any received
`Interrupted` event by forwarding it to their own observers. This ensures that
interruption correctly propagates through the whole signal chain.

### Objective-C bridging

**To support interoperation between the Objective-C APIs introduced in RAC 2 and
the Swift APIs introduced in RAC 3, the framework offers [bridging
functions](ReactiveCocoa/Swift/ObjectiveCBridging.swift)** that can convert types
back and forth between the two.

Because the APIs are based on fundamentally different designs, the conversion is
not always one-to-one; however, every attempt has been made to faithfully
translate the concepts between the two APIs (and languages).

**Common conversions include:**

* The `RACSignal.toSignalProducer` method **†**
    * Converts `RACSignal *` to `SignalProducer<AnyObject?, NSError>`
* The `toRACSignal()` function
    * Converts `SignalProducer<AnyObject?, ErrorType>` to `RACSignal *`
    * Converts `Signal<AnyObject?, ErrorType>` to `RACSignal *`
* The `RACCommand.toAction` method **‡**
    * Converts `RACCommand *` to `Action<AnyObject?, AnyObject?, NSError>`
* The `toRACCommand` function **‡**
    * Converts `Action<AnyObject?, AnyObject?, ErrorType>` to `RACCommand *`

**†** It is not possible (in the general case) to convert arbitrary `RACSignal`
instances to `Signal`s, because any `RACSignal` subscription could potentially
involve side effects. To obtain a `Signal`, use `RACSignal.toSignalProducer`
followed by `SignalProducer.start`, thereby making those side effects explicit.

**‡** Unfortunately, the `executing` properties of actions and commands are not
synchronized across the API bridge. To ensure consistency, only observe the
`executing` property from the base object (the one passed _into_ the bridge, not
retrieved from it), so updates occur no matter which object is used for
execution.

## Replacements

### Hot signals are now Signals

In the terminology of RAC 2, a “hot” `RACSignal` does not trigger any side effects
when a `-subscribe…` method is called upon it. In other words, hot signals are
entirely producer-driven and push-based, and consumers (subscribers) cannot have
any effect on their lifetime.

This pattern is useful for notifying observers about events that will occur _no
matter what_. For example, a `loading` boolean might flip between true and false
regardless of whether anything is observing it.

Concretely, _every_ `RACSubject` is a kind of hot signal, because the events
being forwarded are not determined by the number of subscribers on the subject.

In RAC 3, **“hot” signals are now solely represented by the
[`Signal`](ReactiveCocoa/Swift/Signal.swift) class**, and “cold” signals have been
[separated into their own type](#cold-signals-are-now-signalproducers). This
reduces complexity by making it clear that no `Signal` object can trigger side
effects when observed.

### Cold signals are now SignalProducers

In the terminology of RAC 2, a “cold” `RACSignal` performs its work one time for
_every_ subscription. In other words, cold signals perform side effects when
a `-subscribe…` method is called upon them, and may be able to cancel
in-progress work if `-dispose` is called upon the returned `RACDisposable`.

This pattern is broadly useful because it minimizes unnecessary work, and
allows operators like `take`, `retry`, `concat`, etc. to manipulate when work is
started and cancelled. Cold signals are also similar to how [futures and
promises](http://en.wikipedia.org/wiki/Futures_and_promises) work, and can be
useful for structuring asynchronous code (like network requests).

In RAC 3, **“cold” signals are now solely represented by the
[`SignalProducer`](ReactiveCocoa/Swift/SignalProducer.swift) class**, which
clearly indicates their relationship to [“hot”
signals](#hot-signals-are-now-signals). As the name indicates, a signal
_producer_ is responsible for creating
a [_signal_](#hot-signals-are-now-signals) (when started), and can
perform work as part of that process—meanwhile, the signal can have any number
of observers without any additional side effects.

### Commands are now Actions

Instead of the ambiguously named `RACCommand`, the Swift API offers the
[`Action`](ReactiveCocoa/Swift/Action.swift) type—named as such because it’s
mainly useful in UI programming—to fulfill the same purpose.

Like the rest of the Swift API, actions are
[parameterized](#parameterized-types) by the types they use. **An action must
indicate the type of input it accepts, the type of output it produces, and
what kinds of errors can occur (if any).** This eliminates a few classes of type
error, and clarifies intention.

Actions are also intended to be simpler overall than their predecessor:

 * **Unlike commands, actions are not bound to or dependent upon the main
   thread**, making it easier to reason about when they can be executed and when
   they will generate notifications.
 * **Actions also only support serial execution**, because concurrent execution
   was a rarely used feature of `RACCommand` that added significant complexity
   to the interface and implementation.

Because actions are frequently used in conjunction with AppKit or UIKit, there
is also a `CocoaAction` class that erases the type parameters of an `Action`,
allowing it to be used from Objective-C.

As an example, an action can be wrapped and bound to `UIControl` like so:

```swift
self.cocoaAction = CocoaAction(underlyingAction)
self.button.addTarget(self.cocoaAction, action: CocoaAction.selector, forControlEvents: UIControlEvents.TouchUpInside)
```

### Flattening/merging, concatenating, and switching are now one operator

RAC 2 offers several operators for transforming a signal-of-signals into one
`RACSignal`, including:

 * `-flatten`
 * `-flattenMap:`
 * `+merge:`
 * `-concat`
 * `+concat:`
 * `-switchToLatest`

Because `-flattenMap:` is the easiest to use, it was often
incorrectly chosen even when concatenation or switching semantics are more
appropriate.

**RAC 3 distills these concepts down into just two operators, `flatten` and `flatMap`.**
Note that these do _not_ have the same behavior as `-flatten` and `-flattenMap:`
from RAC 2. Instead, both accept a “strategy” which determines how the
producer-of-producers should be integrated, which can be one of:

 * `.Merge`, which is equivalent to RAC 2’s `-flatten` or `+merge:`
 * `.Concat`, which is equivalent to `-concat` or `+concat:`
 * `.Latest`, which is equivalent to `-switchToLatest`

This reduces the API surface area, and forces callers to consciously think about
which strategy is most appropriate for a given use.

**For streams of exactly one value, calls to `-flattenMap:` can be replaced with
`flatMap(.Concat)`**, which has the additional benefit of predictable behavior if
the input stream is refactored to have more values in the future.

### Using PropertyType instead of RACObserve and RAC

To be more Swift-like, RAC 3 de-emphasizes [Key-Value Coding](https://developer.apple.com/library/mac/documentation/Cocoa/Conceptual/KeyValueCoding/Articles/KeyValueCoding.html) (KVC)
and [Key-Value Observing](https://developer.apple.com/library/mac/documentation/Cocoa/Conceptual/KeyValueObserving/KeyValueObserving.html) (KVO)
in favor of a less “magical” representation for properties.
**The [`PropertyType` protocol and implementations](ReactiveCocoa/Swift/Property.swift)
replace most uses of the `RACObserve()` and `RAC()` macros.**

For example, `MutableProperty` can be used to represent a property that can be
bound to. If changes to that property should be visible to consumers, it can
additionally be wrapped in `PropertyOf` (to hide the mutable bits) and exposed
publicly.

**If KVC or KVO is required by a specific API**—for example, to observe changes
to `NSOperation.executing`—RAC 3 offers a `DynamicProperty` type that can wrap
those key paths. Use this class with caution, though, as it can’t offer any type
safety, and many APIs (especially in AppKit and UIKit) are not documented to be
KVO-compliant.

### Using Signal.pipe instead of RACSubject

Since the `Signal` type, like `RACSubject`, is [always “hot”](#hot-signals-are-now-signals),
there is a special class method for creating a controllable signal. **The
`Signal.pipe` method can replace the use of subjects**, and expresses intent
better by separating the observing API from the sending API.

To use a pipe, set up observers on the signal as desired, then send values to
the sink:

```swift
let (signal, sink) = Signal<Int, NoError>.pipe()

signal.observe(next: { value in
    print(value)
})

// Prints each number
sendNext(sink, 0)
sendNext(sink, 1)
sendNext(sink, 2)
```

### Using SignalProducer.buffer instead of replaying

The producer version of
[`Signal.pipe`](#using-signalpipe-instead-of-racsubject),
**the `SignalProducer.buffer` method can replace replaying** with
`RACReplaySubject` or any of the `-replay…` methods.

Conceptually, `buffer` creates a (optionally bounded) queue for events, much
like `RACReplaySubject`, and replays those events when new `Signal`s are created
from the producer.

For example, to replay the values of an existing `Signal`, it just needs to be
fed into the write end of the buffer:

```swift
let signal: Signal<Int, NoError>
let (producer, sink) = SignalProducer<Int, NoError>.buffer()

// Saves observed values in the buffer
signal.observe(sink)

// Prints each value buffered
producer.start(next: { value in
    print(value)
})
```

### Using startWithSignal instead of multicasting

`RACMulticastConnection` and the `-publish` and `-multicast:` operators were
always poorly understood features of RAC 2. In RAC 3, thanks to the `Signal` and
`SignalProducer` split, **the `SignalProducer.startWithSignal` method can
replace multicasting**.

`startWithSignal` allows any number of observers to attach to the created signal
_before_ any work is begun—therefore, the work (and any side effects) still
occurs just once, but the values can be distributed to multiple interested
observers. This fulfills the same purpose of multicasting, in a much clearer and
more tightly-scoped way.

For example:

```swift
let producer = timer(5, onScheduler: QueueScheduler.mainQueueScheduler).take(3)

// Starts just one timer, sending the dates to two different observers as they
// are generated.
producer.startWithSignal { signal, disposable in
    signal.observe(next: { date in
        print(date)
    })

    signal.observe(someOtherObserver)
}
```

## Minor changes

### Disposable changes

[Disposables](ReactiveCocoa/Swift/Disposable.swift) haven’t changed much overall
in RAC 3, besides the addition of a protocol and minor naming tweaks.

The biggest change to be aware of is that **setting
`SerialDisposable.innerDisposable` will always dispose of the previous value**,
which helps prevent resource leaks or logic errors from forgetting to dispose
manually.

### Scheduler changes

RAC 3 replaces the multipurpose `RACScheduler` class with two protocols,
[`SchedulerType` and `DateSchedulerType`](ReactiveCocoa/Swift/Scheduler.swift), with multiple implementations of each.
This design indicates and enforces the capabilities of each scheduler using the type
system.

In addition, **the `mainThreadScheduler` has been replaced with `UIScheduler` and
`QueueScheduler.mainQueueScheduler`**. The `UIScheduler` type runs operations as
soon as possible on the main thread—even synchronously (if possible), thereby
replacing RAC 2’s `-performOnMainThread` operator—while
`QueueScheduler.mainQueueScheduler` will always enqueue work after the current
run loop iteration, and can be used to schedule work at a future date.

[`Signal`]: https://github.com/ReactiveCocoa/ReactiveSwift/blob/master/Documentation/FrameworkOverview.md#signals
[`SignalProducer`]: https://github.com/ReactiveCocoa/ReactiveSwift/blob/master/Documentation/FrameworkOverview.md#signal-producers
[`Action`]: https://github.com/ReactiveCocoa/ReactiveSwift/blob/master/Documentation/FrameworkOverview.md#actions
[`BindingTarget`]: https://github.com/ReactiveCocoa/ReactiveSwift/blob/master/Documentation/FrameworkOverview.md#binding-target<|MERGE_RESOLUTION|>--- conflicted
+++ resolved
@@ -1,11 +1,9 @@
 # master
 *Please put new entries at the top.
 
-<<<<<<< HEAD
+1. Add `showsCancelButton`, `textDidBeginEditing` and `textDidEndEditing` extensions to `UISearchBar` (#3566)
+
 1. `NotificationCenter.reactive.keyboard(_:)` for system keyboard notification by the event types. (#3566, kudos to @ra1028)
-=======
-1. Add `showsCancelButton`, `textDidBeginEditing` and `textDidEndEditing` extensions to `UISearchBar` (#3565)
->>>>>>> 55c18909
 
 # 7.1.0
 # 7.1.0-rc.2
