# Basic Operators

This document explains some of the most common operators used in ReactiveCocoa,
and includes examples demonstrating their use.

Note that “operators,” in this context, refers to functions that transform
[signals][] and [signal producers][], _not_ custom Swift operators. In other
words, these are composable primitives provided by ReactiveCocoa for working
with event streams.

This document will use the term “event stream” when dealing with concepts that
apply to both `Signal` and `SignalProducer`. When the distinction matters, the
types will be referred to by name.

**[Performing side effects with event streams](#performing-side-effects-with-event-streams)**

  1. [Observation](#observation)
  1. [Injecting effects](#injecting-effects)

**[Operator composition](#operator-composition)**

  1. [Lifting](#lifting)

**[Transforming event streams](#transforming-event-streams)**

  1. [Mapping](#mapping)
  1. [Filtering](#filtering)
  1. [Aggregating](#aggregating)

**[Combining event streams](#combining-event-streams)**

  1. [Combining latest values](#combining-latest-values)
  1. [Zipping](#zipping)

**[Flattening producers](#flattening-producers)**

  1. [Concatenating](#concatenating)
  1. [Merging](#merging)
  1. [Switching to the latest](#switching-to-the-latest)

**[Handling failures](#handling-failures)**

  1. [Catching failures](#catch)
  1. [Mapping errors](#mapping-errors)
  1. [Retrying](#retrying)

## Performing side effects with event streams

### Observation

`Signal`s can be observed with the `observe` function. It takes an `Observer` as argument to which any future events are sent. 

```Swift
signal.observe(Signal.Observer { event in
    switch event {
    case let .Next(next):
<<<<<<< HEAD
        println("Next: \(next)")
    case let .Failed(error):
        println("Failed: \(error)")
=======
        print("Next: \(next)")
    case let .Error(error):
        print("Error: \(error)")
>>>>>>> 940ec62a
    case .Completed:
        print("Completed")
    case .Interrupted:
        print("Interrupted")
    }
})
```

Alternatively, callbacks for the `Next`, `Failed`, `Completed` and `Interrupted` events can be provided which will be called when a corresponding event occurs.

```Swift
<<<<<<< HEAD
signal.observe(next: { next in
    println("Next: \(next)")
}, failed: { error in
    println("Failed: \(error)")
}, completed: {
    println("Completed")
}, interrupted: {
    println("Interrupted")
})
=======
signal.observeNext{ next in 
  print("Next: \(next)") 
}
signal.observeError{ error in 
  print("Error: \(error)") 
}
signal.observeCompleted{ 
  print("Completed") 
}
signal.observeInterrupted{ 
  print("Interrupted")
}
>>>>>>> 940ec62a
```

Note that it is not necessary to observe all four types of event - all of them are optional, you only need to provide callbacks for the events you care about.

### Injecting effects

Side effects can be injected on a `SignalProducer` with the `on` operator without actually subscribing to it. 

```Swift
let producer = signalProducer
    .on(started: {
        print("Started")
    }, event: { event in
<<<<<<< HEAD
        println("Event: \(event)")
    }, failed: { error in
        println("Failed: \(error)")
=======
        print("Event: \(event)")
    }, error: { error in
        print("Error: \(error)")
>>>>>>> 940ec62a
    }, completed: {
        print("Completed")
    }, interrupted: {
        print("Interrupted")
    }, terminated: {
        print("Terminated")
    }, disposed: {
<<<<<<< HEAD
        println("Disposed")
    }, next: { value in
        println("Next: \(value)")
=======
        print("Disposed")
    }, next: { next in
        print("Next: \(next)")
>>>>>>> 940ec62a
    })
```

Similar to `observe`, all the parameters are optional and you only need to provide callbacks for the events you care about.

Note that nothing will be printed until `producer` is started (possibly somewhere else).

## Operator composition

### Lifting

`Signal` operators can be _lifted_ to operate upon `SignalProducer`s using the
`lift` method.

This will create a new `SignalProducer` which will apply the given operator to
_every_ `Signal` created, just as if the operator had been applied to each
produced `Signal` individually.

## Transforming event streams

These operators transform an event stream into a new stream.

### Mapping

The `map` operator is used to transform the values in a event stream, creating
a new stream with the results.

```Swift
let (signal, observer) = Signal<String, NoError>.pipe()

signal
    .map { string in string.uppercaseString }
    .observe(next: print)

observer.sendNext("a")     // Prints A
observer.sendNext("b")     // Prints B
observer.sendNext("c")     // Prints C
```

[Interactive visualisation of the `map` operator.](http://neilpa.me/rac-marbles/#map)

### Filtering

The `filter` operator is used to only include values in an event stream that
satisfy a predicate.

```Swift
let (signal, observer) = Signal<Int, NoError>.pipe()

signal
    .filter { number in number % 2 == 0 }
    .observe(next: print)

observer.sendNext(1)     // Not printed
observer.sendNext(2)     // Prints 2
observer.sendNext(3)     // Not printed
observer.sendNext(4)     // prints 4
```

[Interactive visualisation of the `filter` operator.](http://neilpa.me/rac-marbles/#filter)

### Aggregating

The `reduce` operator is used to aggregate a event stream’s values into a single
combined value. Note that the final value is only sent after the input stream
completes.

```Swift
let (signal, observer) = Signal<Int, NoError>.pipe()

signal
    .reduce(1) { $0 * $1 }
    .observe(next: print)

observer.sendNext(1)     // nothing printed
observer.sendNext(2)     // nothing printed
observer.sendNext(3)     // nothing printed
observer.sendCompleted()   // prints 6
```

The `collect` operator is used to aggregate a event stream’s values into
a single array value. Note that the final value is only sent after the input
stream completes.

```Swift
let (signal, observer) = Signal<Int, NoError>.pipe()
signal.collect().observe(next: print)

observer.sendNext(1)     // nothing printed
observer.sendNext(2)     // nothing printed
observer.sendNext(3)     // nothing printed
observer.sendCompleted()   // prints [1, 2, 3]
```

[Interactive visualisation of the `reduce` operator.](http://neilpa.me/rac-marbles/#reduce)

## Combining event streams

These operators combine values from multiple event streams into a new, unified
stream.

### Combining latest values

The `combineLatest` function combines the latest values of two (or more) event
streams.

The resulting stream will only send its first value after each input has sent at
least one value. After that, new values on any of the inputs will result in
a new value on the output.

```Swift
let (numbersSignal, numbersObserver) = Signal<Int, NoError>.pipe()
let (lettersSignal, lettersObserver) = Signal<String, NoError>.pipe()

combineLatest(numbersSignal, lettersSignal)
    .observe(next: print, completed: { print("Completed") })

numbersObserver.sendNext(0)      // nothing printed
numbersObserver.sendNext(1)      // nothing printed
lettersObserver.sendNext("A")    // prints (1, A)
numbersObserver.sendNext(2)      // prints (2, A)
numbersObserver.sendCompleted()  // nothing printed
lettersObserver.sendNext("B")    // prints (2, B)
lettersObserver.sendNext("C")    // prints (2, C)
lettersObserver.sendCompleted()  // prints "Completed"
```

The `combineLatestWith` operator works in the same way, but as an operator.

[Interactive visualisation of the `combineLatest` operator.](http://neilpa.me/rac-marbles/#combineLatest)

### Zipping

The `zip` function joins values of two (or more) event streams pair-wise. The
elements of any Nth tuple correspond to the Nth elements of the input streams.

That means the Nth value of the output stream cannot be sent until each input
has sent at least N values.

```Swift
let (numbersSignal, numbersObserver) = Signal<Int, NoError>.pipe()
let (lettersSignal, lettersObserver) = Signal<String, NoError>.pipe()

zip(numbersSignal, lettersSignal)
    .observe(next: print, completed: { print("Completed") })

numbersObserver.sendNext(0)      // nothing printed
numbersObserver.sendNext(1)      // nothing printed
lettersObserver.sendNext("A")    // prints (0, A)
numbersObserver.sendNext(2)      // nothing printed
numbersObserver.sendCompleted()  // nothing printed
lettersObserver.sendNext("B")    // prints (1, B)
lettersObserver.sendNext("C")    // prints (2, C) & "Completed"

```

The `zipWith` operator works in the same way, but as an operator.

[Interactive visualisation of the `zip` operator.](http://neilpa.me/rac-marbles/#zip)

## Flattening producers

The `flatten` operator transforms a `SignalProducer`-of-`SignalProducer`s into a single `SignalProducer` whose values are forwarded from the inner producer in accordance with the provided `FlattenStrategy`.

To understand, why there are different strategies and how they compare to each other, take a look at this example and imagine the column offsets as time:

```Swift
let values = [
// imagine column offset as time
[ 1,    2,      3 ],
   [ 4,      5,     6 ],
         [ 7,     8 ],
]

let merge =
[ 1, 4, 2, 7,5, 3,8,6 ]

let concat = 
[ 1,    2,      3,4,      5,     6,7,     8]

let latest =
[ 1, 4,    7,     8 ]
```

Note, how the values interleave and which values are even included in the resulting array.


### Merging

The `.Merge` strategy immediately forwards every value of the inner `SignalProducer`s to the outer `SignalProducer`. Any failure sent on the outer producer or any inner producer is immediately sent on the flattened producer and terminates it.

```Swift
let (producerA, lettersObserver) = SignalProducer<String, NoError>.buffer(5)
let (producerB, numbersObserver) = SignalProducer<String, NoError>.buffer(5)
let (signal, observer) = SignalProducer<SignalProducer<String, NoError>, NoError>.buffer(5)

signal.flatten(.Merge).start(next: print)

observer.sendNext(producerA)
observer.sendNext(producerB)
observer.sendCompleted()

lettersObserver.sendNext("a")    // prints "a"
numbersObserver.sendNext("1")    // prints "1"
lettersObserver.sendNext("b")    // prints "b"
numbersObserver.sendNext("2")    // prints "2"
lettersObserver.sendNext("c")    // prints "c"
numbersObserver.sendNext("3")    // prints "3"
```

[Interactive visualisation of the `flatten(.Merge)` operator.](http://neilpa.me/rac-marbles/#merge)

### Concatenating

The `.Concat` strategy is used to serialize work of the inner `SignalProducer`s. The outer producer is started immediately. Each subsequent producer is not started until the preceeding one has completed. Failures are immediately forwarded to the flattened producer.

```Swift
let (producerA, lettersObserver) = SignalProducer<String, NoError>.buffer(5)
let (producerB, numbersObserver) = SignalProducer<String, NoError>.buffer(5)
let (signal, observer) = SignalProducer<SignalProducer<String, NoError>, NoError>.buffer(5)

signal.flatten(.Concat).start(next: print)

observer.sendNext(producerA)
observer.sendNext(producerB)
observer.sendCompleted()

numbersObserver.sendNext("1")    // nothing printed
lettersObserver.sendNext("a")    // prints "a"
lettersObserver.sendNext("b")    // prints "b"
numbersObserver.sendNext("2")    // nothing printed
lettersObserver.sendNext("c")    // prints "c"
lettersObserver.sendCompleted()    // prints "1", "2"
numbersObserver.sendNext("3")    // prints "3"
numbersObserver.sendCompleted()
```

[Interactive visualisation of the `flatten(.Concat)` operator.](http://neilpa.me/rac-marbles/#concat)

### Switching to the latest

The `.Latest` strategy forwards only values from the latest input `SignalProducer`.

```Swift
let (producerA, observerA) = SignalProducer<String, NoError>.buffer(5)
let (producerB, observerB) = SignalProducer<String, NoError>.buffer(5)
let (producerC, observerC) = SignalProducer<String, NoError>.buffer(5)
let (signal, observer) = SignalProducer<SignalProducer<String, NoError>, NoError>.buffer(5)

signal.flatten(.Latest).start(next: print)

observer.sendNext(producerA)   // nothing printed
observerC.sendNext("X")        // nothing printed
observerA.sendNext("a")        // prints "a"
observerB.sendNext("1")        // nothing printed
observer.sendNext(producerB)   // prints "1"
observerA.sendNext("b")        // nothing printed
observerB.sendNext("2")        // prints "2"
observerC.sendNext("Y")        // nothing printed
observerA.sendNext("c")        // nothing printed
observer.sendNext(producerC)   // prints "X", "Y"
observerB.sendNext("3")        // nothing printed
observerC.sendNext("Z")        // prints "Z"
```

## Handling failures

These operators are used to handle failures that might occur on an event stream.

### Catching failures

The `flatMapError` operator catches any failure that may occur on the input `SignalProducer`, then starts a new `SignalProducer` in its place.

```Swift
let (producer, observer) = SignalProducer<String, NSError>.buffer(5)
let error = NSError(domain: "domain", code: 0, userInfo: nil)

producer
<<<<<<< HEAD
    .flatMapError { error in SignalProducer<String, NSError>(value: "Default") }
    .start(next: println)


sendNext(sink, "First")     // prints "First"
sendNext(sink, "Second")    // prints "Second"
sendFailure(sink, error)    // prints "Default"
=======
    .catch { error in SignalProducer<String, NSError>(value: "Default") }
    .start(next: print)


observer.sendNext("First")     // prints "First"
observer.sendNext("Second")    // prints "Second"
observer.sendError(error)      // prints "Default"
>>>>>>> 940ec62a
```

### Retrying

The `retry` operator will restart the original `SignalProducer` on failure up to `count` times.

```Swift
var tries = 0
let limit = 2
let error = NSError(domain: "domain", code: 0, userInfo: nil)
let producer = SignalProducer<String, NSError> { (observer, _) in
    if tries++ < limit {
<<<<<<< HEAD
        sendFailed(sink, error)
=======
        observer.sendError(error)
>>>>>>> 940ec62a
    } else {
        observer.sendNext("Success")
        observer.sendCompleted()
    }
}

producer
<<<<<<< HEAD
    .on(failed: {e in println("Failed")})           // prints "Failure" twice
    .retry(2)
    .start(next: println,                           // prints "Success"
         failed: { _ in println("Signal Failure")})
=======
    .on(error: {e in print("Error")})             // prints "Error" twice
    .retry(2)
    .start(next: print,                           // prints "Success"
          error: { _ in print("Signal Error")})
>>>>>>> 940ec62a
```

If the `SignalProducer` does not succeed after `count` tries, the resulting `SignalProducer` will fail. E.g., if  `retry(1)` is used in the example above instead of `retry(2)`, `"Signal Failure"` will be printed instead of `"Success"`.

### Mapping errors

The `mapError` operator transforms the error of any failure in an event stream into a new error.

```Swift
enum CustomError: String, ErrorType {
    case Foo = "Foo"
    case Bar = "Bar"
    case Other = "Other"
    
    var nsError: NSError {
        return NSError(domain: "CustomError.\(rawValue)", code: 0, userInfo: nil)
    }
    
    var description: String {
        return "\(rawValue) Error"
    }
}

let (signal, observer) = Signal<String, NSError>.pipe()

signal
    .mapError { (error: NSError) -> CustomError in
        switch error.domain {
        case "com.example.foo":
            return .Foo
        case "com.example.bar":
            return .Bar
        default:
            return .Other
        }
    }
<<<<<<< HEAD
    .observe(failed: println)

sendFailed(sink, NSError(domain: "com.example.foo", code: 42, userInfo: nil))    // prints "Foo Error"
=======
    .observe(error: print)

observer.sendError(NSError(domain: "com.example.foo", code: 42, userInfo: nil))    // prints "Foo Error"
>>>>>>> 940ec62a
```

### Promote

The `promoteErrors` operator promotes an event stream that does not generate failures into one that can. 

```Swift
let (numbersSignal, numbersObserver) = Signal<Int, NoError>.pipe()
let (lettersSignal, lettersObserver) = Signal<String, NSError>.pipe()

numbersSignal
    .promoteErrors(NSError)
    .combineLatestWith(lettersSignal)
```

The given stream will still not _actually_ generate failures, but this is useful
because some operators to [combine streams](#combining-event-streams) require
the inputs to have matching error types.


[Signals]: FrameworkOverview.md#signals
[Signal Producers]: FrameworkOverview.md#signal-producers
[Observation]: FrameworkOverview.md#observation
<|MERGE_RESOLUTION|>--- conflicted
+++ resolved
@@ -54,15 +54,9 @@
 signal.observe(Signal.Observer { event in
     switch event {
     case let .Next(next):
-<<<<<<< HEAD
-        println("Next: \(next)")
+        print("Next: \(next)")
     case let .Failed(error):
-        println("Failed: \(error)")
-=======
-        print("Next: \(next)")
-    case let .Error(error):
-        print("Error: \(error)")
->>>>>>> 940ec62a
+        print("Failed: \(error)")
     case .Completed:
         print("Completed")
     case .Interrupted:
@@ -74,22 +68,11 @@
 Alternatively, callbacks for the `Next`, `Failed`, `Completed` and `Interrupted` events can be provided which will be called when a corresponding event occurs.
 
 ```Swift
-<<<<<<< HEAD
-signal.observe(next: { next in
-    println("Next: \(next)")
-}, failed: { error in
-    println("Failed: \(error)")
-}, completed: {
-    println("Completed")
-}, interrupted: {
-    println("Interrupted")
-})
-=======
 signal.observeNext{ next in 
   print("Next: \(next)") 
 }
-signal.observeError{ error in 
-  print("Error: \(error)") 
+signal.observeFailed{ error in 
+  print("Failed: \(error)") 
 }
 signal.observeCompleted{ 
   print("Completed") 
@@ -97,7 +80,6 @@
 signal.observeInterrupted{ 
   print("Interrupted")
 }
->>>>>>> 940ec62a
 ```
 
 Note that it is not necessary to observe all four types of event - all of them are optional, you only need to provide callbacks for the events you care about.
@@ -111,15 +93,9 @@
     .on(started: {
         print("Started")
     }, event: { event in
-<<<<<<< HEAD
-        println("Event: \(event)")
+        print("Event: \(event)")
     }, failed: { error in
-        println("Failed: \(error)")
-=======
-        print("Event: \(event)")
-    }, error: { error in
-        print("Error: \(error)")
->>>>>>> 940ec62a
+        print("Failed: \(error)")
     }, completed: {
         print("Completed")
     }, interrupted: {
@@ -127,15 +103,9 @@
     }, terminated: {
         print("Terminated")
     }, disposed: {
-<<<<<<< HEAD
-        println("Disposed")
+        print("Disposed")
     }, next: { value in
-        println("Next: \(value)")
-=======
-        print("Disposed")
-    }, next: { next in
-        print("Next: \(next)")
->>>>>>> 940ec62a
+        print("Next: \(value)")
     })
 ```
 
@@ -414,23 +384,13 @@
 let error = NSError(domain: "domain", code: 0, userInfo: nil)
 
 producer
-<<<<<<< HEAD
     .flatMapError { error in SignalProducer<String, NSError>(value: "Default") }
-    .start(next: println)
-
-
-sendNext(sink, "First")     // prints "First"
-sendNext(sink, "Second")    // prints "Second"
-sendFailure(sink, error)    // prints "Default"
-=======
-    .catch { error in SignalProducer<String, NSError>(value: "Default") }
     .start(next: print)
 
 
 observer.sendNext("First")     // prints "First"
 observer.sendNext("Second")    // prints "Second"
-observer.sendError(error)      // prints "Default"
->>>>>>> 940ec62a
+observer.sendFailed(error)      // prints "Default"
 ```
 
 ### Retrying
@@ -443,11 +403,7 @@
 let error = NSError(domain: "domain", code: 0, userInfo: nil)
 let producer = SignalProducer<String, NSError> { (observer, _) in
     if tries++ < limit {
-<<<<<<< HEAD
-        sendFailed(sink, error)
-=======
-        observer.sendError(error)
->>>>>>> 940ec62a
+        observer.sendFailed(error)
     } else {
         observer.sendNext("Success")
         observer.sendCompleted()
@@ -455,17 +411,10 @@
 }
 
 producer
-<<<<<<< HEAD
-    .on(failed: {e in println("Failed")})           // prints "Failure" twice
-    .retry(2)
-    .start(next: println,                           // prints "Success"
-         failed: { _ in println("Signal Failure")})
-=======
-    .on(error: {e in print("Error")})             // prints "Error" twice
+    .on(failed: {e in print("Failure")})          // prints "Failure" twice
     .retry(2)
     .start(next: print,                           // prints "Success"
-          error: { _ in print("Signal Error")})
->>>>>>> 940ec62a
+         failed: { _ in print("Signal Failure")})
 ```
 
 If the `SignalProducer` does not succeed after `count` tries, the resulting `SignalProducer` will fail. E.g., if  `retry(1)` is used in the example above instead of `retry(2)`, `"Signal Failure"` will be printed instead of `"Success"`.
@@ -502,15 +451,9 @@
             return .Other
         }
     }
-<<<<<<< HEAD
-    .observe(failed: println)
-
-sendFailed(sink, NSError(domain: "com.example.foo", code: 42, userInfo: nil))    // prints "Foo Error"
-=======
-    .observe(error: print)
-
-observer.sendError(NSError(domain: "com.example.foo", code: 42, userInfo: nil))    // prints "Foo Error"
->>>>>>> 940ec62a
+    .observe(failed: print)
+
+observer.sendFailed(NSError(domain: "com.example.foo", code: 42, userInfo: nil))    // prints "Foo Error"
 ```
 
 ### Promote
