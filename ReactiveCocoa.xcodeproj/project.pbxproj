// !$*UTF8*$!
{
	archiveVersion = 1;
	classes = {
	};
	objectVersion = 46;
	objects = {

/* Begin PBXBuildFile section */
		02D2602A1C1D6DAF003ACC61 /* SignalLifetimeSpec.swift in Sources */ = {isa = PBXBuildFile; fileRef = 02D260291C1D6DAF003ACC61 /* SignalLifetimeSpec.swift */; };
		02D2602B1C1D6DB8003ACC61 /* SignalLifetimeSpec.swift in Sources */ = {isa = PBXBuildFile; fileRef = 02D260291C1D6DAF003ACC61 /* SignalLifetimeSpec.swift */; };
		314304171ACA8B1E00595017 /* MKAnnotationView+RACSignalSupport.h in Headers */ = {isa = PBXBuildFile; fileRef = 314304151ACA8B1E00595017 /* MKAnnotationView+RACSignalSupport.h */; settings = {ATTRIBUTES = (Public, ); }; };
		314304181ACA8B1E00595017 /* MKAnnotationView+RACSignalSupport.m in Sources */ = {isa = PBXBuildFile; fileRef = 314304161ACA8B1E00595017 /* MKAnnotationView+RACSignalSupport.m */; };
		530F8B7E1D0DB70B00009C2C /* ReactiveSwift.framework in Frameworks */ = {isa = PBXBuildFile; fileRef = 530F8B741D0DB70B00009C2C /* ReactiveSwift.framework */; };
		530F8B8F1D0DB76F00009C2C /* Atomic.swift in Sources */ = {isa = PBXBuildFile; fileRef = D0C312BB19EF2A5800984962 /* Atomic.swift */; };
		530F8B901D0DB76F00009C2C /* Bag.swift in Sources */ = {isa = PBXBuildFile; fileRef = D0C312BC19EF2A5800984962 /* Bag.swift */; };
		530F8B911D0DB76F00009C2C /* Disposable.swift in Sources */ = {isa = PBXBuildFile; fileRef = D0C312BE19EF2A5800984962 /* Disposable.swift */; };
		530F8B921D0DB76F00009C2C /* Event.swift in Sources */ = {isa = PBXBuildFile; fileRef = D08C54B51A69A3DB00AD8286 /* Event.swift */; };
		530F8B941D0DB76F00009C2C /* Observer.swift in Sources */ = {isa = PBXBuildFile; fileRef = EBCC7DBB1BBF010C00A2AE92 /* Observer.swift */; };
		530F8B951D0DB76F00009C2C /* Optional.swift in Sources */ = {isa = PBXBuildFile; fileRef = D871D69E1B3B29A40070F16C /* Optional.swift */; };
		530F8B961D0DB76F00009C2C /* Scheduler.swift in Sources */ = {isa = PBXBuildFile; fileRef = D0C312C819EF2A5800984962 /* Scheduler.swift */; };
		530F8B971D0DB76F00009C2C /* EventLogger.swift in Sources */ = {isa = PBXBuildFile; fileRef = C79B647B1CD52E23003F2376 /* EventLogger.swift */; };
		530F8B981D0DB76F00009C2C /* Action.swift in Sources */ = {isa = PBXBuildFile; fileRef = D08C54AF1A69A2AC00AD8286 /* Action.swift */; };
		530F8B991D0DB76F00009C2C /* Flatten.swift in Sources */ = {isa = PBXBuildFile; fileRef = D85C65291C0D84C7005A77AD /* Flatten.swift */; };
		530F8B9A1D0DB76F00009C2C /* Property.swift in Sources */ = {isa = PBXBuildFile; fileRef = D08C54B01A69A2AC00AD8286 /* Property.swift */; };
		530F8B9B1D0DB76F00009C2C /* Signal.swift in Sources */ = {isa = PBXBuildFile; fileRef = D08C54B11A69A2AC00AD8286 /* Signal.swift */; };
		530F8B9C1D0DB76F00009C2C /* SignalProducer.swift in Sources */ = {isa = PBXBuildFile; fileRef = D08C54B21A69A2AC00AD8286 /* SignalProducer.swift */; };
		530F8B9D1D0DB76F00009C2C /* TupleExtensions.swift in Sources */ = {isa = PBXBuildFile; fileRef = D00004081A46864E000E7D41 /* TupleExtensions.swift */; };
		530F8BA01D0DB7A800009C2C /* Result.framework in Frameworks */ = {isa = PBXBuildFile; fileRef = CDC42E2E1AE7AB8B00965373 /* Result.framework */; };
		530F8BA11D0DB7E500009C2C /* ActionSpec.swift in Sources */ = {isa = PBXBuildFile; fileRef = D021671C1A6CD50500987861 /* ActionSpec.swift */; };
		530F8BA21D0DB7E500009C2C /* AtomicSpec.swift in Sources */ = {isa = PBXBuildFile; fileRef = D0C312EE19EF2A7700984962 /* AtomicSpec.swift */; };
		530F8BA31D0DB7E500009C2C /* BagSpec.swift in Sources */ = {isa = PBXBuildFile; fileRef = D0C312EF19EF2A7700984962 /* BagSpec.swift */; };
		530F8BA41D0DB7E500009C2C /* DisposableSpec.swift in Sources */ = {isa = PBXBuildFile; fileRef = D0C312F019EF2A7700984962 /* DisposableSpec.swift */; };
		530F8BA51D0DB7E500009C2C /* FlattenSpec.swift in Sources */ = {isa = PBXBuildFile; fileRef = CA6F284F1C52626B001879D2 /* FlattenSpec.swift */; };
		530F8BA61D0DB7E500009C2C /* PropertySpec.swift in Sources */ = {isa = PBXBuildFile; fileRef = D0A2260D1A72F16D00D33B74 /* PropertySpec.swift */; };
		530F8BA71D0DB7E500009C2C /* SchedulerSpec.swift in Sources */ = {isa = PBXBuildFile; fileRef = D0C312F219EF2A7700984962 /* SchedulerSpec.swift */; };
		530F8BA81D0DB7E500009C2C /* SignalLifetimeSpec.swift in Sources */ = {isa = PBXBuildFile; fileRef = 02D260291C1D6DAF003ACC61 /* SignalLifetimeSpec.swift */; };
		530F8BA91D0DB7E500009C2C /* SignalProducerLiftingSpec.swift in Sources */ = {isa = PBXBuildFile; fileRef = D8024DB11B2E1BB0005E6B9A /* SignalProducerLiftingSpec.swift */; };
		530F8BAA1D0DB7E500009C2C /* SignalProducerSpec.swift in Sources */ = {isa = PBXBuildFile; fileRef = D0A2260A1A72E6C500D33B74 /* SignalProducerSpec.swift */; };
		530F8BAB1D0DB7E500009C2C /* SignalSpec.swift in Sources */ = {isa = PBXBuildFile; fileRef = D0A226071A72E0E900D33B74 /* SignalSpec.swift */; };
		530F8BAC1D0DB7E500009C2C /* TestError.swift in Sources */ = {isa = PBXBuildFile; fileRef = B696FB801A7640C00075236D /* TestError.swift */; };
		530F8BAD1D0DB7E500009C2C /* TestLogger.swift in Sources */ = {isa = PBXBuildFile; fileRef = C79B64731CD38B2B003F2376 /* TestLogger.swift */; };
		530F8BAF1D0DB7F600009C2C /* Nimble.framework in Frameworks */ = {isa = PBXBuildFile; fileRef = 530F8BAE1D0DB7F600009C2C /* Nimble.framework */; };
		530F8BB11D0DB7FC00009C2C /* Quick.framework in Frameworks */ = {isa = PBXBuildFile; fileRef = 530F8BB01D0DB7FC00009C2C /* Quick.framework */; };
		530F8BB21D0DB80200009C2C /* Result.framework in Frameworks */ = {isa = PBXBuildFile; fileRef = CDC42E2E1AE7AB8B00965373 /* Result.framework */; };
		530F8BB31D0DBBEB00009C2C /* SignalProducerNimbleMatchers.swift in Sources */ = {isa = PBXBuildFile; fileRef = BFA6B94A1A76044800C846D1 /* SignalProducerNimbleMatchers.swift */; };
		530F8BB51D0DBC3200009C2C /* DynamicPropertySpec.swift in Sources */ = {isa = PBXBuildFile; fileRef = 530F8BB41D0DBC3200009C2C /* DynamicPropertySpec.swift */; };
		530F8BB71D0DBED200009C2C /* RACDynamicPropertySuperclass.m in Sources */ = {isa = PBXBuildFile; fileRef = D43F279F1A9F7E8A00C1AD76 /* RACDynamicPropertySuperclass.m */; };
		5332070E1D2979D200587DAC /* Quick.framework in Frameworks */ = {isa = PBXBuildFile; fileRef = 5332070D1D2979D200587DAC /* Quick.framework */; };
		533207101D2979D600587DAC /* Nimble.framework in Frameworks */ = {isa = PBXBuildFile; fileRef = 5332070F1D2979D600587DAC /* Nimble.framework */; };
		536ADDEB1D2C0941002822B7 /* ReactiveSwift.framework in Copy Frameworks */ = {isa = PBXBuildFile; fileRef = 53990DB51D28405A007C84EB /* ReactiveSwift.framework */; settings = {ATTRIBUTES = (CodeSignOnCopy, RemoveHeadersOnCopy, ); }; };
		53990B3B1D282481007C84EB /* Signal.swift in Sources */ = {isa = PBXBuildFile; fileRef = D08C54B11A69A2AC00AD8286 /* Signal.swift */; };
		53990B421D282481007C84EB /* Optional.swift in Sources */ = {isa = PBXBuildFile; fileRef = D871D69E1B3B29A40070F16C /* Optional.swift */; };
		53990B441D282481007C84EB /* Disposable.swift in Sources */ = {isa = PBXBuildFile; fileRef = D0C312BE19EF2A5800984962 /* Disposable.swift */; };
		53990B4B1D282481007C84EB /* SignalProducer.swift in Sources */ = {isa = PBXBuildFile; fileRef = D08C54B21A69A2AC00AD8286 /* SignalProducer.swift */; };
		53990B541D282481007C84EB /* Observer.swift in Sources */ = {isa = PBXBuildFile; fileRef = EBCC7DBB1BBF010C00A2AE92 /* Observer.swift */; };
		53990B641D282481007C84EB /* Flatten.swift in Sources */ = {isa = PBXBuildFile; fileRef = D85C65291C0D84C7005A77AD /* Flatten.swift */; };
		53990B711D282481007C84EB /* Property.swift in Sources */ = {isa = PBXBuildFile; fileRef = D08C54B01A69A2AC00AD8286 /* Property.swift */; };
		53990B781D282481007C84EB /* TupleExtensions.swift in Sources */ = {isa = PBXBuildFile; fileRef = D00004081A46864E000E7D41 /* TupleExtensions.swift */; };
		53990B871D282481007C84EB /* Event.swift in Sources */ = {isa = PBXBuildFile; fileRef = D08C54B51A69A3DB00AD8286 /* Event.swift */; };
		53990B8B1D282481007C84EB /* EventLogger.swift in Sources */ = {isa = PBXBuildFile; fileRef = C79B647B1CD52E23003F2376 /* EventLogger.swift */; };
		53990B8C1D282481007C84EB /* Atomic.swift in Sources */ = {isa = PBXBuildFile; fileRef = D0C312BB19EF2A5800984962 /* Atomic.swift */; };
		53990B8D1D282481007C84EB /* Scheduler.swift in Sources */ = {isa = PBXBuildFile; fileRef = D0C312C819EF2A5800984962 /* Scheduler.swift */; };
		53990B951D282481007C84EB /* Bag.swift in Sources */ = {isa = PBXBuildFile; fileRef = D0C312BC19EF2A5800984962 /* Bag.swift */; };
		53990B961D282481007C84EB /* Action.swift in Sources */ = {isa = PBXBuildFile; fileRef = D08C54AF1A69A2AC00AD8286 /* Action.swift */; };
		53990BA91D282481007C84EB /* Result.framework in Frameworks */ = {isa = PBXBuildFile; fileRef = CDC42E2E1AE7AB8B00965373 /* Result.framework */; };
		53990BFD1D282490007C84EB /* SignalProducerSpec.swift in Sources */ = {isa = PBXBuildFile; fileRef = D0A2260A1A72E6C500D33B74 /* SignalProducerSpec.swift */; };
		53990C011D282490007C84EB /* PropertySpec.swift in Sources */ = {isa = PBXBuildFile; fileRef = D0A2260D1A72F16D00D33B74 /* PropertySpec.swift */; };
		53990C031D282490007C84EB /* SignalSpec.swift in Sources */ = {isa = PBXBuildFile; fileRef = D0A226071A72E0E900D33B74 /* SignalSpec.swift */; };
		53990C041D282490007C84EB /* AtomicSpec.swift in Sources */ = {isa = PBXBuildFile; fileRef = D0C312EE19EF2A7700984962 /* AtomicSpec.swift */; };
		53990C091D282490007C84EB /* ActionSpec.swift in Sources */ = {isa = PBXBuildFile; fileRef = D021671C1A6CD50500987861 /* ActionSpec.swift */; };
		53990C0E1D282490007C84EB /* SignalProducerLiftingSpec.swift in Sources */ = {isa = PBXBuildFile; fileRef = D8024DB11B2E1BB0005E6B9A /* SignalProducerLiftingSpec.swift */; };
		53990C0F1D282490007C84EB /* SignalProducerNimbleMatchers.swift in Sources */ = {isa = PBXBuildFile; fileRef = BFA6B94A1A76044800C846D1 /* SignalProducerNimbleMatchers.swift */; };
		53990C1B1D282490007C84EB /* TestError.swift in Sources */ = {isa = PBXBuildFile; fileRef = B696FB801A7640C00075236D /* TestError.swift */; };
		53990C201D282490007C84EB /* SchedulerSpec.swift in Sources */ = {isa = PBXBuildFile; fileRef = D0C312F219EF2A7700984962 /* SchedulerSpec.swift */; };
		53990C211D282490007C84EB /* TestLogger.swift in Sources */ = {isa = PBXBuildFile; fileRef = C79B64731CD38B2B003F2376 /* TestLogger.swift */; };
		53990C221D282490007C84EB /* DisposableSpec.swift in Sources */ = {isa = PBXBuildFile; fileRef = D0C312F019EF2A7700984962 /* DisposableSpec.swift */; };
		53990C251D282490007C84EB /* FlattenSpec.swift in Sources */ = {isa = PBXBuildFile; fileRef = CA6F284F1C52626B001879D2 /* FlattenSpec.swift */; };
		53990C371D282490007C84EB /* BagSpec.swift in Sources */ = {isa = PBXBuildFile; fileRef = D0C312EF19EF2A7700984962 /* BagSpec.swift */; };
		53990C3C1D282490007C84EB /* SignalLifetimeSpec.swift in Sources */ = {isa = PBXBuildFile; fileRef = 02D260291C1D6DAF003ACC61 /* SignalLifetimeSpec.swift */; };
		53990C441D282490007C84EB /* Result.framework in Copy Frameworks */ = {isa = PBXBuildFile; fileRef = CDC42E2E1AE7AB8B00965373 /* Result.framework */; settings = {ATTRIBUTES = (CodeSignOnCopy, RemoveHeadersOnCopy, ); }; };
		53990C571D28261C007C84EB /* Result.framework in Frameworks */ = {isa = PBXBuildFile; fileRef = CDC42E2E1AE7AB8B00965373 /* Result.framework */; };
		53990C5B1D2829A7007C84EB /* Optional.swift in Sources */ = {isa = PBXBuildFile; fileRef = D871D69E1B3B29A40070F16C /* Optional.swift */; };
		53990C5C1D2829A7007C84EB /* RACCompoundDisposableProvider.d in Sources */ = {isa = PBXBuildFile; fileRef = D037646A19EDA41200A782A9 /* RACCompoundDisposableProvider.d */; };
		53990C5D1D2829A7007C84EB /* RACSignalProvider.d in Sources */ = {isa = PBXBuildFile; fileRef = D03764A319EDA41200A782A9 /* RACSignalProvider.d */; };
		53990C5E1D2829A7007C84EB /* Disposable.swift in Sources */ = {isa = PBXBuildFile; fileRef = D0C312BE19EF2A5800984962 /* Disposable.swift */; };
		53990C5F1D2829A7007C84EB /* Event.swift in Sources */ = {isa = PBXBuildFile; fileRef = D08C54B51A69A3DB00AD8286 /* Event.swift */; };
		53990C611D2829A7007C84EB /* Scheduler.swift in Sources */ = {isa = PBXBuildFile; fileRef = D0C312C819EF2A5800984962 /* Scheduler.swift */; };
		53990C621D2829A7007C84EB /* Action.swift in Sources */ = {isa = PBXBuildFile; fileRef = D08C54AF1A69A2AC00AD8286 /* Action.swift */; };
		53990C631D2829A7007C84EB /* Property.swift in Sources */ = {isa = PBXBuildFile; fileRef = D08C54B01A69A2AC00AD8286 /* Property.swift */; };
		53990C641D2829A7007C84EB /* Signal.swift in Sources */ = {isa = PBXBuildFile; fileRef = D08C54B11A69A2AC00AD8286 /* Signal.swift */; };
		53990C651D2829A7007C84EB /* SignalProducer.swift in Sources */ = {isa = PBXBuildFile; fileRef = D08C54B21A69A2AC00AD8286 /* SignalProducer.swift */; };
		53990C661D2829A7007C84EB /* Atomic.swift in Sources */ = {isa = PBXBuildFile; fileRef = D0C312BB19EF2A5800984962 /* Atomic.swift */; };
		53990C671D2829A7007C84EB /* Bag.swift in Sources */ = {isa = PBXBuildFile; fileRef = D0C312BC19EF2A5800984962 /* Bag.swift */; };
		53990C681D2829A7007C84EB /* TupleExtensions.swift in Sources */ = {isa = PBXBuildFile; fileRef = D00004081A46864E000E7D41 /* TupleExtensions.swift */; };
		53990C6F1D2829A7007C84EB /* Flatten.swift in Sources */ = {isa = PBXBuildFile; fileRef = D85C65291C0D84C7005A77AD /* Flatten.swift */; };
		53990C881D2829A7007C84EB /* Observer.swift in Sources */ = {isa = PBXBuildFile; fileRef = EBCC7DBB1BBF010C00A2AE92 /* Observer.swift */; };
		53990C891D2829A7007C84EB /* EventLogger.swift in Sources */ = {isa = PBXBuildFile; fileRef = C79B647B1CD52E23003F2376 /* EventLogger.swift */; };
		53990CB51D2829A7007C84EB /* Result.framework in Frameworks */ = {isa = PBXBuildFile; fileRef = CDC42E2E1AE7AB8B00965373 /* Result.framework */; };
		53990D0C1D28405A007C84EB /* Optional.swift in Sources */ = {isa = PBXBuildFile; fileRef = D871D69E1B3B29A40070F16C /* Optional.swift */; };
		53990D0E1D28405A007C84EB /* RACCompoundDisposableProvider.d in Sources */ = {isa = PBXBuildFile; fileRef = D037646A19EDA41200A782A9 /* RACCompoundDisposableProvider.d */; };
		53990D101D28405A007C84EB /* RACSignalProvider.d in Sources */ = {isa = PBXBuildFile; fileRef = D03764A319EDA41200A782A9 /* RACSignalProvider.d */; };
		53990D111D28405A007C84EB /* Disposable.swift in Sources */ = {isa = PBXBuildFile; fileRef = D0C312BE19EF2A5800984962 /* Disposable.swift */; };
		53990D121D28405A007C84EB /* Event.swift in Sources */ = {isa = PBXBuildFile; fileRef = D08C54B51A69A3DB00AD8286 /* Event.swift */; };
		53990D141D28405A007C84EB /* Scheduler.swift in Sources */ = {isa = PBXBuildFile; fileRef = D0C312C819EF2A5800984962 /* Scheduler.swift */; };
		53990D151D28405A007C84EB /* Action.swift in Sources */ = {isa = PBXBuildFile; fileRef = D08C54AF1A69A2AC00AD8286 /* Action.swift */; };
		53990D161D28405A007C84EB /* Property.swift in Sources */ = {isa = PBXBuildFile; fileRef = D08C54B01A69A2AC00AD8286 /* Property.swift */; };
		53990D171D28405A007C84EB /* Signal.swift in Sources */ = {isa = PBXBuildFile; fileRef = D08C54B11A69A2AC00AD8286 /* Signal.swift */; };
		53990D181D28405A007C84EB /* SignalProducer.swift in Sources */ = {isa = PBXBuildFile; fileRef = D08C54B21A69A2AC00AD8286 /* SignalProducer.swift */; };
		53990D191D28405A007C84EB /* Atomic.swift in Sources */ = {isa = PBXBuildFile; fileRef = D0C312BB19EF2A5800984962 /* Atomic.swift */; };
		53990D1A1D28405A007C84EB /* Bag.swift in Sources */ = {isa = PBXBuildFile; fileRef = D0C312BC19EF2A5800984962 /* Bag.swift */; };
		53990D1B1D28405A007C84EB /* TupleExtensions.swift in Sources */ = {isa = PBXBuildFile; fileRef = D00004081A46864E000E7D41 /* TupleExtensions.swift */; };
		53990D221D28405A007C84EB /* Flatten.swift in Sources */ = {isa = PBXBuildFile; fileRef = D85C65291C0D84C7005A77AD /* Flatten.swift */; };
		53990D411D28405A007C84EB /* Observer.swift in Sources */ = {isa = PBXBuildFile; fileRef = EBCC7DBB1BBF010C00A2AE92 /* Observer.swift */; };
		53990D461D28405A007C84EB /* EventLogger.swift in Sources */ = {isa = PBXBuildFile; fileRef = C79B647B1CD52E23003F2376 /* EventLogger.swift */; };
		53990D711D28405A007C84EB /* Result.framework in Frameworks */ = {isa = PBXBuildFile; fileRef = CDC42E2E1AE7AB8B00965373 /* Result.framework */; };
		53990DBB1D28405D007C84EB /* ActionSpec.swift in Sources */ = {isa = PBXBuildFile; fileRef = D021671C1A6CD50500987861 /* ActionSpec.swift */; };
		53990DBC1D28405D007C84EB /* AtomicSpec.swift in Sources */ = {isa = PBXBuildFile; fileRef = D0C312EE19EF2A7700984962 /* AtomicSpec.swift */; };
		53990DBD1D28405D007C84EB /* BagSpec.swift in Sources */ = {isa = PBXBuildFile; fileRef = D0C312EF19EF2A7700984962 /* BagSpec.swift */; };
		53990DBE1D28405D007C84EB /* DisposableSpec.swift in Sources */ = {isa = PBXBuildFile; fileRef = D0C312F019EF2A7700984962 /* DisposableSpec.swift */; };
		53990DC11D28405D007C84EB /* PropertySpec.swift in Sources */ = {isa = PBXBuildFile; fileRef = D0A2260D1A72F16D00D33B74 /* PropertySpec.swift */; };
		53990DC21D28405D007C84EB /* SchedulerSpec.swift in Sources */ = {isa = PBXBuildFile; fileRef = D0C312F219EF2A7700984962 /* SchedulerSpec.swift */; };
		53990DC31D28405D007C84EB /* SignalLifetimeSpec.swift in Sources */ = {isa = PBXBuildFile; fileRef = 02D260291C1D6DAF003ACC61 /* SignalLifetimeSpec.swift */; };
		53990DC41D28405D007C84EB /* SignalProducerSpec.swift in Sources */ = {isa = PBXBuildFile; fileRef = D0A2260A1A72E6C500D33B74 /* SignalProducerSpec.swift */; };
		53990DC51D28405D007C84EB /* SignalProducerLiftingSpec.swift in Sources */ = {isa = PBXBuildFile; fileRef = D8024DB11B2E1BB0005E6B9A /* SignalProducerLiftingSpec.swift */; };
		53990DC61D28405D007C84EB /* SignalSpec.swift in Sources */ = {isa = PBXBuildFile; fileRef = D0A226071A72E0E900D33B74 /* SignalSpec.swift */; };
		53990DC71D28405D007C84EB /* FlattenSpec.swift in Sources */ = {isa = PBXBuildFile; fileRef = CA6F284F1C52626B001879D2 /* FlattenSpec.swift */; };
		53990DC81D28405D007C84EB /* TestError.swift in Sources */ = {isa = PBXBuildFile; fileRef = B696FB801A7640C00075236D /* TestError.swift */; };
		53990DC91D28405D007C84EB /* TestLogger.swift in Sources */ = {isa = PBXBuildFile; fileRef = C79B64731CD38B2B003F2376 /* TestLogger.swift */; };
		53990DE01D28405D007C84EB /* SignalProducerNimbleMatchers.swift in Sources */ = {isa = PBXBuildFile; fileRef = BFA6B94A1A76044800C846D1 /* SignalProducerNimbleMatchers.swift */; };
		53990DF81D28405D007C84EB /* Nimble.framework in Frameworks */ = {isa = PBXBuildFile; fileRef = D05E662419EDD82000904ACA /* Nimble.framework */; };
		53990DF91D28405D007C84EB /* Quick.framework in Frameworks */ = {isa = PBXBuildFile; fileRef = D037672B19EDA75D00A782A9 /* Quick.framework */; };
		53990DFE1D28405D007C84EB /* Result.framework in Copy Frameworks */ = {isa = PBXBuildFile; fileRef = CDC42E2E1AE7AB8B00965373 /* Result.framework */; settings = {ATTRIBUTES = (CodeSignOnCopy, RemoveHeadersOnCopy, ); }; };
		53990DFF1D28405D007C84EB /* Nimble.framework in Copy Frameworks */ = {isa = PBXBuildFile; fileRef = D05E662419EDD82000904ACA /* Nimble.framework */; settings = {ATTRIBUTES = (CodeSignOnCopy, RemoveHeadersOnCopy, ); }; };
		53990E001D28405D007C84EB /* Quick.framework in Copy Frameworks */ = {isa = PBXBuildFile; fileRef = D037672B19EDA75D00A782A9 /* Quick.framework */; settings = {ATTRIBUTES = (CodeSignOnCopy, RemoveHeadersOnCopy, ); }; };
		53990E1E1D284551007C84EB /* ReactiveSwift.framework in Copy Frameworks */ = {isa = PBXBuildFile; fileRef = 530F8B741D0DB70B00009C2C /* ReactiveSwift.framework */; settings = {ATTRIBUTES = (CodeSignOnCopy, RemoveHeadersOnCopy, ); }; };
		539ADA2A1D2846C3008F0B68 /* ReactiveSwift.framework in Frameworks */ = {isa = PBXBuildFile; fileRef = 53990DB51D28405A007C84EB /* ReactiveSwift.framework */; };
		53FD788B1D2848F5009BD329 /* ReactiveSwift.framework in Frameworks */ = {isa = PBXBuildFile; fileRef = 53990BF71D282481007C84EB /* ReactiveSwift.framework */; };
		579504331BB8A34200A5E482 /* BagSpec.swift in Sources */ = {isa = PBXBuildFile; fileRef = D0C312EF19EF2A7700984962 /* BagSpec.swift */; };
		579504341BB8A34300A5E482 /* BagSpec.swift in Sources */ = {isa = PBXBuildFile; fileRef = D0C312EF19EF2A7700984962 /* BagSpec.swift */; };
		57A4D1B11BA13D7A00F7D4B1 /* Optional.swift in Sources */ = {isa = PBXBuildFile; fileRef = D871D69E1B3B29A40070F16C /* Optional.swift */; };
		57A4D1B21BA13D7A00F7D4B1 /* RACCompoundDisposableProvider.d in Sources */ = {isa = PBXBuildFile; fileRef = D037646A19EDA41200A782A9 /* RACCompoundDisposableProvider.d */; };
		57A4D1B31BA13D7A00F7D4B1 /* RACSignalProvider.d in Sources */ = {isa = PBXBuildFile; fileRef = D03764A319EDA41200A782A9 /* RACSignalProvider.d */; };
		57A4D1B41BA13D7A00F7D4B1 /* Disposable.swift in Sources */ = {isa = PBXBuildFile; fileRef = D0C312BE19EF2A5800984962 /* Disposable.swift */; };
		57A4D1B61BA13D7A00F7D4B1 /* Event.swift in Sources */ = {isa = PBXBuildFile; fileRef = D08C54B51A69A3DB00AD8286 /* Event.swift */; };
		57A4D1B71BA13D7A00F7D4B1 /* ObjectiveCBridging.swift in Sources */ = {isa = PBXBuildFile; fileRef = D0C312C419EF2A5800984962 /* ObjectiveCBridging.swift */; };
		57A4D1B81BA13D7A00F7D4B1 /* Scheduler.swift in Sources */ = {isa = PBXBuildFile; fileRef = D0C312C819EF2A5800984962 /* Scheduler.swift */; };
		57A4D1B91BA13D7A00F7D4B1 /* Action.swift in Sources */ = {isa = PBXBuildFile; fileRef = D08C54AF1A69A2AC00AD8286 /* Action.swift */; };
		57A4D1BA1BA13D7A00F7D4B1 /* Property.swift in Sources */ = {isa = PBXBuildFile; fileRef = D08C54B01A69A2AC00AD8286 /* Property.swift */; };
		57A4D1BB1BA13D7A00F7D4B1 /* Signal.swift in Sources */ = {isa = PBXBuildFile; fileRef = D08C54B11A69A2AC00AD8286 /* Signal.swift */; };
		57A4D1BC1BA13D7A00F7D4B1 /* SignalProducer.swift in Sources */ = {isa = PBXBuildFile; fileRef = D08C54B21A69A2AC00AD8286 /* SignalProducer.swift */; };
		57A4D1BD1BA13D7A00F7D4B1 /* Atomic.swift in Sources */ = {isa = PBXBuildFile; fileRef = D0C312BB19EF2A5800984962 /* Atomic.swift */; };
		57A4D1BE1BA13D7A00F7D4B1 /* Bag.swift in Sources */ = {isa = PBXBuildFile; fileRef = D0C312BC19EF2A5800984962 /* Bag.swift */; };
		57A4D1BF1BA13D7A00F7D4B1 /* TupleExtensions.swift in Sources */ = {isa = PBXBuildFile; fileRef = D00004081A46864E000E7D41 /* TupleExtensions.swift */; };
		57A4D1C01BA13D7A00F7D4B1 /* FoundationExtensions.swift in Sources */ = {isa = PBXBuildFile; fileRef = D03B4A3C19F4C39A009E02AC /* FoundationExtensions.swift */; };
		57A4D1C11BA13D7A00F7D4B1 /* EXTRuntimeExtensions.m in Sources */ = {isa = PBXBuildFile; fileRef = D037666819EDA57100A782A9 /* EXTRuntimeExtensions.m */; };
		57A4D1C21BA13D7A00F7D4B1 /* NSArray+RACSequenceAdditions.m in Sources */ = {isa = PBXBuildFile; fileRef = D037642B19EDA41200A782A9 /* NSArray+RACSequenceAdditions.m */; };
		57A4D1C31BA13D7A00F7D4B1 /* NSData+RACSupport.m in Sources */ = {isa = PBXBuildFile; fileRef = D037643119EDA41200A782A9 /* NSData+RACSupport.m */; };
		57A4D1C41BA13D7A00F7D4B1 /* NSDictionary+RACSequenceAdditions.m in Sources */ = {isa = PBXBuildFile; fileRef = D037643319EDA41200A782A9 /* NSDictionary+RACSequenceAdditions.m */; };
		57A4D1C51BA13D7A00F7D4B1 /* NSEnumerator+RACSequenceAdditions.m in Sources */ = {isa = PBXBuildFile; fileRef = D037643519EDA41200A782A9 /* NSEnumerator+RACSequenceAdditions.m */; };
		57A4D1C61BA13D7A00F7D4B1 /* NSFileHandle+RACSupport.m in Sources */ = {isa = PBXBuildFile; fileRef = D037643719EDA41200A782A9 /* NSFileHandle+RACSupport.m */; };
		57A4D1C71BA13D7A00F7D4B1 /* NSIndexSet+RACSequenceAdditions.m in Sources */ = {isa = PBXBuildFile; fileRef = D037643919EDA41200A782A9 /* NSIndexSet+RACSequenceAdditions.m */; };
		57A4D1C81BA13D7A00F7D4B1 /* NSInvocation+RACTypeParsing.m in Sources */ = {isa = PBXBuildFile; fileRef = D037643B19EDA41200A782A9 /* NSInvocation+RACTypeParsing.m */; };
		57A4D1C91BA13D7A00F7D4B1 /* NSNotificationCenter+RACSupport.m in Sources */ = {isa = PBXBuildFile; fileRef = D037643D19EDA41200A782A9 /* NSNotificationCenter+RACSupport.m */; };
		57A4D1CA1BA13D7A00F7D4B1 /* NSObject+RACDeallocating.m in Sources */ = {isa = PBXBuildFile; fileRef = D037644119EDA41200A782A9 /* NSObject+RACDeallocating.m */; };
		57A4D1CB1BA13D7A00F7D4B1 /* NSObject+RACDescription.m in Sources */ = {isa = PBXBuildFile; fileRef = D037644319EDA41200A782A9 /* NSObject+RACDescription.m */; };
		57A4D1CC1BA13D7A00F7D4B1 /* NSObject+RACKVOWrapper.m in Sources */ = {isa = PBXBuildFile; fileRef = D037644519EDA41200A782A9 /* NSObject+RACKVOWrapper.m */; };
		57A4D1CD1BA13D7A00F7D4B1 /* NSObject+RACLifting.m in Sources */ = {isa = PBXBuildFile; fileRef = D037644719EDA41200A782A9 /* NSObject+RACLifting.m */; };
		57A4D1CE1BA13D7A00F7D4B1 /* NSObject+RACPropertySubscribing.m in Sources */ = {isa = PBXBuildFile; fileRef = D037644919EDA41200A782A9 /* NSObject+RACPropertySubscribing.m */; };
		57A4D1CF1BA13D7A00F7D4B1 /* NSObject+RACSelectorSignal.m in Sources */ = {isa = PBXBuildFile; fileRef = D037644B19EDA41200A782A9 /* NSObject+RACSelectorSignal.m */; };
		57A4D1D01BA13D7A00F7D4B1 /* NSOrderedSet+RACSequenceAdditions.m in Sources */ = {isa = PBXBuildFile; fileRef = D037644D19EDA41200A782A9 /* NSOrderedSet+RACSequenceAdditions.m */; };
		57A4D1D11BA13D7A00F7D4B1 /* NSSet+RACSequenceAdditions.m in Sources */ = {isa = PBXBuildFile; fileRef = D037644F19EDA41200A782A9 /* NSSet+RACSequenceAdditions.m */; };
		57A4D1D21BA13D7A00F7D4B1 /* NSString+RACKeyPathUtilities.m in Sources */ = {isa = PBXBuildFile; fileRef = D037645119EDA41200A782A9 /* NSString+RACKeyPathUtilities.m */; };
		57A4D1D31BA13D7A00F7D4B1 /* NSString+RACSequenceAdditions.m in Sources */ = {isa = PBXBuildFile; fileRef = D037645319EDA41200A782A9 /* NSString+RACSequenceAdditions.m */; };
		57A4D1D41BA13D7A00F7D4B1 /* NSString+RACSupport.m in Sources */ = {isa = PBXBuildFile; fileRef = D037645519EDA41200A782A9 /* NSString+RACSupport.m */; };
		57A4D1D61BA13D7A00F7D4B1 /* NSUserDefaults+RACSupport.m in Sources */ = {isa = PBXBuildFile; fileRef = D037645B19EDA41200A782A9 /* NSUserDefaults+RACSupport.m */; };
		57A4D1D71BA13D7A00F7D4B1 /* RACArraySequence.m in Sources */ = {isa = PBXBuildFile; fileRef = D037645D19EDA41200A782A9 /* RACArraySequence.m */; };
		57A4D1D81BA13D7A00F7D4B1 /* RACBehaviorSubject.m in Sources */ = {isa = PBXBuildFile; fileRef = D037646119EDA41200A782A9 /* RACBehaviorSubject.m */; };
		57A4D1D91BA13D7A00F7D4B1 /* RACBlockTrampoline.m in Sources */ = {isa = PBXBuildFile; fileRef = D037646319EDA41200A782A9 /* RACBlockTrampoline.m */; };
		57A4D1DA1BA13D7A00F7D4B1 /* RACChannel.m in Sources */ = {isa = PBXBuildFile; fileRef = D037646519EDA41200A782A9 /* RACChannel.m */; };
		57A4D1DB1BA13D7A00F7D4B1 /* RACCommand.m in Sources */ = {isa = PBXBuildFile; fileRef = D037646719EDA41200A782A9 /* RACCommand.m */; };
		57A4D1DC1BA13D7A00F7D4B1 /* RACCompoundDisposable.m in Sources */ = {isa = PBXBuildFile; fileRef = D037646919EDA41200A782A9 /* RACCompoundDisposable.m */; };
		57A4D1DD1BA13D7A00F7D4B1 /* RACDelegateProxy.m in Sources */ = {isa = PBXBuildFile; fileRef = D037646C19EDA41200A782A9 /* RACDelegateProxy.m */; };
		57A4D1DE1BA13D7A00F7D4B1 /* RACDisposable.m in Sources */ = {isa = PBXBuildFile; fileRef = D037646E19EDA41200A782A9 /* RACDisposable.m */; };
		57A4D1DF1BA13D7A00F7D4B1 /* RACDynamicSequence.m in Sources */ = {isa = PBXBuildFile; fileRef = D037647019EDA41200A782A9 /* RACDynamicSequence.m */; };
		57A4D1E01BA13D7A00F7D4B1 /* RACDynamicSignal.m in Sources */ = {isa = PBXBuildFile; fileRef = D037647219EDA41200A782A9 /* RACDynamicSignal.m */; };
		57A4D1E11BA13D7A00F7D4B1 /* RACEagerSequence.m in Sources */ = {isa = PBXBuildFile; fileRef = D037647419EDA41200A782A9 /* RACEagerSequence.m */; };
		57A4D1E21BA13D7A00F7D4B1 /* RACEmptySequence.m in Sources */ = {isa = PBXBuildFile; fileRef = D037647619EDA41200A782A9 /* RACEmptySequence.m */; };
		57A4D1E31BA13D7A00F7D4B1 /* RACEmptySignal.m in Sources */ = {isa = PBXBuildFile; fileRef = D037647819EDA41200A782A9 /* RACEmptySignal.m */; };
		57A4D1E41BA13D7A00F7D4B1 /* RACErrorSignal.m in Sources */ = {isa = PBXBuildFile; fileRef = D037647A19EDA41200A782A9 /* RACErrorSignal.m */; };
		57A4D1E51BA13D7A00F7D4B1 /* RACEvent.m in Sources */ = {isa = PBXBuildFile; fileRef = D037647C19EDA41200A782A9 /* RACEvent.m */; };
		57A4D1E61BA13D7A00F7D4B1 /* RACGroupedSignal.m in Sources */ = {isa = PBXBuildFile; fileRef = D037647E19EDA41200A782A9 /* RACGroupedSignal.m */; };
		57A4D1E71BA13D7A00F7D4B1 /* RACImmediateScheduler.m in Sources */ = {isa = PBXBuildFile; fileRef = D037648019EDA41200A782A9 /* RACImmediateScheduler.m */; };
		57A4D1E81BA13D7A00F7D4B1 /* RACIndexSetSequence.m in Sources */ = {isa = PBXBuildFile; fileRef = D037648219EDA41200A782A9 /* RACIndexSetSequence.m */; };
		57A4D1E91BA13D7A00F7D4B1 /* RACKVOChannel.m in Sources */ = {isa = PBXBuildFile; fileRef = D037648419EDA41200A782A9 /* RACKVOChannel.m */; };
		57A4D1EA1BA13D7A00F7D4B1 /* RACKVOProxy.m in Sources */ = {isa = PBXBuildFile; fileRef = 7A70657E1A3F88B8001E8354 /* RACKVOProxy.m */; };
		57A4D1EB1BA13D7A00F7D4B1 /* RACKVOTrampoline.m in Sources */ = {isa = PBXBuildFile; fileRef = D037648619EDA41200A782A9 /* RACKVOTrampoline.m */; };
		57A4D1EC1BA13D7A00F7D4B1 /* RACMulticastConnection.m in Sources */ = {isa = PBXBuildFile; fileRef = D037648819EDA41200A782A9 /* RACMulticastConnection.m */; };
		57A4D1EE1BA13D7A00F7D4B1 /* RACPassthroughSubscriber.m in Sources */ = {isa = PBXBuildFile; fileRef = D037648D19EDA41200A782A9 /* RACPassthroughSubscriber.m */; };
		57A4D1EF1BA13D7A00F7D4B1 /* RACQueueScheduler.m in Sources */ = {isa = PBXBuildFile; fileRef = D037648F19EDA41200A782A9 /* RACQueueScheduler.m */; };
		57A4D1F01BA13D7A00F7D4B1 /* RACReplaySubject.m in Sources */ = {isa = PBXBuildFile; fileRef = D037649219EDA41200A782A9 /* RACReplaySubject.m */; };
		57A4D1F11BA13D7A00F7D4B1 /* RACReturnSignal.m in Sources */ = {isa = PBXBuildFile; fileRef = D037649419EDA41200A782A9 /* RACReturnSignal.m */; };
		57A4D1F21BA13D7A00F7D4B1 /* RACScheduler.m in Sources */ = {isa = PBXBuildFile; fileRef = D037649619EDA41200A782A9 /* RACScheduler.m */; };
		57A4D1F31BA13D7A00F7D4B1 /* RACScopedDisposable.m in Sources */ = {isa = PBXBuildFile; fileRef = D037649A19EDA41200A782A9 /* RACScopedDisposable.m */; };
		57A4D1F41BA13D7A00F7D4B1 /* RACSequence.m in Sources */ = {isa = PBXBuildFile; fileRef = D037649C19EDA41200A782A9 /* RACSequence.m */; };
		57A4D1F51BA13D7A00F7D4B1 /* RACSerialDisposable.m in Sources */ = {isa = PBXBuildFile; fileRef = D037649E19EDA41200A782A9 /* RACSerialDisposable.m */; };
		57A4D1F61BA13D7A00F7D4B1 /* RACSignal.m in Sources */ = {isa = PBXBuildFile; fileRef = D03764A019EDA41200A782A9 /* RACSignal.m */; };
		57A4D1F71BA13D7A00F7D4B1 /* RACSignal+Operations.m in Sources */ = {isa = PBXBuildFile; fileRef = D03764A219EDA41200A782A9 /* RACSignal+Operations.m */; };
		57A4D1F81BA13D7A00F7D4B1 /* RACSignalSequence.m in Sources */ = {isa = PBXBuildFile; fileRef = D03764A519EDA41200A782A9 /* RACSignalSequence.m */; };
		57A4D1F91BA13D7A00F7D4B1 /* RACStream.m in Sources */ = {isa = PBXBuildFile; fileRef = D03764A719EDA41200A782A9 /* RACStream.m */; };
		57A4D1FA1BA13D7A00F7D4B1 /* RACStringSequence.m in Sources */ = {isa = PBXBuildFile; fileRef = D03764AA19EDA41200A782A9 /* RACStringSequence.m */; };
		57A4D1FB1BA13D7A00F7D4B1 /* RACSubject.m in Sources */ = {isa = PBXBuildFile; fileRef = D03764AC19EDA41200A782A9 /* RACSubject.m */; };
		57A4D1FC1BA13D7A00F7D4B1 /* RACSubscriber.m in Sources */ = {isa = PBXBuildFile; fileRef = D03764AE19EDA41200A782A9 /* RACSubscriber.m */; };
		57A4D1FD1BA13D7A00F7D4B1 /* RACSubscriptingAssignmentTrampoline.m in Sources */ = {isa = PBXBuildFile; fileRef = D03764B119EDA41200A782A9 /* RACSubscriptingAssignmentTrampoline.m */; };
		57A4D1FE1BA13D7A00F7D4B1 /* RACSubscriptionScheduler.m in Sources */ = {isa = PBXBuildFile; fileRef = D03764B319EDA41200A782A9 /* RACSubscriptionScheduler.m */; };
		57A4D1FF1BA13D7A00F7D4B1 /* RACTargetQueueScheduler.m in Sources */ = {isa = PBXBuildFile; fileRef = D03764B519EDA41200A782A9 /* RACTargetQueueScheduler.m */; };
		57A4D2001BA13D7A00F7D4B1 /* RACTestScheduler.m in Sources */ = {isa = PBXBuildFile; fileRef = D03764B719EDA41200A782A9 /* RACTestScheduler.m */; };
		57A4D2011BA13D7A00F7D4B1 /* RACTuple.m in Sources */ = {isa = PBXBuildFile; fileRef = D03764B919EDA41200A782A9 /* RACTuple.m */; };
		57A4D2021BA13D7A00F7D4B1 /* RACTupleSequence.m in Sources */ = {isa = PBXBuildFile; fileRef = D03764BB19EDA41200A782A9 /* RACTupleSequence.m */; };
		57A4D2031BA13D7A00F7D4B1 /* RACUnarySequence.m in Sources */ = {isa = PBXBuildFile; fileRef = D03764BD19EDA41200A782A9 /* RACUnarySequence.m */; };
		57A4D2041BA13D7A00F7D4B1 /* RACUnit.m in Sources */ = {isa = PBXBuildFile; fileRef = D03764BF19EDA41200A782A9 /* RACUnit.m */; };
		57A4D2051BA13D7A00F7D4B1 /* RACValueTransformer.m in Sources */ = {isa = PBXBuildFile; fileRef = D03764C119EDA41200A782A9 /* RACValueTransformer.m */; };
		57A4D2061BA13D7A00F7D4B1 /* RACDynamicPropertySuperclass.m in Sources */ = {isa = PBXBuildFile; fileRef = D43F279F1A9F7E8A00C1AD76 /* RACDynamicPropertySuperclass.m */; };
		57A4D2081BA13D7A00F7D4B1 /* Result.framework in Frameworks */ = {isa = PBXBuildFile; fileRef = CDC42E2E1AE7AB8B00965373 /* Result.framework */; };
		57A4D20A1BA13D7A00F7D4B1 /* ReactiveCocoa.h in Headers */ = {isa = PBXBuildFile; fileRef = D04725EF19E49ED7006002AA /* ReactiveCocoa.h */; settings = {ATTRIBUTES = (Public, ); }; };
		57A4D20B1BA13D7A00F7D4B1 /* EXTKeyPathCoding.h in Headers */ = {isa = PBXBuildFile; fileRef = D037666619EDA57100A782A9 /* EXTKeyPathCoding.h */; settings = {ATTRIBUTES = (Public, ); }; };
		57A4D20C1BA13D7A00F7D4B1 /* EXTScope.h in Headers */ = {isa = PBXBuildFile; fileRef = D037666919EDA57100A782A9 /* EXTScope.h */; settings = {ATTRIBUTES = (Public, ); }; };
		57A4D20D1BA13D7A00F7D4B1 /* metamacros.h in Headers */ = {isa = PBXBuildFile; fileRef = D037666A19EDA57100A782A9 /* metamacros.h */; settings = {ATTRIBUTES = (Public, ); }; };
		57A4D20E1BA13D7A00F7D4B1 /* NSArray+RACSequenceAdditions.h in Headers */ = {isa = PBXBuildFile; fileRef = D037642A19EDA41200A782A9 /* NSArray+RACSequenceAdditions.h */; settings = {ATTRIBUTES = (Public, ); }; };
		57A4D20F1BA13D7A00F7D4B1 /* NSData+RACSupport.h in Headers */ = {isa = PBXBuildFile; fileRef = D037643019EDA41200A782A9 /* NSData+RACSupport.h */; settings = {ATTRIBUTES = (Public, ); }; };
		57A4D2101BA13D7A00F7D4B1 /* NSDictionary+RACSequenceAdditions.h in Headers */ = {isa = PBXBuildFile; fileRef = D037643219EDA41200A782A9 /* NSDictionary+RACSequenceAdditions.h */; settings = {ATTRIBUTES = (Public, ); }; };
		57A4D2111BA13D7A00F7D4B1 /* NSEnumerator+RACSequenceAdditions.h in Headers */ = {isa = PBXBuildFile; fileRef = D037643419EDA41200A782A9 /* NSEnumerator+RACSequenceAdditions.h */; settings = {ATTRIBUTES = (Public, ); }; };
		57A4D2121BA13D7A00F7D4B1 /* NSFileHandle+RACSupport.h in Headers */ = {isa = PBXBuildFile; fileRef = D037643619EDA41200A782A9 /* NSFileHandle+RACSupport.h */; settings = {ATTRIBUTES = (Public, ); }; };
		57A4D2131BA13D7A00F7D4B1 /* NSIndexSet+RACSequenceAdditions.h in Headers */ = {isa = PBXBuildFile; fileRef = D037643819EDA41200A782A9 /* NSIndexSet+RACSequenceAdditions.h */; settings = {ATTRIBUTES = (Public, ); }; };
		57A4D2141BA13D7A00F7D4B1 /* NSNotificationCenter+RACSupport.h in Headers */ = {isa = PBXBuildFile; fileRef = D037643C19EDA41200A782A9 /* NSNotificationCenter+RACSupport.h */; settings = {ATTRIBUTES = (Public, ); }; };
		57A4D2151BA13D7A00F7D4B1 /* NSObject+RACDeallocating.h in Headers */ = {isa = PBXBuildFile; fileRef = D037644019EDA41200A782A9 /* NSObject+RACDeallocating.h */; settings = {ATTRIBUTES = (Public, ); }; };
		57A4D2161BA13D7A00F7D4B1 /* NSObject+RACLifting.h in Headers */ = {isa = PBXBuildFile; fileRef = D037644619EDA41200A782A9 /* NSObject+RACLifting.h */; settings = {ATTRIBUTES = (Public, ); }; };
		57A4D2171BA13D7A00F7D4B1 /* NSObject+RACPropertySubscribing.h in Headers */ = {isa = PBXBuildFile; fileRef = D037644819EDA41200A782A9 /* NSObject+RACPropertySubscribing.h */; settings = {ATTRIBUTES = (Public, ); }; };
		57A4D2181BA13D7A00F7D4B1 /* NSObject+RACSelectorSignal.h in Headers */ = {isa = PBXBuildFile; fileRef = D037644A19EDA41200A782A9 /* NSObject+RACSelectorSignal.h */; settings = {ATTRIBUTES = (Public, ); }; };
		57A4D2191BA13D7A00F7D4B1 /* NSOrderedSet+RACSequenceAdditions.h in Headers */ = {isa = PBXBuildFile; fileRef = D037644C19EDA41200A782A9 /* NSOrderedSet+RACSequenceAdditions.h */; settings = {ATTRIBUTES = (Public, ); }; };
		57A4D21A1BA13D7A00F7D4B1 /* NSSet+RACSequenceAdditions.h in Headers */ = {isa = PBXBuildFile; fileRef = D037644E19EDA41200A782A9 /* NSSet+RACSequenceAdditions.h */; settings = {ATTRIBUTES = (Public, ); }; };
		57A4D21B1BA13D7A00F7D4B1 /* NSString+RACSequenceAdditions.h in Headers */ = {isa = PBXBuildFile; fileRef = D037645219EDA41200A782A9 /* NSString+RACSequenceAdditions.h */; settings = {ATTRIBUTES = (Public, ); }; };
		57A4D21C1BA13D7A00F7D4B1 /* NSString+RACSupport.h in Headers */ = {isa = PBXBuildFile; fileRef = D037645419EDA41200A782A9 /* NSString+RACSupport.h */; settings = {ATTRIBUTES = (Public, ); }; };
		57A4D21E1BA13D7A00F7D4B1 /* NSUserDefaults+RACSupport.h in Headers */ = {isa = PBXBuildFile; fileRef = D037645A19EDA41200A782A9 /* NSUserDefaults+RACSupport.h */; settings = {ATTRIBUTES = (Public, ); }; };
		57A4D21F1BA13D7A00F7D4B1 /* RACBehaviorSubject.h in Headers */ = {isa = PBXBuildFile; fileRef = D037646019EDA41200A782A9 /* RACBehaviorSubject.h */; settings = {ATTRIBUTES = (Public, ); }; };
		57A4D2201BA13D7A00F7D4B1 /* RACChannel.h in Headers */ = {isa = PBXBuildFile; fileRef = D037646419EDA41200A782A9 /* RACChannel.h */; settings = {ATTRIBUTES = (Public, ); }; };
		57A4D2211BA13D7A00F7D4B1 /* RACCommand.h in Headers */ = {isa = PBXBuildFile; fileRef = D037646619EDA41200A782A9 /* RACCommand.h */; settings = {ATTRIBUTES = (Public, ); }; };
		57A4D2221BA13D7A00F7D4B1 /* RACCompoundDisposable.h in Headers */ = {isa = PBXBuildFile; fileRef = D037646819EDA41200A782A9 /* RACCompoundDisposable.h */; settings = {ATTRIBUTES = (Public, ); }; };
		57A4D2231BA13D7A00F7D4B1 /* RACDisposable.h in Headers */ = {isa = PBXBuildFile; fileRef = D037646D19EDA41200A782A9 /* RACDisposable.h */; settings = {ATTRIBUTES = (Public, ); }; };
		57A4D2241BA13D7A00F7D4B1 /* RACEvent.h in Headers */ = {isa = PBXBuildFile; fileRef = D037647B19EDA41200A782A9 /* RACEvent.h */; settings = {ATTRIBUTES = (Public, ); }; };
		57A4D2251BA13D7A00F7D4B1 /* RACGroupedSignal.h in Headers */ = {isa = PBXBuildFile; fileRef = D037647D19EDA41200A782A9 /* RACGroupedSignal.h */; settings = {ATTRIBUTES = (Public, ); }; };
		57A4D2261BA13D7A00F7D4B1 /* RACKVOChannel.h in Headers */ = {isa = PBXBuildFile; fileRef = D037648319EDA41200A782A9 /* RACKVOChannel.h */; settings = {ATTRIBUTES = (Public, ); }; };
		57A4D2271BA13D7A00F7D4B1 /* RACMulticastConnection.h in Headers */ = {isa = PBXBuildFile; fileRef = D037648719EDA41200A782A9 /* RACMulticastConnection.h */; settings = {ATTRIBUTES = (Public, ); }; };
		57A4D2281BA13D7A00F7D4B1 /* RACQueueScheduler.h in Headers */ = {isa = PBXBuildFile; fileRef = D037648E19EDA41200A782A9 /* RACQueueScheduler.h */; settings = {ATTRIBUTES = (Public, ); }; };
		57A4D2291BA13D7A00F7D4B1 /* RACQueueScheduler+Subclass.h in Headers */ = {isa = PBXBuildFile; fileRef = D037649019EDA41200A782A9 /* RACQueueScheduler+Subclass.h */; settings = {ATTRIBUTES = (Public, ); }; };
		57A4D22A1BA13D7A00F7D4B1 /* RACReplaySubject.h in Headers */ = {isa = PBXBuildFile; fileRef = D037649119EDA41200A782A9 /* RACReplaySubject.h */; settings = {ATTRIBUTES = (Public, ); }; };
		57A4D22B1BA13D7A00F7D4B1 /* RACScheduler.h in Headers */ = {isa = PBXBuildFile; fileRef = D037649519EDA41200A782A9 /* RACScheduler.h */; settings = {ATTRIBUTES = (Public, ); }; };
		57A4D22C1BA13D7A00F7D4B1 /* RACScheduler+Subclass.h in Headers */ = {isa = PBXBuildFile; fileRef = D037649819EDA41200A782A9 /* RACScheduler+Subclass.h */; settings = {ATTRIBUTES = (Public, ); }; };
		57A4D22D1BA13D7A00F7D4B1 /* RACScopedDisposable.h in Headers */ = {isa = PBXBuildFile; fileRef = D037649919EDA41200A782A9 /* RACScopedDisposable.h */; settings = {ATTRIBUTES = (Public, ); }; };
		57A4D22E1BA13D7A00F7D4B1 /* RACSequence.h in Headers */ = {isa = PBXBuildFile; fileRef = D037649B19EDA41200A782A9 /* RACSequence.h */; settings = {ATTRIBUTES = (Public, ); }; };
		57A4D22F1BA13D7A00F7D4B1 /* RACSerialDisposable.h in Headers */ = {isa = PBXBuildFile; fileRef = D037649D19EDA41200A782A9 /* RACSerialDisposable.h */; settings = {ATTRIBUTES = (Public, ); }; };
		57A4D2301BA13D7A00F7D4B1 /* RACSignal.h in Headers */ = {isa = PBXBuildFile; fileRef = D037649F19EDA41200A782A9 /* RACSignal.h */; settings = {ATTRIBUTES = (Public, ); }; };
		57A4D2311BA13D7A00F7D4B1 /* RACSignal+Operations.h in Headers */ = {isa = PBXBuildFile; fileRef = D03764A119EDA41200A782A9 /* RACSignal+Operations.h */; settings = {ATTRIBUTES = (Public, ); }; };
		57A4D2321BA13D7A00F7D4B1 /* RACStream.h in Headers */ = {isa = PBXBuildFile; fileRef = D03764A619EDA41200A782A9 /* RACStream.h */; settings = {ATTRIBUTES = (Public, ); }; };
		57A4D2331BA13D7A00F7D4B1 /* RACSubject.h in Headers */ = {isa = PBXBuildFile; fileRef = D03764AB19EDA41200A782A9 /* RACSubject.h */; settings = {ATTRIBUTES = (Public, ); }; };
		57A4D2341BA13D7A00F7D4B1 /* RACSubscriber.h in Headers */ = {isa = PBXBuildFile; fileRef = D03764AD19EDA41200A782A9 /* RACSubscriber.h */; settings = {ATTRIBUTES = (Public, ); }; };
		57A4D2351BA13D7A00F7D4B1 /* RACSubscriptingAssignmentTrampoline.h in Headers */ = {isa = PBXBuildFile; fileRef = D03764B019EDA41200A782A9 /* RACSubscriptingAssignmentTrampoline.h */; settings = {ATTRIBUTES = (Public, ); }; };
		57A4D2361BA13D7A00F7D4B1 /* RACTargetQueueScheduler.h in Headers */ = {isa = PBXBuildFile; fileRef = D03764B419EDA41200A782A9 /* RACTargetQueueScheduler.h */; settings = {ATTRIBUTES = (Public, ); }; };
		57A4D2371BA13D7A00F7D4B1 /* RACTestScheduler.h in Headers */ = {isa = PBXBuildFile; fileRef = D03764B619EDA41200A782A9 /* RACTestScheduler.h */; settings = {ATTRIBUTES = (Public, ); }; };
		57A4D2381BA13D7A00F7D4B1 /* RACTuple.h in Headers */ = {isa = PBXBuildFile; fileRef = D03764B819EDA41200A782A9 /* RACTuple.h */; settings = {ATTRIBUTES = (Public, ); }; };
		57A4D2391BA13D7A00F7D4B1 /* RACUnit.h in Headers */ = {isa = PBXBuildFile; fileRef = D03764BE19EDA41200A782A9 /* RACUnit.h */; settings = {ATTRIBUTES = (Public, ); }; };
		57A4D23A1BA13D7A00F7D4B1 /* RACDynamicPropertySuperclass.h in Headers */ = {isa = PBXBuildFile; fileRef = D43F279E1A9F7E8A00C1AD76 /* RACDynamicPropertySuperclass.h */; settings = {ATTRIBUTES = (Public, ); }; };
		57D4768D1C42063C00EFE697 /* UIControl+RACSignalSupport.m in Sources */ = {isa = PBXBuildFile; fileRef = D03764CD19EDA41200A782A9 /* UIControl+RACSignalSupport.m */; };
		57D476901C4206D400EFE697 /* UIControl+RACSignalSupportPrivate.m in Sources */ = {isa = PBXBuildFile; fileRef = D03764CF19EDA41200A782A9 /* UIControl+RACSignalSupportPrivate.m */; };
		57D476911C4206DA00EFE697 /* UIGestureRecognizer+RACSignalSupport.m in Sources */ = {isa = PBXBuildFile; fileRef = D03764D319EDA41200A782A9 /* UIGestureRecognizer+RACSignalSupport.m */; };
		57D476921C4206DF00EFE697 /* UISegmentedControl+RACSignalSupport.m in Sources */ = {isa = PBXBuildFile; fileRef = D03764D919EDA41200A782A9 /* UISegmentedControl+RACSignalSupport.m */; };
		57D476951C4206EC00EFE697 /* UITableViewCell+RACSignalSupport.m in Sources */ = {isa = PBXBuildFile; fileRef = D03764E119EDA41200A782A9 /* UITableViewCell+RACSignalSupport.m */; };
		57D476961C4206EC00EFE697 /* UITableViewHeaderFooterView+RACSignalSupport.m in Sources */ = {isa = PBXBuildFile; fileRef = D03764E319EDA41200A782A9 /* UITableViewHeaderFooterView+RACSignalSupport.m */; };
		57D476971C4206EC00EFE697 /* UITextField+RACSignalSupport.m in Sources */ = {isa = PBXBuildFile; fileRef = D03764E519EDA41200A782A9 /* UITextField+RACSignalSupport.m */; };
		57D476981C4206EC00EFE697 /* UITextView+RACSignalSupport.m in Sources */ = {isa = PBXBuildFile; fileRef = D03764E719EDA41200A782A9 /* UITextView+RACSignalSupport.m */; };
		57D4769A1C4206F200EFE697 /* UIButton+RACCommandSupport.m in Sources */ = {isa = PBXBuildFile; fileRef = D03764C919EDA41200A782A9 /* UIButton+RACCommandSupport.m */; };
		57D4769B1C4206F200EFE697 /* UICollectionReusableView+RACSignalSupport.m in Sources */ = {isa = PBXBuildFile; fileRef = D03764CB19EDA41200A782A9 /* UICollectionReusableView+RACSignalSupport.m */; };
		57DC89A01C5066D400E367B7 /* UIGestureRecognizer+RACSignalSupport.h in Headers */ = {isa = PBXBuildFile; fileRef = D03764D219EDA41200A782A9 /* UIGestureRecognizer+RACSignalSupport.h */; settings = {ATTRIBUTES = (Public, ); }; };
		57DC89A11C50672B00E367B7 /* UIControl+RACSignalSupport.h in Headers */ = {isa = PBXBuildFile; fileRef = D03764CC19EDA41200A782A9 /* UIControl+RACSignalSupport.h */; settings = {ATTRIBUTES = (Public, ); }; };
		57DC89A21C50673C00E367B7 /* UISegmentedControl+RACSignalSupport.h in Headers */ = {isa = PBXBuildFile; fileRef = D03764D819EDA41200A782A9 /* UISegmentedControl+RACSignalSupport.h */; settings = {ATTRIBUTES = (Public, ); }; };
		57DC89A31C50674300E367B7 /* UITableViewCell+RACSignalSupport.h in Headers */ = {isa = PBXBuildFile; fileRef = D03764E019EDA41200A782A9 /* UITableViewCell+RACSignalSupport.h */; settings = {ATTRIBUTES = (Public, ); }; };
		57DC89A41C50674D00E367B7 /* UITableViewHeaderFooterView+RACSignalSupport.h in Headers */ = {isa = PBXBuildFile; fileRef = D03764E219EDA41200A782A9 /* UITableViewHeaderFooterView+RACSignalSupport.h */; settings = {ATTRIBUTES = (Public, ); }; };
		57DC89A51C50675700E367B7 /* UITextField+RACSignalSupport.h in Headers */ = {isa = PBXBuildFile; fileRef = D03764E419EDA41200A782A9 /* UITextField+RACSignalSupport.h */; settings = {ATTRIBUTES = (Public, ); }; };
		57DC89A61C50675F00E367B7 /* UITextView+RACSignalSupport.h in Headers */ = {isa = PBXBuildFile; fileRef = D03764E619EDA41200A782A9 /* UITextView+RACSignalSupport.h */; settings = {ATTRIBUTES = (Public, ); }; };
		57DC89A71C50679700E367B7 /* UIButton+RACCommandSupport.h in Headers */ = {isa = PBXBuildFile; fileRef = D03764C819EDA41200A782A9 /* UIButton+RACCommandSupport.h */; settings = {ATTRIBUTES = (Public, ); }; };
		57DC89A81C50679E00E367B7 /* UICollectionReusableView+RACSignalSupport.h in Headers */ = {isa = PBXBuildFile; fileRef = D03764CA19EDA41200A782A9 /* UICollectionReusableView+RACSignalSupport.h */; settings = {ATTRIBUTES = (Public, ); }; };
		7A7065811A3F88B8001E8354 /* RACKVOProxy.m in Sources */ = {isa = PBXBuildFile; fileRef = 7A70657E1A3F88B8001E8354 /* RACKVOProxy.m */; };
		7A7065821A3F88B8001E8354 /* RACKVOProxy.m in Sources */ = {isa = PBXBuildFile; fileRef = 7A70657E1A3F88B8001E8354 /* RACKVOProxy.m */; };
		7A7065841A3F8967001E8354 /* RACKVOProxySpec.m in Sources */ = {isa = PBXBuildFile; fileRef = 7A7065831A3F8967001E8354 /* RACKVOProxySpec.m */; };
		7A7065851A3F8967001E8354 /* RACKVOProxySpec.m in Sources */ = {isa = PBXBuildFile; fileRef = 7A7065831A3F8967001E8354 /* RACKVOProxySpec.m */; };
		7DFBED081CDB8C9500EE435B /* ReactiveCocoa.framework in Frameworks */ = {isa = PBXBuildFile; fileRef = 57A4D2411BA13D7A00F7D4B1 /* ReactiveCocoa.framework */; };
		7DFBED141CDB8CE600EE435B /* test-data.json in Resources */ = {isa = PBXBuildFile; fileRef = D03766B119EDA60000A782A9 /* test-data.json */; };
		7DFBED1E1CDB8D7000EE435B /* ReactiveCocoa.framework in Copy Frameworks */ = {isa = PBXBuildFile; fileRef = 57A4D2411BA13D7A00F7D4B1 /* ReactiveCocoa.framework */; settings = {ATTRIBUTES = (CodeSignOnCopy, RemoveHeadersOnCopy, ); }; };
		7DFBED1F1CDB8D7800EE435B /* Quick.framework in Copy Frameworks */ = {isa = PBXBuildFile; fileRef = D037672B19EDA75D00A782A9 /* Quick.framework */; settings = {ATTRIBUTES = (CodeSignOnCopy, RemoveHeadersOnCopy, ); }; };
		7DFBED201CDB8D7D00EE435B /* Nimble.framework in Copy Frameworks */ = {isa = PBXBuildFile; fileRef = D05E662419EDD82000904ACA /* Nimble.framework */; settings = {ATTRIBUTES = (CodeSignOnCopy, RemoveHeadersOnCopy, ); }; };
		7DFBED211CDB8D8300EE435B /* Result.framework in Copy Frameworks */ = {isa = PBXBuildFile; fileRef = CDC42E2E1AE7AB8B00965373 /* Result.framework */; settings = {ATTRIBUTES = (CodeSignOnCopy, RemoveHeadersOnCopy, ); }; };
		7DFBED221CDB8DE300EE435B /* ActionSpec.swift in Sources */ = {isa = PBXBuildFile; fileRef = D021671C1A6CD50500987861 /* ActionSpec.swift */; };
		7DFBED231CDB8DE300EE435B /* AtomicSpec.swift in Sources */ = {isa = PBXBuildFile; fileRef = D0C312EE19EF2A7700984962 /* AtomicSpec.swift */; };
		7DFBED241CDB8DE300EE435B /* BagSpec.swift in Sources */ = {isa = PBXBuildFile; fileRef = D0C312EF19EF2A7700984962 /* BagSpec.swift */; };
		7DFBED251CDB8DE300EE435B /* DisposableSpec.swift in Sources */ = {isa = PBXBuildFile; fileRef = D0C312F019EF2A7700984962 /* DisposableSpec.swift */; };
		7DFBED261CDB8DE300EE435B /* FoundationExtensionsSpec.swift in Sources */ = {isa = PBXBuildFile; fileRef = D8170FC01B100EBC004192AD /* FoundationExtensionsSpec.swift */; };
		7DFBED271CDB8DE300EE435B /* ObjectiveCBridgingSpec.swift in Sources */ = {isa = PBXBuildFile; fileRef = D0A226101A72F30B00D33B74 /* ObjectiveCBridgingSpec.swift */; };
		7DFBED281CDB8DE300EE435B /* PropertySpec.swift in Sources */ = {isa = PBXBuildFile; fileRef = D0A2260D1A72F16D00D33B74 /* PropertySpec.swift */; };
		7DFBED291CDB8DE300EE435B /* SchedulerSpec.swift in Sources */ = {isa = PBXBuildFile; fileRef = D0C312F219EF2A7700984962 /* SchedulerSpec.swift */; };
		7DFBED2A1CDB8DE300EE435B /* SignalLifetimeSpec.swift in Sources */ = {isa = PBXBuildFile; fileRef = 02D260291C1D6DAF003ACC61 /* SignalLifetimeSpec.swift */; };
		7DFBED2B1CDB8DE300EE435B /* SignalProducerSpec.swift in Sources */ = {isa = PBXBuildFile; fileRef = D0A2260A1A72E6C500D33B74 /* SignalProducerSpec.swift */; };
		7DFBED2C1CDB8DE300EE435B /* SignalProducerLiftingSpec.swift in Sources */ = {isa = PBXBuildFile; fileRef = D8024DB11B2E1BB0005E6B9A /* SignalProducerLiftingSpec.swift */; };
		7DFBED2D1CDB8DE300EE435B /* SignalSpec.swift in Sources */ = {isa = PBXBuildFile; fileRef = D0A226071A72E0E900D33B74 /* SignalSpec.swift */; };
		7DFBED2E1CDB8DE300EE435B /* FlattenSpec.swift in Sources */ = {isa = PBXBuildFile; fileRef = CA6F284F1C52626B001879D2 /* FlattenSpec.swift */; };
		7DFBED2F1CDB8DE300EE435B /* TestError.swift in Sources */ = {isa = PBXBuildFile; fileRef = B696FB801A7640C00075236D /* TestError.swift */; };
		7DFBED301CDB8DE300EE435B /* TestLogger.swift in Sources */ = {isa = PBXBuildFile; fileRef = C79B64731CD38B2B003F2376 /* TestLogger.swift */; };
		7DFBED321CDB8DE300EE435B /* NSEnumeratorRACSequenceAdditionsSpec.m in Sources */ = {isa = PBXBuildFile; fileRef = D037667819EDA60000A782A9 /* NSEnumeratorRACSequenceAdditionsSpec.m */; };
		7DFBED331CDB8DE300EE435B /* NSNotificationCenterRACSupportSpec.m in Sources */ = {isa = PBXBuildFile; fileRef = D037667919EDA60000A782A9 /* NSNotificationCenterRACSupportSpec.m */; };
		7DFBED351CDB8DE300EE435B /* NSObjectRACDeallocatingSpec.m in Sources */ = {isa = PBXBuildFile; fileRef = D037667B19EDA60000A782A9 /* NSObjectRACDeallocatingSpec.m */; };
		7DFBED361CDB8DE300EE435B /* NSObjectRACLiftingSpec.m in Sources */ = {isa = PBXBuildFile; fileRef = D037667C19EDA60000A782A9 /* NSObjectRACLiftingSpec.m */; };
		7DFBED381CDB8DE300EE435B /* NSObjectRACPropertySubscribingExamples.m in Sources */ = {isa = PBXBuildFile; fileRef = D037667E19EDA60000A782A9 /* NSObjectRACPropertySubscribingExamples.m */; };
		7DFBED391CDB8DE300EE435B /* NSObjectRACPropertySubscribingSpec.m in Sources */ = {isa = PBXBuildFile; fileRef = D037667F19EDA60000A782A9 /* NSObjectRACPropertySubscribingSpec.m */; };
		7DFBED3A1CDB8DE300EE435B /* NSObjectRACSelectorSignalSpec.m in Sources */ = {isa = PBXBuildFile; fileRef = D037668019EDA60000A782A9 /* NSObjectRACSelectorSignalSpec.m */; };
		7DFBED3B1CDB8DE300EE435B /* NSStringRACKeyPathUtilitiesSpec.m in Sources */ = {isa = PBXBuildFile; fileRef = D037668119EDA60000A782A9 /* NSStringRACKeyPathUtilitiesSpec.m */; };
		7DFBED3D1CDB8DE300EE435B /* NSUserDefaultsRACSupportSpec.m in Sources */ = {isa = PBXBuildFile; fileRef = D037668419EDA60000A782A9 /* NSUserDefaultsRACSupportSpec.m */; };
		7DFBED3E1CDB8DE300EE435B /* RACBlockTrampolineSpec.m in Sources */ = {isa = PBXBuildFile; fileRef = D037668619EDA60000A782A9 /* RACBlockTrampolineSpec.m */; };
		7DFBED401CDB8DE300EE435B /* RACChannelExamples.m in Sources */ = {isa = PBXBuildFile; fileRef = D037668819EDA60000A782A9 /* RACChannelExamples.m */; };
		7DFBED411CDB8DE300EE435B /* RACChannelSpec.m in Sources */ = {isa = PBXBuildFile; fileRef = D037668919EDA60000A782A9 /* RACChannelSpec.m */; };
		7DFBED421CDB8DE300EE435B /* RACCommandSpec.m in Sources */ = {isa = PBXBuildFile; fileRef = D037668A19EDA60000A782A9 /* RACCommandSpec.m */; };
		7DFBED431CDB8DE300EE435B /* RACCompoundDisposableSpec.m in Sources */ = {isa = PBXBuildFile; fileRef = D037668B19EDA60000A782A9 /* RACCompoundDisposableSpec.m */; };
		7DFBED451CDB8DE300EE435B /* RACControlCommandExamples.m in Sources */ = {isa = PBXBuildFile; fileRef = D037668D19EDA60000A782A9 /* RACControlCommandExamples.m */; };
		7DFBED461CDB8DE300EE435B /* RACDelegateProxySpec.m in Sources */ = {isa = PBXBuildFile; fileRef = D037668E19EDA60000A782A9 /* RACDelegateProxySpec.m */; };
		7DFBED471CDB8DE300EE435B /* RACDisposableSpec.m in Sources */ = {isa = PBXBuildFile; fileRef = D037668F19EDA60000A782A9 /* RACDisposableSpec.m */; };
		7DFBED481CDB8DE300EE435B /* RACEventSpec.m in Sources */ = {isa = PBXBuildFile; fileRef = D037669019EDA60000A782A9 /* RACEventSpec.m */; };
		7DFBED491CDB8DE300EE435B /* RACKVOChannelSpec.m in Sources */ = {isa = PBXBuildFile; fileRef = D037669119EDA60000A782A9 /* RACKVOChannelSpec.m */; };
		7DFBED4A1CDB8DE300EE435B /* RACKVOProxySpec.m in Sources */ = {isa = PBXBuildFile; fileRef = 7A7065831A3F8967001E8354 /* RACKVOProxySpec.m */; };
		7DFBED4B1CDB8DE300EE435B /* RACKVOWrapperSpec.m in Sources */ = {isa = PBXBuildFile; fileRef = D037669219EDA60000A782A9 /* RACKVOWrapperSpec.m */; };
		7DFBED4C1CDB8DE300EE435B /* RACMulticastConnectionSpec.m in Sources */ = {isa = PBXBuildFile; fileRef = D037669319EDA60000A782A9 /* RACMulticastConnectionSpec.m */; };
		7DFBED4E1CDB8DE300EE435B /* RACPropertySignalExamples.m in Sources */ = {isa = PBXBuildFile; fileRef = D037669519EDA60000A782A9 /* RACPropertySignalExamples.m */; };
		7DFBED4F1CDB8DE300EE435B /* RACSchedulerSpec.m in Sources */ = {isa = PBXBuildFile; fileRef = D037669619EDA60000A782A9 /* RACSchedulerSpec.m */; };
		7DFBED501CDB8DE300EE435B /* RACSequenceAdditionsSpec.m in Sources */ = {isa = PBXBuildFile; fileRef = D037669719EDA60000A782A9 /* RACSequenceAdditionsSpec.m */; };
		7DFBED521CDB8DE300EE435B /* RACSequenceExamples.m in Sources */ = {isa = PBXBuildFile; fileRef = D037669919EDA60000A782A9 /* RACSequenceExamples.m */; };
		7DFBED531CDB8DE300EE435B /* RACSequenceSpec.m in Sources */ = {isa = PBXBuildFile; fileRef = D037669A19EDA60000A782A9 /* RACSequenceSpec.m */; };
		7DFBED541CDB8DE300EE435B /* RACSerialDisposableSpec.m in Sources */ = {isa = PBXBuildFile; fileRef = D037669B19EDA60000A782A9 /* RACSerialDisposableSpec.m */; };
		7DFBED551CDB8DE300EE435B /* RACSignalSpec.m in Sources */ = {isa = PBXBuildFile; fileRef = D037669C19EDA60000A782A9 /* RACSignalSpec.m */; };
		7DFBED571CDB8DE300EE435B /* RACStreamExamples.m in Sources */ = {isa = PBXBuildFile; fileRef = D03766A019EDA60000A782A9 /* RACStreamExamples.m */; };
		7DFBED591CDB8DE300EE435B /* RACSubclassObject.m in Sources */ = {isa = PBXBuildFile; fileRef = D03766A219EDA60000A782A9 /* RACSubclassObject.m */; };
		7DFBED5A1CDB8DE300EE435B /* RACSubjectSpec.m in Sources */ = {isa = PBXBuildFile; fileRef = D03766A319EDA60000A782A9 /* RACSubjectSpec.m */; };
		7DFBED5C1CDB8DE300EE435B /* RACSubscriberExamples.m in Sources */ = {isa = PBXBuildFile; fileRef = D03766A519EDA60000A782A9 /* RACSubscriberExamples.m */; };
		7DFBED5D1CDB8DE300EE435B /* RACSubscriberSpec.m in Sources */ = {isa = PBXBuildFile; fileRef = D03766A619EDA60000A782A9 /* RACSubscriberSpec.m */; };
		7DFBED5E1CDB8DE300EE435B /* RACSubscriptingAssignmentTrampolineSpec.m in Sources */ = {isa = PBXBuildFile; fileRef = D03766A719EDA60000A782A9 /* RACSubscriptingAssignmentTrampolineSpec.m */; };
		7DFBED5F1CDB8DE300EE435B /* RACTargetQueueSchedulerSpec.m in Sources */ = {isa = PBXBuildFile; fileRef = D03766A819EDA60000A782A9 /* RACTargetQueueSchedulerSpec.m */; };
		7DFBED601CDB8DE300EE435B /* RACTupleSpec.m in Sources */ = {isa = PBXBuildFile; fileRef = D03766B019EDA60000A782A9 /* RACTupleSpec.m */; };
		7DFBED631CDB8DE300EE435B /* UIBarButtonItemRACSupportSpec.m in Sources */ = {isa = PBXBuildFile; fileRef = D03766B419EDA60000A782A9 /* UIBarButtonItemRACSupportSpec.m */; };
		7DFBED641CDB8DE300EE435B /* UIButtonRACSupportSpec.m in Sources */ = {isa = PBXBuildFile; fileRef = D03766B519EDA60000A782A9 /* UIButtonRACSupportSpec.m */; };
		7DFBED671CDB8DE300EE435B /* RACTestExampleScheduler.m in Sources */ = {isa = PBXBuildFile; fileRef = D0C3131819EF2D9700984962 /* RACTestExampleScheduler.m */; };
		7DFBED691CDB8DE300EE435B /* RACTestObject.m in Sources */ = {isa = PBXBuildFile; fileRef = D0C3131A19EF2D9700984962 /* RACTestObject.m */; };
		7DFBED6A1CDB8DE300EE435B /* RACTestSchedulerSpec.m in Sources */ = {isa = PBXBuildFile; fileRef = D0C3131B19EF2D9700984962 /* RACTestSchedulerSpec.m */; };
		7DFBED6C1CDB8DE300EE435B /* RACTestUIButton.m in Sources */ = {isa = PBXBuildFile; fileRef = D0C3131D19EF2D9700984962 /* RACTestUIButton.m */; };
		7DFBED6D1CDB8F7D00EE435B /* SignalProducerNimbleMatchers.swift in Sources */ = {isa = PBXBuildFile; fileRef = BFA6B94A1A76044800C846D1 /* SignalProducerNimbleMatchers.swift */; };
		7DFBED6E1CDB918900EE435B /* UIBarButtonItem+RACCommandSupport.m in Sources */ = {isa = PBXBuildFile; fileRef = D03764C719EDA41200A782A9 /* UIBarButtonItem+RACCommandSupport.m */; };
		7DFBED6F1CDB926400EE435B /* UIBarButtonItem+RACCommandSupport.h in Headers */ = {isa = PBXBuildFile; fileRef = D03764C619EDA41200A782A9 /* UIBarButtonItem+RACCommandSupport.h */; settings = {ATTRIBUTES = (Public, ); }; };
		A1046B7A1BFF5661004D8045 /* EXTRuntimeExtensions.h in Headers */ = {isa = PBXBuildFile; fileRef = D037666719EDA57100A782A9 /* EXTRuntimeExtensions.h */; settings = {ATTRIBUTES = (Private, ); }; };
		A1046B7B1BFF5662004D8045 /* EXTRuntimeExtensions.h in Headers */ = {isa = PBXBuildFile; fileRef = D037666719EDA57100A782A9 /* EXTRuntimeExtensions.h */; settings = {ATTRIBUTES = (Private, ); }; };
		A1046B7C1BFF5662004D8045 /* EXTRuntimeExtensions.h in Headers */ = {isa = PBXBuildFile; fileRef = D037666719EDA57100A782A9 /* EXTRuntimeExtensions.h */; settings = {ATTRIBUTES = (Private, ); }; };
		A1046B7D1BFF5664004D8045 /* EXTRuntimeExtensions.h in Headers */ = {isa = PBXBuildFile; fileRef = D037666719EDA57100A782A9 /* EXTRuntimeExtensions.h */; settings = {ATTRIBUTES = (Private, ); }; };
		A9B3155E1B3940750001CB9C /* EXTRuntimeExtensions.m in Sources */ = {isa = PBXBuildFile; fileRef = D037666819EDA57100A782A9 /* EXTRuntimeExtensions.m */; };
		A9B315601B3940750001CB9C /* NSArray+RACSequenceAdditions.m in Sources */ = {isa = PBXBuildFile; fileRef = D037642B19EDA41200A782A9 /* NSArray+RACSequenceAdditions.m */; };
		A9B315631B3940750001CB9C /* NSData+RACSupport.m in Sources */ = {isa = PBXBuildFile; fileRef = D037643119EDA41200A782A9 /* NSData+RACSupport.m */; };
		A9B315641B3940750001CB9C /* NSDictionary+RACSequenceAdditions.m in Sources */ = {isa = PBXBuildFile; fileRef = D037643319EDA41200A782A9 /* NSDictionary+RACSequenceAdditions.m */; };
		A9B315651B3940750001CB9C /* NSEnumerator+RACSequenceAdditions.m in Sources */ = {isa = PBXBuildFile; fileRef = D037643519EDA41200A782A9 /* NSEnumerator+RACSequenceAdditions.m */; };
		A9B315661B3940750001CB9C /* NSFileHandle+RACSupport.m in Sources */ = {isa = PBXBuildFile; fileRef = D037643719EDA41200A782A9 /* NSFileHandle+RACSupport.m */; };
		A9B315671B3940750001CB9C /* NSIndexSet+RACSequenceAdditions.m in Sources */ = {isa = PBXBuildFile; fileRef = D037643919EDA41200A782A9 /* NSIndexSet+RACSequenceAdditions.m */; };
		A9B315681B3940750001CB9C /* NSInvocation+RACTypeParsing.m in Sources */ = {isa = PBXBuildFile; fileRef = D037643B19EDA41200A782A9 /* NSInvocation+RACTypeParsing.m */; };
		A9B315691B3940750001CB9C /* NSNotificationCenter+RACSupport.m in Sources */ = {isa = PBXBuildFile; fileRef = D037643D19EDA41200A782A9 /* NSNotificationCenter+RACSupport.m */; };
		A9B3156B1B3940750001CB9C /* NSObject+RACDeallocating.m in Sources */ = {isa = PBXBuildFile; fileRef = D037644119EDA41200A782A9 /* NSObject+RACDeallocating.m */; };
		A9B3156C1B3940750001CB9C /* NSObject+RACDescription.m in Sources */ = {isa = PBXBuildFile; fileRef = D037644319EDA41200A782A9 /* NSObject+RACDescription.m */; };
		A9B3156D1B3940750001CB9C /* NSObject+RACKVOWrapper.m in Sources */ = {isa = PBXBuildFile; fileRef = D037644519EDA41200A782A9 /* NSObject+RACKVOWrapper.m */; };
		A9B3156E1B3940750001CB9C /* NSObject+RACLifting.m in Sources */ = {isa = PBXBuildFile; fileRef = D037644719EDA41200A782A9 /* NSObject+RACLifting.m */; };
		A9B3156F1B3940750001CB9C /* NSObject+RACPropertySubscribing.m in Sources */ = {isa = PBXBuildFile; fileRef = D037644919EDA41200A782A9 /* NSObject+RACPropertySubscribing.m */; };
		A9B315701B3940750001CB9C /* NSObject+RACSelectorSignal.m in Sources */ = {isa = PBXBuildFile; fileRef = D037644B19EDA41200A782A9 /* NSObject+RACSelectorSignal.m */; };
		A9B315711B3940750001CB9C /* NSOrderedSet+RACSequenceAdditions.m in Sources */ = {isa = PBXBuildFile; fileRef = D037644D19EDA41200A782A9 /* NSOrderedSet+RACSequenceAdditions.m */; };
		A9B315721B3940750001CB9C /* NSSet+RACSequenceAdditions.m in Sources */ = {isa = PBXBuildFile; fileRef = D037644F19EDA41200A782A9 /* NSSet+RACSequenceAdditions.m */; };
		A9B315731B3940750001CB9C /* NSString+RACKeyPathUtilities.m in Sources */ = {isa = PBXBuildFile; fileRef = D037645119EDA41200A782A9 /* NSString+RACKeyPathUtilities.m */; };
		A9B315741B3940750001CB9C /* NSString+RACSequenceAdditions.m in Sources */ = {isa = PBXBuildFile; fileRef = D037645319EDA41200A782A9 /* NSString+RACSequenceAdditions.m */; };
		A9B315751B3940750001CB9C /* NSString+RACSupport.m in Sources */ = {isa = PBXBuildFile; fileRef = D037645519EDA41200A782A9 /* NSString+RACSupport.m */; };
		A9B315781B3940750001CB9C /* NSUserDefaults+RACSupport.m in Sources */ = {isa = PBXBuildFile; fileRef = D037645B19EDA41200A782A9 /* NSUserDefaults+RACSupport.m */; };
		A9B315791B3940750001CB9C /* RACArraySequence.m in Sources */ = {isa = PBXBuildFile; fileRef = D037645D19EDA41200A782A9 /* RACArraySequence.m */; };
		A9B3157A1B3940750001CB9C /* RACBehaviorSubject.m in Sources */ = {isa = PBXBuildFile; fileRef = D037646119EDA41200A782A9 /* RACBehaviorSubject.m */; };
		A9B3157B1B3940750001CB9C /* RACBlockTrampoline.m in Sources */ = {isa = PBXBuildFile; fileRef = D037646319EDA41200A782A9 /* RACBlockTrampoline.m */; };
		A9B3157C1B3940750001CB9C /* RACChannel.m in Sources */ = {isa = PBXBuildFile; fileRef = D037646519EDA41200A782A9 /* RACChannel.m */; };
		A9B3157D1B3940750001CB9C /* RACCommand.m in Sources */ = {isa = PBXBuildFile; fileRef = D037646719EDA41200A782A9 /* RACCommand.m */; };
		A9B3157E1B3940750001CB9C /* RACCompoundDisposable.m in Sources */ = {isa = PBXBuildFile; fileRef = D037646919EDA41200A782A9 /* RACCompoundDisposable.m */; };
		A9B3157F1B3940750001CB9C /* RACDelegateProxy.m in Sources */ = {isa = PBXBuildFile; fileRef = D037646C19EDA41200A782A9 /* RACDelegateProxy.m */; };
		A9B315801B3940750001CB9C /* RACDisposable.m in Sources */ = {isa = PBXBuildFile; fileRef = D037646E19EDA41200A782A9 /* RACDisposable.m */; };
		A9B315811B3940750001CB9C /* RACDynamicSequence.m in Sources */ = {isa = PBXBuildFile; fileRef = D037647019EDA41200A782A9 /* RACDynamicSequence.m */; };
		A9B315821B3940750001CB9C /* RACDynamicSignal.m in Sources */ = {isa = PBXBuildFile; fileRef = D037647219EDA41200A782A9 /* RACDynamicSignal.m */; };
		A9B315831B3940750001CB9C /* RACEagerSequence.m in Sources */ = {isa = PBXBuildFile; fileRef = D037647419EDA41200A782A9 /* RACEagerSequence.m */; };
		A9B315841B3940750001CB9C /* RACEmptySequence.m in Sources */ = {isa = PBXBuildFile; fileRef = D037647619EDA41200A782A9 /* RACEmptySequence.m */; };
		A9B315851B3940750001CB9C /* RACEmptySignal.m in Sources */ = {isa = PBXBuildFile; fileRef = D037647819EDA41200A782A9 /* RACEmptySignal.m */; };
		A9B315861B3940750001CB9C /* RACErrorSignal.m in Sources */ = {isa = PBXBuildFile; fileRef = D037647A19EDA41200A782A9 /* RACErrorSignal.m */; };
		A9B315871B3940750001CB9C /* RACEvent.m in Sources */ = {isa = PBXBuildFile; fileRef = D037647C19EDA41200A782A9 /* RACEvent.m */; };
		A9B315881B3940750001CB9C /* RACGroupedSignal.m in Sources */ = {isa = PBXBuildFile; fileRef = D037647E19EDA41200A782A9 /* RACGroupedSignal.m */; };
		A9B315891B3940750001CB9C /* RACImmediateScheduler.m in Sources */ = {isa = PBXBuildFile; fileRef = D037648019EDA41200A782A9 /* RACImmediateScheduler.m */; };
		A9B3158A1B3940750001CB9C /* RACIndexSetSequence.m in Sources */ = {isa = PBXBuildFile; fileRef = D037648219EDA41200A782A9 /* RACIndexSetSequence.m */; };
		A9B3158B1B3940750001CB9C /* RACKVOChannel.m in Sources */ = {isa = PBXBuildFile; fileRef = D037648419EDA41200A782A9 /* RACKVOChannel.m */; };
		A9B3158C1B3940750001CB9C /* RACKVOProxy.m in Sources */ = {isa = PBXBuildFile; fileRef = 7A70657E1A3F88B8001E8354 /* RACKVOProxy.m */; };
		A9B3158D1B3940750001CB9C /* RACKVOTrampoline.m in Sources */ = {isa = PBXBuildFile; fileRef = D037648619EDA41200A782A9 /* RACKVOTrampoline.m */; };
		A9B3158E1B3940750001CB9C /* RACMulticastConnection.m in Sources */ = {isa = PBXBuildFile; fileRef = D037648819EDA41200A782A9 /* RACMulticastConnection.m */; };
		A9B315901B3940750001CB9C /* RACPassthroughSubscriber.m in Sources */ = {isa = PBXBuildFile; fileRef = D037648D19EDA41200A782A9 /* RACPassthroughSubscriber.m */; };
		A9B315911B3940750001CB9C /* RACQueueScheduler.m in Sources */ = {isa = PBXBuildFile; fileRef = D037648F19EDA41200A782A9 /* RACQueueScheduler.m */; };
		A9B315921B3940750001CB9C /* RACReplaySubject.m in Sources */ = {isa = PBXBuildFile; fileRef = D037649219EDA41200A782A9 /* RACReplaySubject.m */; };
		A9B315931B3940750001CB9C /* RACReturnSignal.m in Sources */ = {isa = PBXBuildFile; fileRef = D037649419EDA41200A782A9 /* RACReturnSignal.m */; };
		A9B315941B3940750001CB9C /* RACScheduler.m in Sources */ = {isa = PBXBuildFile; fileRef = D037649619EDA41200A782A9 /* RACScheduler.m */; };
		A9B315951B3940750001CB9C /* RACScopedDisposable.m in Sources */ = {isa = PBXBuildFile; fileRef = D037649A19EDA41200A782A9 /* RACScopedDisposable.m */; };
		A9B315961B3940750001CB9C /* RACSequence.m in Sources */ = {isa = PBXBuildFile; fileRef = D037649C19EDA41200A782A9 /* RACSequence.m */; };
		A9B315971B3940750001CB9C /* RACSerialDisposable.m in Sources */ = {isa = PBXBuildFile; fileRef = D037649E19EDA41200A782A9 /* RACSerialDisposable.m */; };
		A9B315981B3940750001CB9C /* RACSignal.m in Sources */ = {isa = PBXBuildFile; fileRef = D03764A019EDA41200A782A9 /* RACSignal.m */; };
		A9B315991B3940750001CB9C /* RACSignal+Operations.m in Sources */ = {isa = PBXBuildFile; fileRef = D03764A219EDA41200A782A9 /* RACSignal+Operations.m */; };
		A9B3159A1B3940750001CB9C /* RACSignalSequence.m in Sources */ = {isa = PBXBuildFile; fileRef = D03764A519EDA41200A782A9 /* RACSignalSequence.m */; };
		A9B3159B1B3940750001CB9C /* RACStream.m in Sources */ = {isa = PBXBuildFile; fileRef = D03764A719EDA41200A782A9 /* RACStream.m */; };
		A9B3159C1B3940750001CB9C /* RACStringSequence.m in Sources */ = {isa = PBXBuildFile; fileRef = D03764AA19EDA41200A782A9 /* RACStringSequence.m */; };
		A9B3159D1B3940750001CB9C /* RACSubject.m in Sources */ = {isa = PBXBuildFile; fileRef = D03764AC19EDA41200A782A9 /* RACSubject.m */; };
		A9B3159E1B3940750001CB9C /* RACSubscriber.m in Sources */ = {isa = PBXBuildFile; fileRef = D03764AE19EDA41200A782A9 /* RACSubscriber.m */; };
		A9B3159F1B3940750001CB9C /* RACSubscriptingAssignmentTrampoline.m in Sources */ = {isa = PBXBuildFile; fileRef = D03764B119EDA41200A782A9 /* RACSubscriptingAssignmentTrampoline.m */; };
		A9B315A01B3940750001CB9C /* RACSubscriptionScheduler.m in Sources */ = {isa = PBXBuildFile; fileRef = D03764B319EDA41200A782A9 /* RACSubscriptionScheduler.m */; };
		A9B315A11B3940750001CB9C /* RACTargetQueueScheduler.m in Sources */ = {isa = PBXBuildFile; fileRef = D03764B519EDA41200A782A9 /* RACTargetQueueScheduler.m */; };
		A9B315A21B3940750001CB9C /* RACTestScheduler.m in Sources */ = {isa = PBXBuildFile; fileRef = D03764B719EDA41200A782A9 /* RACTestScheduler.m */; };
		A9B315A31B3940750001CB9C /* RACTuple.m in Sources */ = {isa = PBXBuildFile; fileRef = D03764B919EDA41200A782A9 /* RACTuple.m */; };
		A9B315A41B3940750001CB9C /* RACTupleSequence.m in Sources */ = {isa = PBXBuildFile; fileRef = D03764BB19EDA41200A782A9 /* RACTupleSequence.m */; };
		A9B315A51B3940750001CB9C /* RACUnarySequence.m in Sources */ = {isa = PBXBuildFile; fileRef = D03764BD19EDA41200A782A9 /* RACUnarySequence.m */; };
		A9B315A61B3940750001CB9C /* RACUnit.m in Sources */ = {isa = PBXBuildFile; fileRef = D03764BF19EDA41200A782A9 /* RACUnit.m */; };
		A9B315A71B3940750001CB9C /* RACValueTransformer.m in Sources */ = {isa = PBXBuildFile; fileRef = D03764C119EDA41200A782A9 /* RACValueTransformer.m */; };
		A9B315BB1B3940750001CB9C /* RACDynamicPropertySuperclass.m in Sources */ = {isa = PBXBuildFile; fileRef = D43F279F1A9F7E8A00C1AD76 /* RACDynamicPropertySuperclass.m */; };
		A9B315BC1B3940810001CB9C /* Disposable.swift in Sources */ = {isa = PBXBuildFile; fileRef = D0C312BE19EF2A5800984962 /* Disposable.swift */; };
		A9B315BE1B3940810001CB9C /* Event.swift in Sources */ = {isa = PBXBuildFile; fileRef = D08C54B51A69A3DB00AD8286 /* Event.swift */; };
		A9B315BF1B3940810001CB9C /* ObjectiveCBridging.swift in Sources */ = {isa = PBXBuildFile; fileRef = D0C312C419EF2A5800984962 /* ObjectiveCBridging.swift */; };
		A9B315C01B3940810001CB9C /* Scheduler.swift in Sources */ = {isa = PBXBuildFile; fileRef = D0C312C819EF2A5800984962 /* Scheduler.swift */; };
		A9B315C11B3940810001CB9C /* Action.swift in Sources */ = {isa = PBXBuildFile; fileRef = D08C54AF1A69A2AC00AD8286 /* Action.swift */; };
		A9B315C21B3940810001CB9C /* Property.swift in Sources */ = {isa = PBXBuildFile; fileRef = D08C54B01A69A2AC00AD8286 /* Property.swift */; };
		A9B315C31B3940810001CB9C /* Signal.swift in Sources */ = {isa = PBXBuildFile; fileRef = D08C54B11A69A2AC00AD8286 /* Signal.swift */; };
		A9B315C41B3940810001CB9C /* SignalProducer.swift in Sources */ = {isa = PBXBuildFile; fileRef = D08C54B21A69A2AC00AD8286 /* SignalProducer.swift */; };
		A9B315C51B3940810001CB9C /* Atomic.swift in Sources */ = {isa = PBXBuildFile; fileRef = D0C312BB19EF2A5800984962 /* Atomic.swift */; };
		A9B315C61B3940810001CB9C /* Bag.swift in Sources */ = {isa = PBXBuildFile; fileRef = D0C312BC19EF2A5800984962 /* Bag.swift */; };
		A9B315C71B3940810001CB9C /* TupleExtensions.swift in Sources */ = {isa = PBXBuildFile; fileRef = D00004081A46864E000E7D41 /* TupleExtensions.swift */; };
		A9B315C81B3940810001CB9C /* FoundationExtensions.swift in Sources */ = {isa = PBXBuildFile; fileRef = D03B4A3C19F4C39A009E02AC /* FoundationExtensions.swift */; };
		A9B315C91B3940980001CB9C /* Result.framework in Frameworks */ = {isa = PBXBuildFile; fileRef = CDC42E2E1AE7AB8B00965373 /* Result.framework */; };
		A9B315CA1B3940AB0001CB9C /* ReactiveCocoa.h in Headers */ = {isa = PBXBuildFile; fileRef = D04725EF19E49ED7006002AA /* ReactiveCocoa.h */; settings = {ATTRIBUTES = (Public, ); }; };
		A9B315CB1B3940AB0001CB9C /* EXTKeyPathCoding.h in Headers */ = {isa = PBXBuildFile; fileRef = D037666619EDA57100A782A9 /* EXTKeyPathCoding.h */; settings = {ATTRIBUTES = (Public, ); }; };
		A9B315CD1B3940AB0001CB9C /* EXTScope.h in Headers */ = {isa = PBXBuildFile; fileRef = D037666919EDA57100A782A9 /* EXTScope.h */; settings = {ATTRIBUTES = (Public, ); }; };
		A9B315CE1B3940AB0001CB9C /* metamacros.h in Headers */ = {isa = PBXBuildFile; fileRef = D037666A19EDA57100A782A9 /* metamacros.h */; settings = {ATTRIBUTES = (Public, ); }; };
		A9B315D01B3940AB0001CB9C /* NSArray+RACSequenceAdditions.h in Headers */ = {isa = PBXBuildFile; fileRef = D037642A19EDA41200A782A9 /* NSArray+RACSequenceAdditions.h */; settings = {ATTRIBUTES = (Public, ); }; };
		A9B315D31B3940AB0001CB9C /* NSData+RACSupport.h in Headers */ = {isa = PBXBuildFile; fileRef = D037643019EDA41200A782A9 /* NSData+RACSupport.h */; settings = {ATTRIBUTES = (Public, ); }; };
		A9B315D41B3940AB0001CB9C /* NSDictionary+RACSequenceAdditions.h in Headers */ = {isa = PBXBuildFile; fileRef = D037643219EDA41200A782A9 /* NSDictionary+RACSequenceAdditions.h */; settings = {ATTRIBUTES = (Public, ); }; };
		A9B315D51B3940AB0001CB9C /* NSEnumerator+RACSequenceAdditions.h in Headers */ = {isa = PBXBuildFile; fileRef = D037643419EDA41200A782A9 /* NSEnumerator+RACSequenceAdditions.h */; settings = {ATTRIBUTES = (Public, ); }; };
		A9B315D61B3940AB0001CB9C /* NSFileHandle+RACSupport.h in Headers */ = {isa = PBXBuildFile; fileRef = D037643619EDA41200A782A9 /* NSFileHandle+RACSupport.h */; settings = {ATTRIBUTES = (Public, ); }; };
		A9B315D71B3940AB0001CB9C /* NSIndexSet+RACSequenceAdditions.h in Headers */ = {isa = PBXBuildFile; fileRef = D037643819EDA41200A782A9 /* NSIndexSet+RACSequenceAdditions.h */; settings = {ATTRIBUTES = (Public, ); }; };
		A9B315D91B3940AB0001CB9C /* NSNotificationCenter+RACSupport.h in Headers */ = {isa = PBXBuildFile; fileRef = D037643C19EDA41200A782A9 /* NSNotificationCenter+RACSupport.h */; settings = {ATTRIBUTES = (Public, ); }; };
		A9B315DB1B3940AB0001CB9C /* NSObject+RACDeallocating.h in Headers */ = {isa = PBXBuildFile; fileRef = D037644019EDA41200A782A9 /* NSObject+RACDeallocating.h */; settings = {ATTRIBUTES = (Public, ); }; };
		A9B315DE1B3940AB0001CB9C /* NSObject+RACLifting.h in Headers */ = {isa = PBXBuildFile; fileRef = D037644619EDA41200A782A9 /* NSObject+RACLifting.h */; settings = {ATTRIBUTES = (Public, ); }; };
		A9B315DF1B3940AB0001CB9C /* NSObject+RACPropertySubscribing.h in Headers */ = {isa = PBXBuildFile; fileRef = D037644819EDA41200A782A9 /* NSObject+RACPropertySubscribing.h */; settings = {ATTRIBUTES = (Public, ); }; };
		A9B315E01B3940AB0001CB9C /* NSObject+RACSelectorSignal.h in Headers */ = {isa = PBXBuildFile; fileRef = D037644A19EDA41200A782A9 /* NSObject+RACSelectorSignal.h */; settings = {ATTRIBUTES = (Public, ); }; };
		A9B315E11B3940AB0001CB9C /* NSOrderedSet+RACSequenceAdditions.h in Headers */ = {isa = PBXBuildFile; fileRef = D037644C19EDA41200A782A9 /* NSOrderedSet+RACSequenceAdditions.h */; settings = {ATTRIBUTES = (Public, ); }; };
		A9B315E21B3940AB0001CB9C /* NSSet+RACSequenceAdditions.h in Headers */ = {isa = PBXBuildFile; fileRef = D037644E19EDA41200A782A9 /* NSSet+RACSequenceAdditions.h */; settings = {ATTRIBUTES = (Public, ); }; };
		A9B315E41B3940AB0001CB9C /* NSString+RACSequenceAdditions.h in Headers */ = {isa = PBXBuildFile; fileRef = D037645219EDA41200A782A9 /* NSString+RACSequenceAdditions.h */; settings = {ATTRIBUTES = (Public, ); }; };
		A9B315E51B3940AB0001CB9C /* NSString+RACSupport.h in Headers */ = {isa = PBXBuildFile; fileRef = D037645419EDA41200A782A9 /* NSString+RACSupport.h */; settings = {ATTRIBUTES = (Public, ); }; };
		A9B315E81B3940AB0001CB9C /* NSUserDefaults+RACSupport.h in Headers */ = {isa = PBXBuildFile; fileRef = D037645A19EDA41200A782A9 /* NSUserDefaults+RACSupport.h */; settings = {ATTRIBUTES = (Public, ); }; };
		A9B315EA1B3940AB0001CB9C /* RACBehaviorSubject.h in Headers */ = {isa = PBXBuildFile; fileRef = D037646019EDA41200A782A9 /* RACBehaviorSubject.h */; settings = {ATTRIBUTES = (Public, ); }; };
		A9B315EC1B3940AB0001CB9C /* RACChannel.h in Headers */ = {isa = PBXBuildFile; fileRef = D037646419EDA41200A782A9 /* RACChannel.h */; settings = {ATTRIBUTES = (Public, ); }; };
		A9B315ED1B3940AC0001CB9C /* RACCommand.h in Headers */ = {isa = PBXBuildFile; fileRef = D037646619EDA41200A782A9 /* RACCommand.h */; settings = {ATTRIBUTES = (Public, ); }; };
		A9B315EE1B3940AC0001CB9C /* RACCompoundDisposable.h in Headers */ = {isa = PBXBuildFile; fileRef = D037646819EDA41200A782A9 /* RACCompoundDisposable.h */; settings = {ATTRIBUTES = (Public, ); }; };
		A9B315F01B3940AC0001CB9C /* RACDisposable.h in Headers */ = {isa = PBXBuildFile; fileRef = D037646D19EDA41200A782A9 /* RACDisposable.h */; settings = {ATTRIBUTES = (Public, ); }; };
		A9B315F71B3940AC0001CB9C /* RACEvent.h in Headers */ = {isa = PBXBuildFile; fileRef = D037647B19EDA41200A782A9 /* RACEvent.h */; settings = {ATTRIBUTES = (Public, ); }; };
		A9B315F81B3940AC0001CB9C /* RACGroupedSignal.h in Headers */ = {isa = PBXBuildFile; fileRef = D037647D19EDA41200A782A9 /* RACGroupedSignal.h */; settings = {ATTRIBUTES = (Public, ); }; };
		A9B315FB1B3940AC0001CB9C /* RACKVOChannel.h in Headers */ = {isa = PBXBuildFile; fileRef = D037648319EDA41200A782A9 /* RACKVOChannel.h */; settings = {ATTRIBUTES = (Public, ); }; };
		A9B315FE1B3940AC0001CB9C /* RACMulticastConnection.h in Headers */ = {isa = PBXBuildFile; fileRef = D037648719EDA41200A782A9 /* RACMulticastConnection.h */; settings = {ATTRIBUTES = (Public, ); }; };
		A9B316021B3940AD0001CB9C /* RACQueueScheduler.h in Headers */ = {isa = PBXBuildFile; fileRef = D037648E19EDA41200A782A9 /* RACQueueScheduler.h */; settings = {ATTRIBUTES = (Public, ); }; };
		A9B316031B3940AD0001CB9C /* RACQueueScheduler+Subclass.h in Headers */ = {isa = PBXBuildFile; fileRef = D037649019EDA41200A782A9 /* RACQueueScheduler+Subclass.h */; settings = {ATTRIBUTES = (Public, ); }; };
		A9B316041B3940AD0001CB9C /* RACReplaySubject.h in Headers */ = {isa = PBXBuildFile; fileRef = D037649119EDA41200A782A9 /* RACReplaySubject.h */; settings = {ATTRIBUTES = (Public, ); }; };
		A9B316061B3940AD0001CB9C /* RACScheduler.h in Headers */ = {isa = PBXBuildFile; fileRef = D037649519EDA41200A782A9 /* RACScheduler.h */; settings = {ATTRIBUTES = (Public, ); }; };
		A9B316081B3940AD0001CB9C /* RACScheduler+Subclass.h in Headers */ = {isa = PBXBuildFile; fileRef = D037649819EDA41200A782A9 /* RACScheduler+Subclass.h */; settings = {ATTRIBUTES = (Public, ); }; };
		A9B316091B3940AD0001CB9C /* RACScopedDisposable.h in Headers */ = {isa = PBXBuildFile; fileRef = D037649919EDA41200A782A9 /* RACScopedDisposable.h */; settings = {ATTRIBUTES = (Public, ); }; };
		A9B3160A1B3940AD0001CB9C /* RACSequence.h in Headers */ = {isa = PBXBuildFile; fileRef = D037649B19EDA41200A782A9 /* RACSequence.h */; settings = {ATTRIBUTES = (Public, ); }; };
		A9B3160B1B3940AD0001CB9C /* RACSerialDisposable.h in Headers */ = {isa = PBXBuildFile; fileRef = D037649D19EDA41200A782A9 /* RACSerialDisposable.h */; settings = {ATTRIBUTES = (Public, ); }; };
		A9B3160C1B3940AE0001CB9C /* RACSignal.h in Headers */ = {isa = PBXBuildFile; fileRef = D037649F19EDA41200A782A9 /* RACSignal.h */; settings = {ATTRIBUTES = (Public, ); }; };
		A9B3160D1B3940AE0001CB9C /* RACSignal+Operations.h in Headers */ = {isa = PBXBuildFile; fileRef = D03764A119EDA41200A782A9 /* RACSignal+Operations.h */; settings = {ATTRIBUTES = (Public, ); }; };
		A9B3160F1B3940AE0001CB9C /* RACStream.h in Headers */ = {isa = PBXBuildFile; fileRef = D03764A619EDA41200A782A9 /* RACStream.h */; settings = {ATTRIBUTES = (Public, ); }; };
		A9B316121B3940AE0001CB9C /* RACSubject.h in Headers */ = {isa = PBXBuildFile; fileRef = D03764AB19EDA41200A782A9 /* RACSubject.h */; settings = {ATTRIBUTES = (Public, ); }; };
		A9B316131B3940AE0001CB9C /* RACSubscriber.h in Headers */ = {isa = PBXBuildFile; fileRef = D03764AD19EDA41200A782A9 /* RACSubscriber.h */; settings = {ATTRIBUTES = (Public, ); }; };
		A9B316151B3940AE0001CB9C /* RACSubscriptingAssignmentTrampoline.h in Headers */ = {isa = PBXBuildFile; fileRef = D03764B019EDA41200A782A9 /* RACSubscriptingAssignmentTrampoline.h */; settings = {ATTRIBUTES = (Public, ); }; };
		A9B316171B3940AF0001CB9C /* RACTargetQueueScheduler.h in Headers */ = {isa = PBXBuildFile; fileRef = D03764B419EDA41200A782A9 /* RACTargetQueueScheduler.h */; settings = {ATTRIBUTES = (Public, ); }; };
		A9B316181B3940AF0001CB9C /* RACTestScheduler.h in Headers */ = {isa = PBXBuildFile; fileRef = D03764B619EDA41200A782A9 /* RACTestScheduler.h */; settings = {ATTRIBUTES = (Public, ); }; };
		A9B316191B3940AF0001CB9C /* RACTuple.h in Headers */ = {isa = PBXBuildFile; fileRef = D03764B819EDA41200A782A9 /* RACTuple.h */; settings = {ATTRIBUTES = (Public, ); }; };
		A9B3161C1B3940AF0001CB9C /* RACUnit.h in Headers */ = {isa = PBXBuildFile; fileRef = D03764BE19EDA41200A782A9 /* RACUnit.h */; settings = {ATTRIBUTES = (Public, ); }; };
		A9B316311B3940B20001CB9C /* RACDynamicPropertySuperclass.h in Headers */ = {isa = PBXBuildFile; fileRef = D43F279E1A9F7E8A00C1AD76 /* RACDynamicPropertySuperclass.h */; settings = {ATTRIBUTES = (Public, ); }; };
		A9B316341B394C7F0001CB9C /* RACCompoundDisposableProvider.d in Sources */ = {isa = PBXBuildFile; fileRef = D037646A19EDA41200A782A9 /* RACCompoundDisposableProvider.d */; };
		A9B316351B394C7F0001CB9C /* RACSignalProvider.d in Sources */ = {isa = PBXBuildFile; fileRef = D03764A319EDA41200A782A9 /* RACSignalProvider.d */; };
		A9F793341B60D0140026BCBA /* Optional.swift in Sources */ = {isa = PBXBuildFile; fileRef = D871D69E1B3B29A40070F16C /* Optional.swift */; };
		B696FB811A7640C00075236D /* TestError.swift in Sources */ = {isa = PBXBuildFile; fileRef = B696FB801A7640C00075236D /* TestError.swift */; };
		B696FB821A7640C00075236D /* TestError.swift in Sources */ = {isa = PBXBuildFile; fileRef = B696FB801A7640C00075236D /* TestError.swift */; };
		BEBDD6E51CDC292D009A75A9 /* RACDelegateProxy.h in Headers */ = {isa = PBXBuildFile; fileRef = D037646B19EDA41200A782A9 /* RACDelegateProxy.h */; settings = {ATTRIBUTES = (Public, ); }; };
		BEBDD6E61CDC292D009A75A9 /* RACDelegateProxy.h in Headers */ = {isa = PBXBuildFile; fileRef = D037646B19EDA41200A782A9 /* RACDelegateProxy.h */; settings = {ATTRIBUTES = (Public, ); }; };
		BEBDD6E71CDC292E009A75A9 /* RACDelegateProxy.h in Headers */ = {isa = PBXBuildFile; fileRef = D037646B19EDA41200A782A9 /* RACDelegateProxy.h */; settings = {ATTRIBUTES = (Public, ); }; };
		BEBDD6E81CDC292F009A75A9 /* RACDelegateProxy.h in Headers */ = {isa = PBXBuildFile; fileRef = D037646B19EDA41200A782A9 /* RACDelegateProxy.h */; settings = {ATTRIBUTES = (Public, ); }; };
		BFA6B94D1A7604D400C846D1 /* SignalProducerNimbleMatchers.swift in Sources */ = {isa = PBXBuildFile; fileRef = BFA6B94A1A76044800C846D1 /* SignalProducerNimbleMatchers.swift */; };
		BFA6B94E1A7604D500C846D1 /* SignalProducerNimbleMatchers.swift in Sources */ = {isa = PBXBuildFile; fileRef = BFA6B94A1A76044800C846D1 /* SignalProducerNimbleMatchers.swift */; };
		C7142DBC1CDEA167009F402D /* CocoaAction.swift in Sources */ = {isa = PBXBuildFile; fileRef = C7142DBB1CDEA167009F402D /* CocoaAction.swift */; };
		C7142DBD1CDEA194009F402D /* CocoaAction.swift in Sources */ = {isa = PBXBuildFile; fileRef = C7142DBB1CDEA167009F402D /* CocoaAction.swift */; };
		C7142DBE1CDEA194009F402D /* CocoaAction.swift in Sources */ = {isa = PBXBuildFile; fileRef = C7142DBB1CDEA167009F402D /* CocoaAction.swift */; };
		C7142DBF1CDEA195009F402D /* CocoaAction.swift in Sources */ = {isa = PBXBuildFile; fileRef = C7142DBB1CDEA167009F402D /* CocoaAction.swift */; };
		C79B64741CD38B2B003F2376 /* TestLogger.swift in Sources */ = {isa = PBXBuildFile; fileRef = C79B64731CD38B2B003F2376 /* TestLogger.swift */; };
		C79B64751CD38B2B003F2376 /* TestLogger.swift in Sources */ = {isa = PBXBuildFile; fileRef = C79B64731CD38B2B003F2376 /* TestLogger.swift */; };
		C79B647C1CD52E23003F2376 /* EventLogger.swift in Sources */ = {isa = PBXBuildFile; fileRef = C79B647B1CD52E23003F2376 /* EventLogger.swift */; };
		C79B647D1CD52E4A003F2376 /* EventLogger.swift in Sources */ = {isa = PBXBuildFile; fileRef = C79B647B1CD52E23003F2376 /* EventLogger.swift */; };
		C79B647F1CD52E4D003F2376 /* EventLogger.swift in Sources */ = {isa = PBXBuildFile; fileRef = C79B647B1CD52E23003F2376 /* EventLogger.swift */; };
		C79B64801CD52E4E003F2376 /* EventLogger.swift in Sources */ = {isa = PBXBuildFile; fileRef = C79B647B1CD52E23003F2376 /* EventLogger.swift */; };
		CA6F28501C52626B001879D2 /* FlattenSpec.swift in Sources */ = {isa = PBXBuildFile; fileRef = CA6F284F1C52626B001879D2 /* FlattenSpec.swift */; };
		CA6F28511C52626B001879D2 /* FlattenSpec.swift in Sources */ = {isa = PBXBuildFile; fileRef = CA6F284F1C52626B001879D2 /* FlattenSpec.swift */; };
		CD0C45DE1CC9A288009F5BF0 /* DynamicProperty.swift in Sources */ = {isa = PBXBuildFile; fileRef = CD0C45DD1CC9A288009F5BF0 /* DynamicProperty.swift */; };
		CD0C45DF1CC9A288009F5BF0 /* DynamicProperty.swift in Sources */ = {isa = PBXBuildFile; fileRef = CD0C45DD1CC9A288009F5BF0 /* DynamicProperty.swift */; };
		CD0C45E01CC9A288009F5BF0 /* DynamicProperty.swift in Sources */ = {isa = PBXBuildFile; fileRef = CD0C45DD1CC9A288009F5BF0 /* DynamicProperty.swift */; };
		CD0C45E11CC9A288009F5BF0 /* DynamicProperty.swift in Sources */ = {isa = PBXBuildFile; fileRef = CD0C45DD1CC9A288009F5BF0 /* DynamicProperty.swift */; };
		CD8401831CEE8ED7009F0ABF /* CocoaActionSpec.swift in Sources */ = {isa = PBXBuildFile; fileRef = CD8401821CEE8ED7009F0ABF /* CocoaActionSpec.swift */; };
		CD8401841CEE8ED7009F0ABF /* CocoaActionSpec.swift in Sources */ = {isa = PBXBuildFile; fileRef = CD8401821CEE8ED7009F0ABF /* CocoaActionSpec.swift */; };
		CD8401851CEE8ED7009F0ABF /* CocoaActionSpec.swift in Sources */ = {isa = PBXBuildFile; fileRef = CD8401821CEE8ED7009F0ABF /* CocoaActionSpec.swift */; };
		CDC42E2F1AE7AB8B00965373 /* Result.framework in Frameworks */ = {isa = PBXBuildFile; fileRef = CDC42E2E1AE7AB8B00965373 /* Result.framework */; };
		CDC42E301AE7AB8B00965373 /* Result.framework in Frameworks */ = {isa = PBXBuildFile; fileRef = CDC42E2E1AE7AB8B00965373 /* Result.framework */; };
		CDC42E311AE7AB8B00965373 /* Result.framework in Frameworks */ = {isa = PBXBuildFile; fileRef = CDC42E2E1AE7AB8B00965373 /* Result.framework */; };
		CDC42E331AE7AC6D00965373 /* Result.framework in Copy Frameworks */ = {isa = PBXBuildFile; fileRef = CDC42E2E1AE7AB8B00965373 /* Result.framework */; settings = {ATTRIBUTES = (CodeSignOnCopy, RemoveHeadersOnCopy, ); }; };
		CDCD247A1C277EEC00710AEE /* AtomicSpec.swift in Sources */ = {isa = PBXBuildFile; fileRef = D0C312EE19EF2A7700984962 /* AtomicSpec.swift */; };
		CDCD247B1C277EED00710AEE /* AtomicSpec.swift in Sources */ = {isa = PBXBuildFile; fileRef = D0C312EE19EF2A7700984962 /* AtomicSpec.swift */; };
		CDF066CA1CDC1CA200199626 /* Nimble.framework in Frameworks */ = {isa = PBXBuildFile; fileRef = D05E662419EDD82000904ACA /* Nimble.framework */; };
		CDF066CB1CDC1CA200199626 /* Quick.framework in Frameworks */ = {isa = PBXBuildFile; fileRef = D037672B19EDA75D00A782A9 /* Quick.framework */; };
		D00004091A46864E000E7D41 /* TupleExtensions.swift in Sources */ = {isa = PBXBuildFile; fileRef = D00004081A46864E000E7D41 /* TupleExtensions.swift */; };
		D000040A1A46864E000E7D41 /* TupleExtensions.swift in Sources */ = {isa = PBXBuildFile; fileRef = D00004081A46864E000E7D41 /* TupleExtensions.swift */; };
		D01B7B6219EDD8FE00D26E01 /* Nimble.framework in Copy Frameworks */ = {isa = PBXBuildFile; fileRef = D05E662419EDD82000904ACA /* Nimble.framework */; settings = {ATTRIBUTES = (CodeSignOnCopy, RemoveHeadersOnCopy, ); }; };
		D01B7B6319EDD8FE00D26E01 /* Quick.framework in Copy Frameworks */ = {isa = PBXBuildFile; fileRef = D037672B19EDA75D00A782A9 /* Quick.framework */; settings = {ATTRIBUTES = (CodeSignOnCopy, RemoveHeadersOnCopy, ); }; };
		D01B7B6419EDD94B00D26E01 /* ReactiveCocoa.framework in Copy Frameworks */ = {isa = PBXBuildFile; fileRef = D047260C19E49F82006002AA /* ReactiveCocoa.framework */; settings = {ATTRIBUTES = (CodeSignOnCopy, RemoveHeadersOnCopy, ); }; };
		D021671D1A6CD50500987861 /* ActionSpec.swift in Sources */ = {isa = PBXBuildFile; fileRef = D021671C1A6CD50500987861 /* ActionSpec.swift */; };
		D021671E1A6CD50500987861 /* ActionSpec.swift in Sources */ = {isa = PBXBuildFile; fileRef = D021671C1A6CD50500987861 /* ActionSpec.swift */; };
		D03764E819EDA41200A782A9 /* NSArray+RACSequenceAdditions.h in Headers */ = {isa = PBXBuildFile; fileRef = D037642A19EDA41200A782A9 /* NSArray+RACSequenceAdditions.h */; settings = {ATTRIBUTES = (Public, ); }; };
		D03764E919EDA41200A782A9 /* NSArray+RACSequenceAdditions.h in Headers */ = {isa = PBXBuildFile; fileRef = D037642A19EDA41200A782A9 /* NSArray+RACSequenceAdditions.h */; settings = {ATTRIBUTES = (Public, ); }; };
		D03764EA19EDA41200A782A9 /* NSArray+RACSequenceAdditions.m in Sources */ = {isa = PBXBuildFile; fileRef = D037642B19EDA41200A782A9 /* NSArray+RACSequenceAdditions.m */; };
		D03764EB19EDA41200A782A9 /* NSArray+RACSequenceAdditions.m in Sources */ = {isa = PBXBuildFile; fileRef = D037642B19EDA41200A782A9 /* NSArray+RACSequenceAdditions.m */; };
		D03764EC19EDA41200A782A9 /* NSControl+RACCommandSupport.h in Headers */ = {isa = PBXBuildFile; fileRef = D037642C19EDA41200A782A9 /* NSControl+RACCommandSupport.h */; settings = {ATTRIBUTES = (Public, ); }; };
		D03764EE19EDA41200A782A9 /* NSControl+RACCommandSupport.m in Sources */ = {isa = PBXBuildFile; fileRef = D037642D19EDA41200A782A9 /* NSControl+RACCommandSupport.m */; };
		D03764F019EDA41200A782A9 /* NSControl+RACTextSignalSupport.h in Headers */ = {isa = PBXBuildFile; fileRef = D037642E19EDA41200A782A9 /* NSControl+RACTextSignalSupport.h */; settings = {ATTRIBUTES = (Public, ); }; };
		D03764F219EDA41200A782A9 /* NSControl+RACTextSignalSupport.m in Sources */ = {isa = PBXBuildFile; fileRef = D037642F19EDA41200A782A9 /* NSControl+RACTextSignalSupport.m */; };
		D03764F419EDA41200A782A9 /* NSData+RACSupport.h in Headers */ = {isa = PBXBuildFile; fileRef = D037643019EDA41200A782A9 /* NSData+RACSupport.h */; settings = {ATTRIBUTES = (Public, ); }; };
		D03764F519EDA41200A782A9 /* NSData+RACSupport.h in Headers */ = {isa = PBXBuildFile; fileRef = D037643019EDA41200A782A9 /* NSData+RACSupport.h */; settings = {ATTRIBUTES = (Public, ); }; };
		D03764F619EDA41200A782A9 /* NSData+RACSupport.m in Sources */ = {isa = PBXBuildFile; fileRef = D037643119EDA41200A782A9 /* NSData+RACSupport.m */; };
		D03764F719EDA41200A782A9 /* NSData+RACSupport.m in Sources */ = {isa = PBXBuildFile; fileRef = D037643119EDA41200A782A9 /* NSData+RACSupport.m */; };
		D03764F819EDA41200A782A9 /* NSDictionary+RACSequenceAdditions.h in Headers */ = {isa = PBXBuildFile; fileRef = D037643219EDA41200A782A9 /* NSDictionary+RACSequenceAdditions.h */; settings = {ATTRIBUTES = (Public, ); }; };
		D03764F919EDA41200A782A9 /* NSDictionary+RACSequenceAdditions.h in Headers */ = {isa = PBXBuildFile; fileRef = D037643219EDA41200A782A9 /* NSDictionary+RACSequenceAdditions.h */; settings = {ATTRIBUTES = (Public, ); }; };
		D03764FA19EDA41200A782A9 /* NSDictionary+RACSequenceAdditions.m in Sources */ = {isa = PBXBuildFile; fileRef = D037643319EDA41200A782A9 /* NSDictionary+RACSequenceAdditions.m */; };
		D03764FB19EDA41200A782A9 /* NSDictionary+RACSequenceAdditions.m in Sources */ = {isa = PBXBuildFile; fileRef = D037643319EDA41200A782A9 /* NSDictionary+RACSequenceAdditions.m */; };
		D03764FC19EDA41200A782A9 /* NSEnumerator+RACSequenceAdditions.h in Headers */ = {isa = PBXBuildFile; fileRef = D037643419EDA41200A782A9 /* NSEnumerator+RACSequenceAdditions.h */; settings = {ATTRIBUTES = (Public, ); }; };
		D03764FD19EDA41200A782A9 /* NSEnumerator+RACSequenceAdditions.h in Headers */ = {isa = PBXBuildFile; fileRef = D037643419EDA41200A782A9 /* NSEnumerator+RACSequenceAdditions.h */; settings = {ATTRIBUTES = (Public, ); }; };
		D03764FE19EDA41200A782A9 /* NSEnumerator+RACSequenceAdditions.m in Sources */ = {isa = PBXBuildFile; fileRef = D037643519EDA41200A782A9 /* NSEnumerator+RACSequenceAdditions.m */; };
		D03764FF19EDA41200A782A9 /* NSEnumerator+RACSequenceAdditions.m in Sources */ = {isa = PBXBuildFile; fileRef = D037643519EDA41200A782A9 /* NSEnumerator+RACSequenceAdditions.m */; };
		D037650019EDA41200A782A9 /* NSFileHandle+RACSupport.h in Headers */ = {isa = PBXBuildFile; fileRef = D037643619EDA41200A782A9 /* NSFileHandle+RACSupport.h */; settings = {ATTRIBUTES = (Public, ); }; };
		D037650119EDA41200A782A9 /* NSFileHandle+RACSupport.h in Headers */ = {isa = PBXBuildFile; fileRef = D037643619EDA41200A782A9 /* NSFileHandle+RACSupport.h */; settings = {ATTRIBUTES = (Public, ); }; };
		D037650219EDA41200A782A9 /* NSFileHandle+RACSupport.m in Sources */ = {isa = PBXBuildFile; fileRef = D037643719EDA41200A782A9 /* NSFileHandle+RACSupport.m */; };
		D037650319EDA41200A782A9 /* NSFileHandle+RACSupport.m in Sources */ = {isa = PBXBuildFile; fileRef = D037643719EDA41200A782A9 /* NSFileHandle+RACSupport.m */; };
		D037650419EDA41200A782A9 /* NSIndexSet+RACSequenceAdditions.h in Headers */ = {isa = PBXBuildFile; fileRef = D037643819EDA41200A782A9 /* NSIndexSet+RACSequenceAdditions.h */; settings = {ATTRIBUTES = (Public, ); }; };
		D037650519EDA41200A782A9 /* NSIndexSet+RACSequenceAdditions.h in Headers */ = {isa = PBXBuildFile; fileRef = D037643819EDA41200A782A9 /* NSIndexSet+RACSequenceAdditions.h */; settings = {ATTRIBUTES = (Public, ); }; };
		D037650619EDA41200A782A9 /* NSIndexSet+RACSequenceAdditions.m in Sources */ = {isa = PBXBuildFile; fileRef = D037643919EDA41200A782A9 /* NSIndexSet+RACSequenceAdditions.m */; };
		D037650719EDA41200A782A9 /* NSIndexSet+RACSequenceAdditions.m in Sources */ = {isa = PBXBuildFile; fileRef = D037643919EDA41200A782A9 /* NSIndexSet+RACSequenceAdditions.m */; };
		D037650A19EDA41200A782A9 /* NSInvocation+RACTypeParsing.m in Sources */ = {isa = PBXBuildFile; fileRef = D037643B19EDA41200A782A9 /* NSInvocation+RACTypeParsing.m */; };
		D037650B19EDA41200A782A9 /* NSInvocation+RACTypeParsing.m in Sources */ = {isa = PBXBuildFile; fileRef = D037643B19EDA41200A782A9 /* NSInvocation+RACTypeParsing.m */; };
		D037650C19EDA41200A782A9 /* NSNotificationCenter+RACSupport.h in Headers */ = {isa = PBXBuildFile; fileRef = D037643C19EDA41200A782A9 /* NSNotificationCenter+RACSupport.h */; settings = {ATTRIBUTES = (Public, ); }; };
		D037650D19EDA41200A782A9 /* NSNotificationCenter+RACSupport.h in Headers */ = {isa = PBXBuildFile; fileRef = D037643C19EDA41200A782A9 /* NSNotificationCenter+RACSupport.h */; settings = {ATTRIBUTES = (Public, ); }; };
		D037650E19EDA41200A782A9 /* NSNotificationCenter+RACSupport.m in Sources */ = {isa = PBXBuildFile; fileRef = D037643D19EDA41200A782A9 /* NSNotificationCenter+RACSupport.m */; };
		D037650F19EDA41200A782A9 /* NSNotificationCenter+RACSupport.m in Sources */ = {isa = PBXBuildFile; fileRef = D037643D19EDA41200A782A9 /* NSNotificationCenter+RACSupport.m */; };
		D037651019EDA41200A782A9 /* NSObject+RACAppKitBindings.h in Headers */ = {isa = PBXBuildFile; fileRef = D037643E19EDA41200A782A9 /* NSObject+RACAppKitBindings.h */; settings = {ATTRIBUTES = (Public, ); }; };
		D037651219EDA41200A782A9 /* NSObject+RACAppKitBindings.m in Sources */ = {isa = PBXBuildFile; fileRef = D037643F19EDA41200A782A9 /* NSObject+RACAppKitBindings.m */; };
		D037651419EDA41200A782A9 /* NSObject+RACDeallocating.h in Headers */ = {isa = PBXBuildFile; fileRef = D037644019EDA41200A782A9 /* NSObject+RACDeallocating.h */; settings = {ATTRIBUTES = (Public, ); }; };
		D037651519EDA41200A782A9 /* NSObject+RACDeallocating.h in Headers */ = {isa = PBXBuildFile; fileRef = D037644019EDA41200A782A9 /* NSObject+RACDeallocating.h */; settings = {ATTRIBUTES = (Public, ); }; };
		D037651619EDA41200A782A9 /* NSObject+RACDeallocating.m in Sources */ = {isa = PBXBuildFile; fileRef = D037644119EDA41200A782A9 /* NSObject+RACDeallocating.m */; };
		D037651719EDA41200A782A9 /* NSObject+RACDeallocating.m in Sources */ = {isa = PBXBuildFile; fileRef = D037644119EDA41200A782A9 /* NSObject+RACDeallocating.m */; };
		D037651A19EDA41200A782A9 /* NSObject+RACDescription.m in Sources */ = {isa = PBXBuildFile; fileRef = D037644319EDA41200A782A9 /* NSObject+RACDescription.m */; };
		D037651B19EDA41200A782A9 /* NSObject+RACDescription.m in Sources */ = {isa = PBXBuildFile; fileRef = D037644319EDA41200A782A9 /* NSObject+RACDescription.m */; };
		D037651E19EDA41200A782A9 /* NSObject+RACKVOWrapper.m in Sources */ = {isa = PBXBuildFile; fileRef = D037644519EDA41200A782A9 /* NSObject+RACKVOWrapper.m */; };
		D037651F19EDA41200A782A9 /* NSObject+RACKVOWrapper.m in Sources */ = {isa = PBXBuildFile; fileRef = D037644519EDA41200A782A9 /* NSObject+RACKVOWrapper.m */; };
		D037652019EDA41200A782A9 /* NSObject+RACLifting.h in Headers */ = {isa = PBXBuildFile; fileRef = D037644619EDA41200A782A9 /* NSObject+RACLifting.h */; settings = {ATTRIBUTES = (Public, ); }; };
		D037652119EDA41200A782A9 /* NSObject+RACLifting.h in Headers */ = {isa = PBXBuildFile; fileRef = D037644619EDA41200A782A9 /* NSObject+RACLifting.h */; settings = {ATTRIBUTES = (Public, ); }; };
		D037652219EDA41200A782A9 /* NSObject+RACLifting.m in Sources */ = {isa = PBXBuildFile; fileRef = D037644719EDA41200A782A9 /* NSObject+RACLifting.m */; };
		D037652319EDA41200A782A9 /* NSObject+RACLifting.m in Sources */ = {isa = PBXBuildFile; fileRef = D037644719EDA41200A782A9 /* NSObject+RACLifting.m */; };
		D037652419EDA41200A782A9 /* NSObject+RACPropertySubscribing.h in Headers */ = {isa = PBXBuildFile; fileRef = D037644819EDA41200A782A9 /* NSObject+RACPropertySubscribing.h */; settings = {ATTRIBUTES = (Public, ); }; };
		D037652519EDA41200A782A9 /* NSObject+RACPropertySubscribing.h in Headers */ = {isa = PBXBuildFile; fileRef = D037644819EDA41200A782A9 /* NSObject+RACPropertySubscribing.h */; settings = {ATTRIBUTES = (Public, ); }; };
		D037652619EDA41200A782A9 /* NSObject+RACPropertySubscribing.m in Sources */ = {isa = PBXBuildFile; fileRef = D037644919EDA41200A782A9 /* NSObject+RACPropertySubscribing.m */; };
		D037652719EDA41200A782A9 /* NSObject+RACPropertySubscribing.m in Sources */ = {isa = PBXBuildFile; fileRef = D037644919EDA41200A782A9 /* NSObject+RACPropertySubscribing.m */; };
		D037652819EDA41200A782A9 /* NSObject+RACSelectorSignal.h in Headers */ = {isa = PBXBuildFile; fileRef = D037644A19EDA41200A782A9 /* NSObject+RACSelectorSignal.h */; settings = {ATTRIBUTES = (Public, ); }; };
		D037652919EDA41200A782A9 /* NSObject+RACSelectorSignal.h in Headers */ = {isa = PBXBuildFile; fileRef = D037644A19EDA41200A782A9 /* NSObject+RACSelectorSignal.h */; settings = {ATTRIBUTES = (Public, ); }; };
		D037652A19EDA41200A782A9 /* NSObject+RACSelectorSignal.m in Sources */ = {isa = PBXBuildFile; fileRef = D037644B19EDA41200A782A9 /* NSObject+RACSelectorSignal.m */; };
		D037652B19EDA41200A782A9 /* NSObject+RACSelectorSignal.m in Sources */ = {isa = PBXBuildFile; fileRef = D037644B19EDA41200A782A9 /* NSObject+RACSelectorSignal.m */; };
		D037652C19EDA41200A782A9 /* NSOrderedSet+RACSequenceAdditions.h in Headers */ = {isa = PBXBuildFile; fileRef = D037644C19EDA41200A782A9 /* NSOrderedSet+RACSequenceAdditions.h */; settings = {ATTRIBUTES = (Public, ); }; };
		D037652D19EDA41200A782A9 /* NSOrderedSet+RACSequenceAdditions.h in Headers */ = {isa = PBXBuildFile; fileRef = D037644C19EDA41200A782A9 /* NSOrderedSet+RACSequenceAdditions.h */; settings = {ATTRIBUTES = (Public, ); }; };
		D037652E19EDA41200A782A9 /* NSOrderedSet+RACSequenceAdditions.m in Sources */ = {isa = PBXBuildFile; fileRef = D037644D19EDA41200A782A9 /* NSOrderedSet+RACSequenceAdditions.m */; };
		D037652F19EDA41200A782A9 /* NSOrderedSet+RACSequenceAdditions.m in Sources */ = {isa = PBXBuildFile; fileRef = D037644D19EDA41200A782A9 /* NSOrderedSet+RACSequenceAdditions.m */; };
		D037653019EDA41200A782A9 /* NSSet+RACSequenceAdditions.h in Headers */ = {isa = PBXBuildFile; fileRef = D037644E19EDA41200A782A9 /* NSSet+RACSequenceAdditions.h */; settings = {ATTRIBUTES = (Public, ); }; };
		D037653119EDA41200A782A9 /* NSSet+RACSequenceAdditions.h in Headers */ = {isa = PBXBuildFile; fileRef = D037644E19EDA41200A782A9 /* NSSet+RACSequenceAdditions.h */; settings = {ATTRIBUTES = (Public, ); }; };
		D037653219EDA41200A782A9 /* NSSet+RACSequenceAdditions.m in Sources */ = {isa = PBXBuildFile; fileRef = D037644F19EDA41200A782A9 /* NSSet+RACSequenceAdditions.m */; };
		D037653319EDA41200A782A9 /* NSSet+RACSequenceAdditions.m in Sources */ = {isa = PBXBuildFile; fileRef = D037644F19EDA41200A782A9 /* NSSet+RACSequenceAdditions.m */; };
		D037653619EDA41200A782A9 /* NSString+RACKeyPathUtilities.m in Sources */ = {isa = PBXBuildFile; fileRef = D037645119EDA41200A782A9 /* NSString+RACKeyPathUtilities.m */; };
		D037653719EDA41200A782A9 /* NSString+RACKeyPathUtilities.m in Sources */ = {isa = PBXBuildFile; fileRef = D037645119EDA41200A782A9 /* NSString+RACKeyPathUtilities.m */; };
		D037653819EDA41200A782A9 /* NSString+RACSequenceAdditions.h in Headers */ = {isa = PBXBuildFile; fileRef = D037645219EDA41200A782A9 /* NSString+RACSequenceAdditions.h */; settings = {ATTRIBUTES = (Public, ); }; };
		D037653919EDA41200A782A9 /* NSString+RACSequenceAdditions.h in Headers */ = {isa = PBXBuildFile; fileRef = D037645219EDA41200A782A9 /* NSString+RACSequenceAdditions.h */; settings = {ATTRIBUTES = (Public, ); }; };
		D037653A19EDA41200A782A9 /* NSString+RACSequenceAdditions.m in Sources */ = {isa = PBXBuildFile; fileRef = D037645319EDA41200A782A9 /* NSString+RACSequenceAdditions.m */; };
		D037653B19EDA41200A782A9 /* NSString+RACSequenceAdditions.m in Sources */ = {isa = PBXBuildFile; fileRef = D037645319EDA41200A782A9 /* NSString+RACSequenceAdditions.m */; };
		D037653C19EDA41200A782A9 /* NSString+RACSupport.h in Headers */ = {isa = PBXBuildFile; fileRef = D037645419EDA41200A782A9 /* NSString+RACSupport.h */; settings = {ATTRIBUTES = (Public, ); }; };
		D037653D19EDA41200A782A9 /* NSString+RACSupport.h in Headers */ = {isa = PBXBuildFile; fileRef = D037645419EDA41200A782A9 /* NSString+RACSupport.h */; settings = {ATTRIBUTES = (Public, ); }; };
		D037653E19EDA41200A782A9 /* NSString+RACSupport.m in Sources */ = {isa = PBXBuildFile; fileRef = D037645519EDA41200A782A9 /* NSString+RACSupport.m */; };
		D037653F19EDA41200A782A9 /* NSString+RACSupport.m in Sources */ = {isa = PBXBuildFile; fileRef = D037645519EDA41200A782A9 /* NSString+RACSupport.m */; };
		D037654019EDA41200A782A9 /* NSText+RACSignalSupport.h in Headers */ = {isa = PBXBuildFile; fileRef = D037645619EDA41200A782A9 /* NSText+RACSignalSupport.h */; settings = {ATTRIBUTES = (Public, ); }; };
		D037654219EDA41200A782A9 /* NSText+RACSignalSupport.m in Sources */ = {isa = PBXBuildFile; fileRef = D037645719EDA41200A782A9 /* NSText+RACSignalSupport.m */; };
		D037654419EDA41200A782A9 /* NSURLConnection+RACSupport.h in Headers */ = {isa = PBXBuildFile; fileRef = D037645819EDA41200A782A9 /* NSURLConnection+RACSupport.h */; settings = {ATTRIBUTES = (Public, ); }; };
		D037654519EDA41200A782A9 /* NSURLConnection+RACSupport.h in Headers */ = {isa = PBXBuildFile; fileRef = D037645819EDA41200A782A9 /* NSURLConnection+RACSupport.h */; settings = {ATTRIBUTES = (Public, ); }; };
		D037654619EDA41200A782A9 /* NSURLConnection+RACSupport.m in Sources */ = {isa = PBXBuildFile; fileRef = D037645919EDA41200A782A9 /* NSURLConnection+RACSupport.m */; };
		D037654719EDA41200A782A9 /* NSURLConnection+RACSupport.m in Sources */ = {isa = PBXBuildFile; fileRef = D037645919EDA41200A782A9 /* NSURLConnection+RACSupport.m */; };
		D037654819EDA41200A782A9 /* NSUserDefaults+RACSupport.h in Headers */ = {isa = PBXBuildFile; fileRef = D037645A19EDA41200A782A9 /* NSUserDefaults+RACSupport.h */; settings = {ATTRIBUTES = (Public, ); }; };
		D037654919EDA41200A782A9 /* NSUserDefaults+RACSupport.h in Headers */ = {isa = PBXBuildFile; fileRef = D037645A19EDA41200A782A9 /* NSUserDefaults+RACSupport.h */; settings = {ATTRIBUTES = (Public, ); }; };
		D037654A19EDA41200A782A9 /* NSUserDefaults+RACSupport.m in Sources */ = {isa = PBXBuildFile; fileRef = D037645B19EDA41200A782A9 /* NSUserDefaults+RACSupport.m */; };
		D037654B19EDA41200A782A9 /* NSUserDefaults+RACSupport.m in Sources */ = {isa = PBXBuildFile; fileRef = D037645B19EDA41200A782A9 /* NSUserDefaults+RACSupport.m */; };
		D037654E19EDA41200A782A9 /* RACArraySequence.m in Sources */ = {isa = PBXBuildFile; fileRef = D037645D19EDA41200A782A9 /* RACArraySequence.m */; };
		D037654F19EDA41200A782A9 /* RACArraySequence.m in Sources */ = {isa = PBXBuildFile; fileRef = D037645D19EDA41200A782A9 /* RACArraySequence.m */; };
		D037655619EDA41200A782A9 /* RACBehaviorSubject.m in Sources */ = {isa = PBXBuildFile; fileRef = D037646119EDA41200A782A9 /* RACBehaviorSubject.m */; };
		D037655719EDA41200A782A9 /* RACBehaviorSubject.m in Sources */ = {isa = PBXBuildFile; fileRef = D037646119EDA41200A782A9 /* RACBehaviorSubject.m */; };
		D037655A19EDA41200A782A9 /* RACBlockTrampoline.m in Sources */ = {isa = PBXBuildFile; fileRef = D037646319EDA41200A782A9 /* RACBlockTrampoline.m */; };
		D037655B19EDA41200A782A9 /* RACBlockTrampoline.m in Sources */ = {isa = PBXBuildFile; fileRef = D037646319EDA41200A782A9 /* RACBlockTrampoline.m */; };
		D037655C19EDA41200A782A9 /* RACChannel.h in Headers */ = {isa = PBXBuildFile; fileRef = D037646419EDA41200A782A9 /* RACChannel.h */; settings = {ATTRIBUTES = (Public, ); }; };
		D037655D19EDA41200A782A9 /* RACChannel.h in Headers */ = {isa = PBXBuildFile; fileRef = D037646419EDA41200A782A9 /* RACChannel.h */; settings = {ATTRIBUTES = (Public, ); }; };
		D037655E19EDA41200A782A9 /* RACChannel.m in Sources */ = {isa = PBXBuildFile; fileRef = D037646519EDA41200A782A9 /* RACChannel.m */; };
		D037655F19EDA41200A782A9 /* RACChannel.m in Sources */ = {isa = PBXBuildFile; fileRef = D037646519EDA41200A782A9 /* RACChannel.m */; };
		D037656019EDA41200A782A9 /* RACCommand.h in Headers */ = {isa = PBXBuildFile; fileRef = D037646619EDA41200A782A9 /* RACCommand.h */; settings = {ATTRIBUTES = (Public, ); }; };
		D037656119EDA41200A782A9 /* RACCommand.h in Headers */ = {isa = PBXBuildFile; fileRef = D037646619EDA41200A782A9 /* RACCommand.h */; settings = {ATTRIBUTES = (Public, ); }; };
		D037656219EDA41200A782A9 /* RACCommand.m in Sources */ = {isa = PBXBuildFile; fileRef = D037646719EDA41200A782A9 /* RACCommand.m */; };
		D037656319EDA41200A782A9 /* RACCommand.m in Sources */ = {isa = PBXBuildFile; fileRef = D037646719EDA41200A782A9 /* RACCommand.m */; };
		D037656419EDA41200A782A9 /* RACCompoundDisposable.h in Headers */ = {isa = PBXBuildFile; fileRef = D037646819EDA41200A782A9 /* RACCompoundDisposable.h */; settings = {ATTRIBUTES = (Public, ); }; };
		D037656519EDA41200A782A9 /* RACCompoundDisposable.h in Headers */ = {isa = PBXBuildFile; fileRef = D037646819EDA41200A782A9 /* RACCompoundDisposable.h */; settings = {ATTRIBUTES = (Public, ); }; };
		D037656619EDA41200A782A9 /* RACCompoundDisposable.m in Sources */ = {isa = PBXBuildFile; fileRef = D037646919EDA41200A782A9 /* RACCompoundDisposable.m */; };
		D037656719EDA41200A782A9 /* RACCompoundDisposable.m in Sources */ = {isa = PBXBuildFile; fileRef = D037646919EDA41200A782A9 /* RACCompoundDisposable.m */; };
		D037656819EDA41200A782A9 /* RACCompoundDisposableProvider.d in Sources */ = {isa = PBXBuildFile; fileRef = D037646A19EDA41200A782A9 /* RACCompoundDisposableProvider.d */; };
		D037656919EDA41200A782A9 /* RACCompoundDisposableProvider.d in Sources */ = {isa = PBXBuildFile; fileRef = D037646A19EDA41200A782A9 /* RACCompoundDisposableProvider.d */; };
		D037656C19EDA41200A782A9 /* RACDelegateProxy.m in Sources */ = {isa = PBXBuildFile; fileRef = D037646C19EDA41200A782A9 /* RACDelegateProxy.m */; };
		D037656D19EDA41200A782A9 /* RACDelegateProxy.m in Sources */ = {isa = PBXBuildFile; fileRef = D037646C19EDA41200A782A9 /* RACDelegateProxy.m */; };
		D037656E19EDA41200A782A9 /* RACDisposable.h in Headers */ = {isa = PBXBuildFile; fileRef = D037646D19EDA41200A782A9 /* RACDisposable.h */; settings = {ATTRIBUTES = (Public, ); }; };
		D037656F19EDA41200A782A9 /* RACDisposable.h in Headers */ = {isa = PBXBuildFile; fileRef = D037646D19EDA41200A782A9 /* RACDisposable.h */; settings = {ATTRIBUTES = (Public, ); }; };
		D037657019EDA41200A782A9 /* RACDisposable.m in Sources */ = {isa = PBXBuildFile; fileRef = D037646E19EDA41200A782A9 /* RACDisposable.m */; };
		D037657119EDA41200A782A9 /* RACDisposable.m in Sources */ = {isa = PBXBuildFile; fileRef = D037646E19EDA41200A782A9 /* RACDisposable.m */; };
		D037657419EDA41200A782A9 /* RACDynamicSequence.m in Sources */ = {isa = PBXBuildFile; fileRef = D037647019EDA41200A782A9 /* RACDynamicSequence.m */; };
		D037657519EDA41200A782A9 /* RACDynamicSequence.m in Sources */ = {isa = PBXBuildFile; fileRef = D037647019EDA41200A782A9 /* RACDynamicSequence.m */; };
		D037657819EDA41200A782A9 /* RACDynamicSignal.m in Sources */ = {isa = PBXBuildFile; fileRef = D037647219EDA41200A782A9 /* RACDynamicSignal.m */; };
		D037657919EDA41200A782A9 /* RACDynamicSignal.m in Sources */ = {isa = PBXBuildFile; fileRef = D037647219EDA41200A782A9 /* RACDynamicSignal.m */; };
		D037657C19EDA41200A782A9 /* RACEagerSequence.m in Sources */ = {isa = PBXBuildFile; fileRef = D037647419EDA41200A782A9 /* RACEagerSequence.m */; };
		D037657D19EDA41200A782A9 /* RACEagerSequence.m in Sources */ = {isa = PBXBuildFile; fileRef = D037647419EDA41200A782A9 /* RACEagerSequence.m */; };
		D037658019EDA41200A782A9 /* RACEmptySequence.m in Sources */ = {isa = PBXBuildFile; fileRef = D037647619EDA41200A782A9 /* RACEmptySequence.m */; };
		D037658119EDA41200A782A9 /* RACEmptySequence.m in Sources */ = {isa = PBXBuildFile; fileRef = D037647619EDA41200A782A9 /* RACEmptySequence.m */; };
		D037658419EDA41200A782A9 /* RACEmptySignal.m in Sources */ = {isa = PBXBuildFile; fileRef = D037647819EDA41200A782A9 /* RACEmptySignal.m */; };
		D037658519EDA41200A782A9 /* RACEmptySignal.m in Sources */ = {isa = PBXBuildFile; fileRef = D037647819EDA41200A782A9 /* RACEmptySignal.m */; };
		D037658819EDA41200A782A9 /* RACErrorSignal.m in Sources */ = {isa = PBXBuildFile; fileRef = D037647A19EDA41200A782A9 /* RACErrorSignal.m */; };
		D037658919EDA41200A782A9 /* RACErrorSignal.m in Sources */ = {isa = PBXBuildFile; fileRef = D037647A19EDA41200A782A9 /* RACErrorSignal.m */; };
		D037658A19EDA41200A782A9 /* RACEvent.h in Headers */ = {isa = PBXBuildFile; fileRef = D037647B19EDA41200A782A9 /* RACEvent.h */; settings = {ATTRIBUTES = (Public, ); }; };
		D037658B19EDA41200A782A9 /* RACEvent.h in Headers */ = {isa = PBXBuildFile; fileRef = D037647B19EDA41200A782A9 /* RACEvent.h */; settings = {ATTRIBUTES = (Public, ); }; };
		D037658C19EDA41200A782A9 /* RACEvent.m in Sources */ = {isa = PBXBuildFile; fileRef = D037647C19EDA41200A782A9 /* RACEvent.m */; };
		D037658D19EDA41200A782A9 /* RACEvent.m in Sources */ = {isa = PBXBuildFile; fileRef = D037647C19EDA41200A782A9 /* RACEvent.m */; };
		D037658E19EDA41200A782A9 /* RACGroupedSignal.h in Headers */ = {isa = PBXBuildFile; fileRef = D037647D19EDA41200A782A9 /* RACGroupedSignal.h */; settings = {ATTRIBUTES = (Public, ); }; };
		D037658F19EDA41200A782A9 /* RACGroupedSignal.h in Headers */ = {isa = PBXBuildFile; fileRef = D037647D19EDA41200A782A9 /* RACGroupedSignal.h */; settings = {ATTRIBUTES = (Public, ); }; };
		D037659019EDA41200A782A9 /* RACGroupedSignal.m in Sources */ = {isa = PBXBuildFile; fileRef = D037647E19EDA41200A782A9 /* RACGroupedSignal.m */; };
		D037659119EDA41200A782A9 /* RACGroupedSignal.m in Sources */ = {isa = PBXBuildFile; fileRef = D037647E19EDA41200A782A9 /* RACGroupedSignal.m */; };
		D037659419EDA41200A782A9 /* RACImmediateScheduler.m in Sources */ = {isa = PBXBuildFile; fileRef = D037648019EDA41200A782A9 /* RACImmediateScheduler.m */; };
		D037659519EDA41200A782A9 /* RACImmediateScheduler.m in Sources */ = {isa = PBXBuildFile; fileRef = D037648019EDA41200A782A9 /* RACImmediateScheduler.m */; };
		D037659819EDA41200A782A9 /* RACIndexSetSequence.m in Sources */ = {isa = PBXBuildFile; fileRef = D037648219EDA41200A782A9 /* RACIndexSetSequence.m */; };
		D037659919EDA41200A782A9 /* RACIndexSetSequence.m in Sources */ = {isa = PBXBuildFile; fileRef = D037648219EDA41200A782A9 /* RACIndexSetSequence.m */; };
		D037659A19EDA41200A782A9 /* RACKVOChannel.h in Headers */ = {isa = PBXBuildFile; fileRef = D037648319EDA41200A782A9 /* RACKVOChannel.h */; settings = {ATTRIBUTES = (Public, ); }; };
		D037659B19EDA41200A782A9 /* RACKVOChannel.h in Headers */ = {isa = PBXBuildFile; fileRef = D037648319EDA41200A782A9 /* RACKVOChannel.h */; settings = {ATTRIBUTES = (Public, ); }; };
		D037659C19EDA41200A782A9 /* RACKVOChannel.m in Sources */ = {isa = PBXBuildFile; fileRef = D037648419EDA41200A782A9 /* RACKVOChannel.m */; };
		D037659D19EDA41200A782A9 /* RACKVOChannel.m in Sources */ = {isa = PBXBuildFile; fileRef = D037648419EDA41200A782A9 /* RACKVOChannel.m */; };
		D03765A019EDA41200A782A9 /* RACKVOTrampoline.m in Sources */ = {isa = PBXBuildFile; fileRef = D037648619EDA41200A782A9 /* RACKVOTrampoline.m */; };
		D03765A119EDA41200A782A9 /* RACKVOTrampoline.m in Sources */ = {isa = PBXBuildFile; fileRef = D037648619EDA41200A782A9 /* RACKVOTrampoline.m */; };
		D03765A219EDA41200A782A9 /* RACMulticastConnection.h in Headers */ = {isa = PBXBuildFile; fileRef = D037648719EDA41200A782A9 /* RACMulticastConnection.h */; settings = {ATTRIBUTES = (Public, ); }; };
		D03765A319EDA41200A782A9 /* RACMulticastConnection.h in Headers */ = {isa = PBXBuildFile; fileRef = D037648719EDA41200A782A9 /* RACMulticastConnection.h */; settings = {ATTRIBUTES = (Public, ); }; };
		D03765A419EDA41200A782A9 /* RACMulticastConnection.m in Sources */ = {isa = PBXBuildFile; fileRef = D037648819EDA41200A782A9 /* RACMulticastConnection.m */; };
		D03765A519EDA41200A782A9 /* RACMulticastConnection.m in Sources */ = {isa = PBXBuildFile; fileRef = D037648819EDA41200A782A9 /* RACMulticastConnection.m */; };
		D03765AE19EDA41200A782A9 /* RACPassthroughSubscriber.m in Sources */ = {isa = PBXBuildFile; fileRef = D037648D19EDA41200A782A9 /* RACPassthroughSubscriber.m */; };
		D03765AF19EDA41200A782A9 /* RACPassthroughSubscriber.m in Sources */ = {isa = PBXBuildFile; fileRef = D037648D19EDA41200A782A9 /* RACPassthroughSubscriber.m */; };
		D03765B019EDA41200A782A9 /* RACQueueScheduler.h in Headers */ = {isa = PBXBuildFile; fileRef = D037648E19EDA41200A782A9 /* RACQueueScheduler.h */; settings = {ATTRIBUTES = (Public, ); }; };
		D03765B119EDA41200A782A9 /* RACQueueScheduler.h in Headers */ = {isa = PBXBuildFile; fileRef = D037648E19EDA41200A782A9 /* RACQueueScheduler.h */; settings = {ATTRIBUTES = (Public, ); }; };
		D03765B219EDA41200A782A9 /* RACQueueScheduler.m in Sources */ = {isa = PBXBuildFile; fileRef = D037648F19EDA41200A782A9 /* RACQueueScheduler.m */; };
		D03765B319EDA41200A782A9 /* RACQueueScheduler.m in Sources */ = {isa = PBXBuildFile; fileRef = D037648F19EDA41200A782A9 /* RACQueueScheduler.m */; };
		D03765B419EDA41200A782A9 /* RACQueueScheduler+Subclass.h in Headers */ = {isa = PBXBuildFile; fileRef = D037649019EDA41200A782A9 /* RACQueueScheduler+Subclass.h */; settings = {ATTRIBUTES = (Public, ); }; };
		D03765B519EDA41200A782A9 /* RACQueueScheduler+Subclass.h in Headers */ = {isa = PBXBuildFile; fileRef = D037649019EDA41200A782A9 /* RACQueueScheduler+Subclass.h */; settings = {ATTRIBUTES = (Public, ); }; };
		D03765B619EDA41200A782A9 /* RACReplaySubject.h in Headers */ = {isa = PBXBuildFile; fileRef = D037649119EDA41200A782A9 /* RACReplaySubject.h */; settings = {ATTRIBUTES = (Public, ); }; };
		D03765B719EDA41200A782A9 /* RACReplaySubject.h in Headers */ = {isa = PBXBuildFile; fileRef = D037649119EDA41200A782A9 /* RACReplaySubject.h */; settings = {ATTRIBUTES = (Public, ); }; };
		D03765B819EDA41200A782A9 /* RACReplaySubject.m in Sources */ = {isa = PBXBuildFile; fileRef = D037649219EDA41200A782A9 /* RACReplaySubject.m */; };
		D03765B919EDA41200A782A9 /* RACReplaySubject.m in Sources */ = {isa = PBXBuildFile; fileRef = D037649219EDA41200A782A9 /* RACReplaySubject.m */; };
		D03765BC19EDA41200A782A9 /* RACReturnSignal.m in Sources */ = {isa = PBXBuildFile; fileRef = D037649419EDA41200A782A9 /* RACReturnSignal.m */; };
		D03765BD19EDA41200A782A9 /* RACReturnSignal.m in Sources */ = {isa = PBXBuildFile; fileRef = D037649419EDA41200A782A9 /* RACReturnSignal.m */; };
		D03765BE19EDA41200A782A9 /* RACScheduler.h in Headers */ = {isa = PBXBuildFile; fileRef = D037649519EDA41200A782A9 /* RACScheduler.h */; settings = {ATTRIBUTES = (Public, ); }; };
		D03765BF19EDA41200A782A9 /* RACScheduler.h in Headers */ = {isa = PBXBuildFile; fileRef = D037649519EDA41200A782A9 /* RACScheduler.h */; settings = {ATTRIBUTES = (Public, ); }; };
		D03765C019EDA41200A782A9 /* RACScheduler.m in Sources */ = {isa = PBXBuildFile; fileRef = D037649619EDA41200A782A9 /* RACScheduler.m */; };
		D03765C119EDA41200A782A9 /* RACScheduler.m in Sources */ = {isa = PBXBuildFile; fileRef = D037649619EDA41200A782A9 /* RACScheduler.m */; };
		D03765C419EDA41200A782A9 /* RACScheduler+Subclass.h in Headers */ = {isa = PBXBuildFile; fileRef = D037649819EDA41200A782A9 /* RACScheduler+Subclass.h */; settings = {ATTRIBUTES = (Public, ); }; };
		D03765C519EDA41200A782A9 /* RACScheduler+Subclass.h in Headers */ = {isa = PBXBuildFile; fileRef = D037649819EDA41200A782A9 /* RACScheduler+Subclass.h */; settings = {ATTRIBUTES = (Public, ); }; };
		D03765C619EDA41200A782A9 /* RACScopedDisposable.h in Headers */ = {isa = PBXBuildFile; fileRef = D037649919EDA41200A782A9 /* RACScopedDisposable.h */; settings = {ATTRIBUTES = (Public, ); }; };
		D03765C719EDA41200A782A9 /* RACScopedDisposable.h in Headers */ = {isa = PBXBuildFile; fileRef = D037649919EDA41200A782A9 /* RACScopedDisposable.h */; settings = {ATTRIBUTES = (Public, ); }; };
		D03765C819EDA41200A782A9 /* RACScopedDisposable.m in Sources */ = {isa = PBXBuildFile; fileRef = D037649A19EDA41200A782A9 /* RACScopedDisposable.m */; };
		D03765C919EDA41200A782A9 /* RACScopedDisposable.m in Sources */ = {isa = PBXBuildFile; fileRef = D037649A19EDA41200A782A9 /* RACScopedDisposable.m */; };
		D03765CA19EDA41200A782A9 /* RACSequence.h in Headers */ = {isa = PBXBuildFile; fileRef = D037649B19EDA41200A782A9 /* RACSequence.h */; settings = {ATTRIBUTES = (Public, ); }; };
		D03765CB19EDA41200A782A9 /* RACSequence.h in Headers */ = {isa = PBXBuildFile; fileRef = D037649B19EDA41200A782A9 /* RACSequence.h */; settings = {ATTRIBUTES = (Public, ); }; };
		D03765CC19EDA41200A782A9 /* RACSequence.m in Sources */ = {isa = PBXBuildFile; fileRef = D037649C19EDA41200A782A9 /* RACSequence.m */; };
		D03765CD19EDA41200A782A9 /* RACSequence.m in Sources */ = {isa = PBXBuildFile; fileRef = D037649C19EDA41200A782A9 /* RACSequence.m */; };
		D03765CE19EDA41200A782A9 /* RACSerialDisposable.h in Headers */ = {isa = PBXBuildFile; fileRef = D037649D19EDA41200A782A9 /* RACSerialDisposable.h */; settings = {ATTRIBUTES = (Public, ); }; };
		D03765CF19EDA41200A782A9 /* RACSerialDisposable.h in Headers */ = {isa = PBXBuildFile; fileRef = D037649D19EDA41200A782A9 /* RACSerialDisposable.h */; settings = {ATTRIBUTES = (Public, ); }; };
		D03765D019EDA41200A782A9 /* RACSerialDisposable.m in Sources */ = {isa = PBXBuildFile; fileRef = D037649E19EDA41200A782A9 /* RACSerialDisposable.m */; };
		D03765D119EDA41200A782A9 /* RACSerialDisposable.m in Sources */ = {isa = PBXBuildFile; fileRef = D037649E19EDA41200A782A9 /* RACSerialDisposable.m */; };
		D03765D219EDA41200A782A9 /* RACSignal.h in Headers */ = {isa = PBXBuildFile; fileRef = D037649F19EDA41200A782A9 /* RACSignal.h */; settings = {ATTRIBUTES = (Public, ); }; };
		D03765D319EDA41200A782A9 /* RACSignal.h in Headers */ = {isa = PBXBuildFile; fileRef = D037649F19EDA41200A782A9 /* RACSignal.h */; settings = {ATTRIBUTES = (Public, ); }; };
		D03765D419EDA41200A782A9 /* RACSignal.m in Sources */ = {isa = PBXBuildFile; fileRef = D03764A019EDA41200A782A9 /* RACSignal.m */; };
		D03765D519EDA41200A782A9 /* RACSignal.m in Sources */ = {isa = PBXBuildFile; fileRef = D03764A019EDA41200A782A9 /* RACSignal.m */; };
		D03765D619EDA41200A782A9 /* RACSignal+Operations.h in Headers */ = {isa = PBXBuildFile; fileRef = D03764A119EDA41200A782A9 /* RACSignal+Operations.h */; settings = {ATTRIBUTES = (Public, ); }; };
		D03765D719EDA41200A782A9 /* RACSignal+Operations.h in Headers */ = {isa = PBXBuildFile; fileRef = D03764A119EDA41200A782A9 /* RACSignal+Operations.h */; settings = {ATTRIBUTES = (Public, ); }; };
		D03765D819EDA41200A782A9 /* RACSignal+Operations.m in Sources */ = {isa = PBXBuildFile; fileRef = D03764A219EDA41200A782A9 /* RACSignal+Operations.m */; };
		D03765D919EDA41200A782A9 /* RACSignal+Operations.m in Sources */ = {isa = PBXBuildFile; fileRef = D03764A219EDA41200A782A9 /* RACSignal+Operations.m */; };
		D03765DA19EDA41200A782A9 /* RACSignalProvider.d in Sources */ = {isa = PBXBuildFile; fileRef = D03764A319EDA41200A782A9 /* RACSignalProvider.d */; };
		D03765DB19EDA41200A782A9 /* RACSignalProvider.d in Sources */ = {isa = PBXBuildFile; fileRef = D03764A319EDA41200A782A9 /* RACSignalProvider.d */; };
		D03765DE19EDA41200A782A9 /* RACSignalSequence.m in Sources */ = {isa = PBXBuildFile; fileRef = D03764A519EDA41200A782A9 /* RACSignalSequence.m */; };
		D03765DF19EDA41200A782A9 /* RACSignalSequence.m in Sources */ = {isa = PBXBuildFile; fileRef = D03764A519EDA41200A782A9 /* RACSignalSequence.m */; };
		D03765E019EDA41200A782A9 /* RACStream.h in Headers */ = {isa = PBXBuildFile; fileRef = D03764A619EDA41200A782A9 /* RACStream.h */; settings = {ATTRIBUTES = (Public, ); }; };
		D03765E119EDA41200A782A9 /* RACStream.h in Headers */ = {isa = PBXBuildFile; fileRef = D03764A619EDA41200A782A9 /* RACStream.h */; settings = {ATTRIBUTES = (Public, ); }; };
		D03765E219EDA41200A782A9 /* RACStream.m in Sources */ = {isa = PBXBuildFile; fileRef = D03764A719EDA41200A782A9 /* RACStream.m */; };
		D03765E319EDA41200A782A9 /* RACStream.m in Sources */ = {isa = PBXBuildFile; fileRef = D03764A719EDA41200A782A9 /* RACStream.m */; };
		D03765E819EDA41200A782A9 /* RACStringSequence.m in Sources */ = {isa = PBXBuildFile; fileRef = D03764AA19EDA41200A782A9 /* RACStringSequence.m */; };
		D03765E919EDA41200A782A9 /* RACStringSequence.m in Sources */ = {isa = PBXBuildFile; fileRef = D03764AA19EDA41200A782A9 /* RACStringSequence.m */; };
		D03765EA19EDA41200A782A9 /* RACSubject.h in Headers */ = {isa = PBXBuildFile; fileRef = D03764AB19EDA41200A782A9 /* RACSubject.h */; settings = {ATTRIBUTES = (Public, ); }; };
		D03765EB19EDA41200A782A9 /* RACSubject.h in Headers */ = {isa = PBXBuildFile; fileRef = D03764AB19EDA41200A782A9 /* RACSubject.h */; settings = {ATTRIBUTES = (Public, ); }; };
		D03765EC19EDA41200A782A9 /* RACSubject.m in Sources */ = {isa = PBXBuildFile; fileRef = D03764AC19EDA41200A782A9 /* RACSubject.m */; };
		D03765ED19EDA41200A782A9 /* RACSubject.m in Sources */ = {isa = PBXBuildFile; fileRef = D03764AC19EDA41200A782A9 /* RACSubject.m */; };
		D03765EE19EDA41200A782A9 /* RACSubscriber.h in Headers */ = {isa = PBXBuildFile; fileRef = D03764AD19EDA41200A782A9 /* RACSubscriber.h */; settings = {ATTRIBUTES = (Public, ); }; };
		D03765EF19EDA41200A782A9 /* RACSubscriber.h in Headers */ = {isa = PBXBuildFile; fileRef = D03764AD19EDA41200A782A9 /* RACSubscriber.h */; settings = {ATTRIBUTES = (Public, ); }; };
		D03765F019EDA41200A782A9 /* RACSubscriber.m in Sources */ = {isa = PBXBuildFile; fileRef = D03764AE19EDA41200A782A9 /* RACSubscriber.m */; };
		D03765F119EDA41200A782A9 /* RACSubscriber.m in Sources */ = {isa = PBXBuildFile; fileRef = D03764AE19EDA41200A782A9 /* RACSubscriber.m */; };
		D03765F419EDA41200A782A9 /* RACSubscriptingAssignmentTrampoline.h in Headers */ = {isa = PBXBuildFile; fileRef = D03764B019EDA41200A782A9 /* RACSubscriptingAssignmentTrampoline.h */; settings = {ATTRIBUTES = (Public, ); }; };
		D03765F519EDA41200A782A9 /* RACSubscriptingAssignmentTrampoline.h in Headers */ = {isa = PBXBuildFile; fileRef = D03764B019EDA41200A782A9 /* RACSubscriptingAssignmentTrampoline.h */; settings = {ATTRIBUTES = (Public, ); }; };
		D03765F619EDA41200A782A9 /* RACSubscriptingAssignmentTrampoline.m in Sources */ = {isa = PBXBuildFile; fileRef = D03764B119EDA41200A782A9 /* RACSubscriptingAssignmentTrampoline.m */; };
		D03765F719EDA41200A782A9 /* RACSubscriptingAssignmentTrampoline.m in Sources */ = {isa = PBXBuildFile; fileRef = D03764B119EDA41200A782A9 /* RACSubscriptingAssignmentTrampoline.m */; };
		D03765FA19EDA41200A782A9 /* RACSubscriptionScheduler.m in Sources */ = {isa = PBXBuildFile; fileRef = D03764B319EDA41200A782A9 /* RACSubscriptionScheduler.m */; };
		D03765FB19EDA41200A782A9 /* RACSubscriptionScheduler.m in Sources */ = {isa = PBXBuildFile; fileRef = D03764B319EDA41200A782A9 /* RACSubscriptionScheduler.m */; };
		D03765FC19EDA41200A782A9 /* RACTargetQueueScheduler.h in Headers */ = {isa = PBXBuildFile; fileRef = D03764B419EDA41200A782A9 /* RACTargetQueueScheduler.h */; settings = {ATTRIBUTES = (Public, ); }; };
		D03765FD19EDA41200A782A9 /* RACTargetQueueScheduler.h in Headers */ = {isa = PBXBuildFile; fileRef = D03764B419EDA41200A782A9 /* RACTargetQueueScheduler.h */; settings = {ATTRIBUTES = (Public, ); }; };
		D03765FE19EDA41200A782A9 /* RACTargetQueueScheduler.m in Sources */ = {isa = PBXBuildFile; fileRef = D03764B519EDA41200A782A9 /* RACTargetQueueScheduler.m */; };
		D03765FF19EDA41200A782A9 /* RACTargetQueueScheduler.m in Sources */ = {isa = PBXBuildFile; fileRef = D03764B519EDA41200A782A9 /* RACTargetQueueScheduler.m */; };
		D037660019EDA41200A782A9 /* RACTestScheduler.h in Headers */ = {isa = PBXBuildFile; fileRef = D03764B619EDA41200A782A9 /* RACTestScheduler.h */; settings = {ATTRIBUTES = (Public, ); }; };
		D037660119EDA41200A782A9 /* RACTestScheduler.h in Headers */ = {isa = PBXBuildFile; fileRef = D03764B619EDA41200A782A9 /* RACTestScheduler.h */; settings = {ATTRIBUTES = (Public, ); }; };
		D037660219EDA41200A782A9 /* RACTestScheduler.m in Sources */ = {isa = PBXBuildFile; fileRef = D03764B719EDA41200A782A9 /* RACTestScheduler.m */; };
		D037660319EDA41200A782A9 /* RACTestScheduler.m in Sources */ = {isa = PBXBuildFile; fileRef = D03764B719EDA41200A782A9 /* RACTestScheduler.m */; };
		D037660419EDA41200A782A9 /* RACTuple.h in Headers */ = {isa = PBXBuildFile; fileRef = D03764B819EDA41200A782A9 /* RACTuple.h */; settings = {ATTRIBUTES = (Public, ); }; };
		D037660519EDA41200A782A9 /* RACTuple.h in Headers */ = {isa = PBXBuildFile; fileRef = D03764B819EDA41200A782A9 /* RACTuple.h */; settings = {ATTRIBUTES = (Public, ); }; };
		D037660619EDA41200A782A9 /* RACTuple.m in Sources */ = {isa = PBXBuildFile; fileRef = D03764B919EDA41200A782A9 /* RACTuple.m */; };
		D037660719EDA41200A782A9 /* RACTuple.m in Sources */ = {isa = PBXBuildFile; fileRef = D03764B919EDA41200A782A9 /* RACTuple.m */; };
		D037660A19EDA41200A782A9 /* RACTupleSequence.m in Sources */ = {isa = PBXBuildFile; fileRef = D03764BB19EDA41200A782A9 /* RACTupleSequence.m */; };
		D037660B19EDA41200A782A9 /* RACTupleSequence.m in Sources */ = {isa = PBXBuildFile; fileRef = D03764BB19EDA41200A782A9 /* RACTupleSequence.m */; };
		D037660E19EDA41200A782A9 /* RACUnarySequence.m in Sources */ = {isa = PBXBuildFile; fileRef = D03764BD19EDA41200A782A9 /* RACUnarySequence.m */; };
		D037660F19EDA41200A782A9 /* RACUnarySequence.m in Sources */ = {isa = PBXBuildFile; fileRef = D03764BD19EDA41200A782A9 /* RACUnarySequence.m */; };
		D037661019EDA41200A782A9 /* RACUnit.h in Headers */ = {isa = PBXBuildFile; fileRef = D03764BE19EDA41200A782A9 /* RACUnit.h */; settings = {ATTRIBUTES = (Public, ); }; };
		D037661119EDA41200A782A9 /* RACUnit.h in Headers */ = {isa = PBXBuildFile; fileRef = D03764BE19EDA41200A782A9 /* RACUnit.h */; settings = {ATTRIBUTES = (Public, ); }; };
		D037661219EDA41200A782A9 /* RACUnit.m in Sources */ = {isa = PBXBuildFile; fileRef = D03764BF19EDA41200A782A9 /* RACUnit.m */; };
		D037661319EDA41200A782A9 /* RACUnit.m in Sources */ = {isa = PBXBuildFile; fileRef = D03764BF19EDA41200A782A9 /* RACUnit.m */; };
		D037661619EDA41200A782A9 /* RACValueTransformer.m in Sources */ = {isa = PBXBuildFile; fileRef = D03764C119EDA41200A782A9 /* RACValueTransformer.m */; };
		D037661719EDA41200A782A9 /* RACValueTransformer.m in Sources */ = {isa = PBXBuildFile; fileRef = D03764C119EDA41200A782A9 /* RACValueTransformer.m */; };
		D037661919EDA41200A782A9 /* UIActionSheet+RACSignalSupport.h in Headers */ = {isa = PBXBuildFile; fileRef = D03764C219EDA41200A782A9 /* UIActionSheet+RACSignalSupport.h */; settings = {ATTRIBUTES = (Public, ); }; };
		D037661B19EDA41200A782A9 /* UIActionSheet+RACSignalSupport.m in Sources */ = {isa = PBXBuildFile; fileRef = D03764C319EDA41200A782A9 /* UIActionSheet+RACSignalSupport.m */; };
		D037661D19EDA41200A782A9 /* UIAlertView+RACSignalSupport.h in Headers */ = {isa = PBXBuildFile; fileRef = D03764C419EDA41200A782A9 /* UIAlertView+RACSignalSupport.h */; settings = {ATTRIBUTES = (Public, ); }; };
		D037661F19EDA41200A782A9 /* UIAlertView+RACSignalSupport.m in Sources */ = {isa = PBXBuildFile; fileRef = D03764C519EDA41200A782A9 /* UIAlertView+RACSignalSupport.m */; };
		D037662119EDA41200A782A9 /* UIBarButtonItem+RACCommandSupport.h in Headers */ = {isa = PBXBuildFile; fileRef = D03764C619EDA41200A782A9 /* UIBarButtonItem+RACCommandSupport.h */; settings = {ATTRIBUTES = (Public, ); }; };
		D037662319EDA41200A782A9 /* UIBarButtonItem+RACCommandSupport.m in Sources */ = {isa = PBXBuildFile; fileRef = D03764C719EDA41200A782A9 /* UIBarButtonItem+RACCommandSupport.m */; };
		D037662519EDA41200A782A9 /* UIButton+RACCommandSupport.h in Headers */ = {isa = PBXBuildFile; fileRef = D03764C819EDA41200A782A9 /* UIButton+RACCommandSupport.h */; settings = {ATTRIBUTES = (Public, ); }; };
		D037662719EDA41200A782A9 /* UIButton+RACCommandSupport.m in Sources */ = {isa = PBXBuildFile; fileRef = D03764C919EDA41200A782A9 /* UIButton+RACCommandSupport.m */; };
		D037662919EDA41200A782A9 /* UICollectionReusableView+RACSignalSupport.h in Headers */ = {isa = PBXBuildFile; fileRef = D03764CA19EDA41200A782A9 /* UICollectionReusableView+RACSignalSupport.h */; settings = {ATTRIBUTES = (Public, ); }; };
		D037662B19EDA41200A782A9 /* UICollectionReusableView+RACSignalSupport.m in Sources */ = {isa = PBXBuildFile; fileRef = D03764CB19EDA41200A782A9 /* UICollectionReusableView+RACSignalSupport.m */; };
		D037662D19EDA41200A782A9 /* UIControl+RACSignalSupport.h in Headers */ = {isa = PBXBuildFile; fileRef = D03764CC19EDA41200A782A9 /* UIControl+RACSignalSupport.h */; settings = {ATTRIBUTES = (Public, ); }; };
		D037662F19EDA41200A782A9 /* UIControl+RACSignalSupport.m in Sources */ = {isa = PBXBuildFile; fileRef = D03764CD19EDA41200A782A9 /* UIControl+RACSignalSupport.m */; };
		D037663319EDA41200A782A9 /* UIControl+RACSignalSupportPrivate.m in Sources */ = {isa = PBXBuildFile; fileRef = D03764CF19EDA41200A782A9 /* UIControl+RACSignalSupportPrivate.m */; };
		D037663519EDA41200A782A9 /* UIDatePicker+RACSignalSupport.h in Headers */ = {isa = PBXBuildFile; fileRef = D03764D019EDA41200A782A9 /* UIDatePicker+RACSignalSupport.h */; settings = {ATTRIBUTES = (Public, ); }; };
		D037663719EDA41200A782A9 /* UIDatePicker+RACSignalSupport.m in Sources */ = {isa = PBXBuildFile; fileRef = D03764D119EDA41200A782A9 /* UIDatePicker+RACSignalSupport.m */; };
		D037663919EDA41200A782A9 /* UIGestureRecognizer+RACSignalSupport.h in Headers */ = {isa = PBXBuildFile; fileRef = D03764D219EDA41200A782A9 /* UIGestureRecognizer+RACSignalSupport.h */; settings = {ATTRIBUTES = (Public, ); }; };
		D037663B19EDA41200A782A9 /* UIGestureRecognizer+RACSignalSupport.m in Sources */ = {isa = PBXBuildFile; fileRef = D03764D319EDA41200A782A9 /* UIGestureRecognizer+RACSignalSupport.m */; };
		D037663D19EDA41200A782A9 /* UIImagePickerController+RACSignalSupport.h in Headers */ = {isa = PBXBuildFile; fileRef = D03764D419EDA41200A782A9 /* UIImagePickerController+RACSignalSupport.h */; settings = {ATTRIBUTES = (Public, ); }; };
		D037663F19EDA41200A782A9 /* UIImagePickerController+RACSignalSupport.m in Sources */ = {isa = PBXBuildFile; fileRef = D03764D519EDA41200A782A9 /* UIImagePickerController+RACSignalSupport.m */; };
		D037664119EDA41200A782A9 /* UIRefreshControl+RACCommandSupport.h in Headers */ = {isa = PBXBuildFile; fileRef = D03764D619EDA41200A782A9 /* UIRefreshControl+RACCommandSupport.h */; settings = {ATTRIBUTES = (Public, ); }; };
		D037664319EDA41200A782A9 /* UIRefreshControl+RACCommandSupport.m in Sources */ = {isa = PBXBuildFile; fileRef = D03764D719EDA41200A782A9 /* UIRefreshControl+RACCommandSupport.m */; };
		D037664519EDA41200A782A9 /* UISegmentedControl+RACSignalSupport.h in Headers */ = {isa = PBXBuildFile; fileRef = D03764D819EDA41200A782A9 /* UISegmentedControl+RACSignalSupport.h */; settings = {ATTRIBUTES = (Public, ); }; };
		D037664719EDA41200A782A9 /* UISegmentedControl+RACSignalSupport.m in Sources */ = {isa = PBXBuildFile; fileRef = D03764D919EDA41200A782A9 /* UISegmentedControl+RACSignalSupport.m */; };
		D037664919EDA41200A782A9 /* UISlider+RACSignalSupport.h in Headers */ = {isa = PBXBuildFile; fileRef = D03764DA19EDA41200A782A9 /* UISlider+RACSignalSupport.h */; settings = {ATTRIBUTES = (Public, ); }; };
		D037664B19EDA41200A782A9 /* UISlider+RACSignalSupport.m in Sources */ = {isa = PBXBuildFile; fileRef = D03764DB19EDA41200A782A9 /* UISlider+RACSignalSupport.m */; };
		D037664D19EDA41200A782A9 /* UIStepper+RACSignalSupport.h in Headers */ = {isa = PBXBuildFile; fileRef = D03764DC19EDA41200A782A9 /* UIStepper+RACSignalSupport.h */; settings = {ATTRIBUTES = (Public, ); }; };
		D037664F19EDA41200A782A9 /* UIStepper+RACSignalSupport.m in Sources */ = {isa = PBXBuildFile; fileRef = D03764DD19EDA41200A782A9 /* UIStepper+RACSignalSupport.m */; };
		D037665119EDA41200A782A9 /* UISwitch+RACSignalSupport.h in Headers */ = {isa = PBXBuildFile; fileRef = D03764DE19EDA41200A782A9 /* UISwitch+RACSignalSupport.h */; settings = {ATTRIBUTES = (Public, ); }; };
		D037665319EDA41200A782A9 /* UISwitch+RACSignalSupport.m in Sources */ = {isa = PBXBuildFile; fileRef = D03764DF19EDA41200A782A9 /* UISwitch+RACSignalSupport.m */; };
		D037665519EDA41200A782A9 /* UITableViewCell+RACSignalSupport.h in Headers */ = {isa = PBXBuildFile; fileRef = D03764E019EDA41200A782A9 /* UITableViewCell+RACSignalSupport.h */; settings = {ATTRIBUTES = (Public, ); }; };
		D037665719EDA41200A782A9 /* UITableViewCell+RACSignalSupport.m in Sources */ = {isa = PBXBuildFile; fileRef = D03764E119EDA41200A782A9 /* UITableViewCell+RACSignalSupport.m */; };
		D037665919EDA41200A782A9 /* UITableViewHeaderFooterView+RACSignalSupport.h in Headers */ = {isa = PBXBuildFile; fileRef = D03764E219EDA41200A782A9 /* UITableViewHeaderFooterView+RACSignalSupport.h */; settings = {ATTRIBUTES = (Public, ); }; };
		D037665B19EDA41200A782A9 /* UITableViewHeaderFooterView+RACSignalSupport.m in Sources */ = {isa = PBXBuildFile; fileRef = D03764E319EDA41200A782A9 /* UITableViewHeaderFooterView+RACSignalSupport.m */; };
		D037665D19EDA41200A782A9 /* UITextField+RACSignalSupport.h in Headers */ = {isa = PBXBuildFile; fileRef = D03764E419EDA41200A782A9 /* UITextField+RACSignalSupport.h */; settings = {ATTRIBUTES = (Public, ); }; };
		D037665F19EDA41200A782A9 /* UITextField+RACSignalSupport.m in Sources */ = {isa = PBXBuildFile; fileRef = D03764E519EDA41200A782A9 /* UITextField+RACSignalSupport.m */; };
		D037666119EDA41200A782A9 /* UITextView+RACSignalSupport.h in Headers */ = {isa = PBXBuildFile; fileRef = D03764E619EDA41200A782A9 /* UITextView+RACSignalSupport.h */; settings = {ATTRIBUTES = (Public, ); }; };
		D037666319EDA41200A782A9 /* UITextView+RACSignalSupport.m in Sources */ = {isa = PBXBuildFile; fileRef = D03764E719EDA41200A782A9 /* UITextView+RACSignalSupport.m */; };
		D037666419EDA43C00A782A9 /* ReactiveCocoa.h in Headers */ = {isa = PBXBuildFile; fileRef = D04725EF19E49ED7006002AA /* ReactiveCocoa.h */; settings = {ATTRIBUTES = (Public, ); }; };
		D037666B19EDA57100A782A9 /* EXTKeyPathCoding.h in Headers */ = {isa = PBXBuildFile; fileRef = D037666619EDA57100A782A9 /* EXTKeyPathCoding.h */; settings = {ATTRIBUTES = (Public, ); }; };
		D037666C19EDA57100A782A9 /* EXTKeyPathCoding.h in Headers */ = {isa = PBXBuildFile; fileRef = D037666619EDA57100A782A9 /* EXTKeyPathCoding.h */; settings = {ATTRIBUTES = (Public, ); }; };
		D037666F19EDA57100A782A9 /* EXTRuntimeExtensions.m in Sources */ = {isa = PBXBuildFile; fileRef = D037666819EDA57100A782A9 /* EXTRuntimeExtensions.m */; };
		D037667019EDA57100A782A9 /* EXTRuntimeExtensions.m in Sources */ = {isa = PBXBuildFile; fileRef = D037666819EDA57100A782A9 /* EXTRuntimeExtensions.m */; };
		D037667119EDA57100A782A9 /* EXTScope.h in Headers */ = {isa = PBXBuildFile; fileRef = D037666919EDA57100A782A9 /* EXTScope.h */; settings = {ATTRIBUTES = (Public, ); }; };
		D037667219EDA57100A782A9 /* EXTScope.h in Headers */ = {isa = PBXBuildFile; fileRef = D037666919EDA57100A782A9 /* EXTScope.h */; settings = {ATTRIBUTES = (Public, ); }; };
		D037667319EDA57100A782A9 /* metamacros.h in Headers */ = {isa = PBXBuildFile; fileRef = D037666A19EDA57100A782A9 /* metamacros.h */; settings = {ATTRIBUTES = (Public, ); }; };
		D037667419EDA57100A782A9 /* metamacros.h in Headers */ = {isa = PBXBuildFile; fileRef = D037666A19EDA57100A782A9 /* metamacros.h */; settings = {ATTRIBUTES = (Public, ); }; };
		D03766B919EDA60000A782A9 /* NSControllerRACSupportSpec.m in Sources */ = {isa = PBXBuildFile; fileRef = D037667619EDA60000A782A9 /* NSControllerRACSupportSpec.m */; };
		D03766BD19EDA60000A782A9 /* NSEnumeratorRACSequenceAdditionsSpec.m in Sources */ = {isa = PBXBuildFile; fileRef = D037667819EDA60000A782A9 /* NSEnumeratorRACSequenceAdditionsSpec.m */; };
		D03766BE19EDA60000A782A9 /* NSEnumeratorRACSequenceAdditionsSpec.m in Sources */ = {isa = PBXBuildFile; fileRef = D037667819EDA60000A782A9 /* NSEnumeratorRACSequenceAdditionsSpec.m */; };
		D03766BF19EDA60000A782A9 /* NSNotificationCenterRACSupportSpec.m in Sources */ = {isa = PBXBuildFile; fileRef = D037667919EDA60000A782A9 /* NSNotificationCenterRACSupportSpec.m */; };
		D03766C019EDA60000A782A9 /* NSNotificationCenterRACSupportSpec.m in Sources */ = {isa = PBXBuildFile; fileRef = D037667919EDA60000A782A9 /* NSNotificationCenterRACSupportSpec.m */; };
		D03766C119EDA60000A782A9 /* NSObjectRACAppKitBindingsSpec.m in Sources */ = {isa = PBXBuildFile; fileRef = D037667A19EDA60000A782A9 /* NSObjectRACAppKitBindingsSpec.m */; };
		D03766C319EDA60000A782A9 /* NSObjectRACDeallocatingSpec.m in Sources */ = {isa = PBXBuildFile; fileRef = D037667B19EDA60000A782A9 /* NSObjectRACDeallocatingSpec.m */; };
		D03766C419EDA60000A782A9 /* NSObjectRACDeallocatingSpec.m in Sources */ = {isa = PBXBuildFile; fileRef = D037667B19EDA60000A782A9 /* NSObjectRACDeallocatingSpec.m */; };
		D03766C519EDA60000A782A9 /* NSObjectRACLiftingSpec.m in Sources */ = {isa = PBXBuildFile; fileRef = D037667C19EDA60000A782A9 /* NSObjectRACLiftingSpec.m */; };
		D03766C619EDA60000A782A9 /* NSObjectRACLiftingSpec.m in Sources */ = {isa = PBXBuildFile; fileRef = D037667C19EDA60000A782A9 /* NSObjectRACLiftingSpec.m */; };
		D03766C719EDA60000A782A9 /* NSObjectRACPropertySubscribingExamples.m in Sources */ = {isa = PBXBuildFile; fileRef = D037667E19EDA60000A782A9 /* NSObjectRACPropertySubscribingExamples.m */; };
		D03766C819EDA60000A782A9 /* NSObjectRACPropertySubscribingExamples.m in Sources */ = {isa = PBXBuildFile; fileRef = D037667E19EDA60000A782A9 /* NSObjectRACPropertySubscribingExamples.m */; };
		D03766C919EDA60000A782A9 /* NSObjectRACPropertySubscribingSpec.m in Sources */ = {isa = PBXBuildFile; fileRef = D037667F19EDA60000A782A9 /* NSObjectRACPropertySubscribingSpec.m */; };
		D03766CA19EDA60000A782A9 /* NSObjectRACPropertySubscribingSpec.m in Sources */ = {isa = PBXBuildFile; fileRef = D037667F19EDA60000A782A9 /* NSObjectRACPropertySubscribingSpec.m */; };
		D03766CB19EDA60000A782A9 /* NSObjectRACSelectorSignalSpec.m in Sources */ = {isa = PBXBuildFile; fileRef = D037668019EDA60000A782A9 /* NSObjectRACSelectorSignalSpec.m */; };
		D03766CC19EDA60000A782A9 /* NSObjectRACSelectorSignalSpec.m in Sources */ = {isa = PBXBuildFile; fileRef = D037668019EDA60000A782A9 /* NSObjectRACSelectorSignalSpec.m */; };
		D03766CD19EDA60000A782A9 /* NSStringRACKeyPathUtilitiesSpec.m in Sources */ = {isa = PBXBuildFile; fileRef = D037668119EDA60000A782A9 /* NSStringRACKeyPathUtilitiesSpec.m */; };
		D03766CE19EDA60000A782A9 /* NSStringRACKeyPathUtilitiesSpec.m in Sources */ = {isa = PBXBuildFile; fileRef = D037668119EDA60000A782A9 /* NSStringRACKeyPathUtilitiesSpec.m */; };
		D03766D119EDA60000A782A9 /* NSURLConnectionRACSupportSpec.m in Sources */ = {isa = PBXBuildFile; fileRef = D037668319EDA60000A782A9 /* NSURLConnectionRACSupportSpec.m */; };
		D03766D219EDA60000A782A9 /* NSURLConnectionRACSupportSpec.m in Sources */ = {isa = PBXBuildFile; fileRef = D037668319EDA60000A782A9 /* NSURLConnectionRACSupportSpec.m */; };
		D03766D319EDA60000A782A9 /* NSUserDefaultsRACSupportSpec.m in Sources */ = {isa = PBXBuildFile; fileRef = D037668419EDA60000A782A9 /* NSUserDefaultsRACSupportSpec.m */; };
		D03766D419EDA60000A782A9 /* NSUserDefaultsRACSupportSpec.m in Sources */ = {isa = PBXBuildFile; fileRef = D037668419EDA60000A782A9 /* NSUserDefaultsRACSupportSpec.m */; };
		D03766D719EDA60000A782A9 /* RACBlockTrampolineSpec.m in Sources */ = {isa = PBXBuildFile; fileRef = D037668619EDA60000A782A9 /* RACBlockTrampolineSpec.m */; };
		D03766D819EDA60000A782A9 /* RACBlockTrampolineSpec.m in Sources */ = {isa = PBXBuildFile; fileRef = D037668619EDA60000A782A9 /* RACBlockTrampolineSpec.m */; };
		D03766D919EDA60000A782A9 /* RACChannelExamples.m in Sources */ = {isa = PBXBuildFile; fileRef = D037668819EDA60000A782A9 /* RACChannelExamples.m */; };
		D03766DA19EDA60000A782A9 /* RACChannelExamples.m in Sources */ = {isa = PBXBuildFile; fileRef = D037668819EDA60000A782A9 /* RACChannelExamples.m */; };
		D03766DB19EDA60000A782A9 /* RACChannelSpec.m in Sources */ = {isa = PBXBuildFile; fileRef = D037668919EDA60000A782A9 /* RACChannelSpec.m */; };
		D03766DC19EDA60000A782A9 /* RACChannelSpec.m in Sources */ = {isa = PBXBuildFile; fileRef = D037668919EDA60000A782A9 /* RACChannelSpec.m */; };
		D03766DD19EDA60000A782A9 /* RACCommandSpec.m in Sources */ = {isa = PBXBuildFile; fileRef = D037668A19EDA60000A782A9 /* RACCommandSpec.m */; };
		D03766DE19EDA60000A782A9 /* RACCommandSpec.m in Sources */ = {isa = PBXBuildFile; fileRef = D037668A19EDA60000A782A9 /* RACCommandSpec.m */; };
		D03766DF19EDA60000A782A9 /* RACCompoundDisposableSpec.m in Sources */ = {isa = PBXBuildFile; fileRef = D037668B19EDA60000A782A9 /* RACCompoundDisposableSpec.m */; };
		D03766E019EDA60000A782A9 /* RACCompoundDisposableSpec.m in Sources */ = {isa = PBXBuildFile; fileRef = D037668B19EDA60000A782A9 /* RACCompoundDisposableSpec.m */; };
		D03766E119EDA60000A782A9 /* RACControlCommandExamples.m in Sources */ = {isa = PBXBuildFile; fileRef = D037668D19EDA60000A782A9 /* RACControlCommandExamples.m */; };
		D03766E219EDA60000A782A9 /* RACControlCommandExamples.m in Sources */ = {isa = PBXBuildFile; fileRef = D037668D19EDA60000A782A9 /* RACControlCommandExamples.m */; };
		D03766E319EDA60000A782A9 /* RACDelegateProxySpec.m in Sources */ = {isa = PBXBuildFile; fileRef = D037668E19EDA60000A782A9 /* RACDelegateProxySpec.m */; };
		D03766E419EDA60000A782A9 /* RACDelegateProxySpec.m in Sources */ = {isa = PBXBuildFile; fileRef = D037668E19EDA60000A782A9 /* RACDelegateProxySpec.m */; };
		D03766E519EDA60000A782A9 /* RACDisposableSpec.m in Sources */ = {isa = PBXBuildFile; fileRef = D037668F19EDA60000A782A9 /* RACDisposableSpec.m */; };
		D03766E619EDA60000A782A9 /* RACDisposableSpec.m in Sources */ = {isa = PBXBuildFile; fileRef = D037668F19EDA60000A782A9 /* RACDisposableSpec.m */; };
		D03766E719EDA60000A782A9 /* RACEventSpec.m in Sources */ = {isa = PBXBuildFile; fileRef = D037669019EDA60000A782A9 /* RACEventSpec.m */; };
		D03766E819EDA60000A782A9 /* RACEventSpec.m in Sources */ = {isa = PBXBuildFile; fileRef = D037669019EDA60000A782A9 /* RACEventSpec.m */; };
		D03766E919EDA60000A782A9 /* RACKVOChannelSpec.m in Sources */ = {isa = PBXBuildFile; fileRef = D037669119EDA60000A782A9 /* RACKVOChannelSpec.m */; };
		D03766EA19EDA60000A782A9 /* RACKVOChannelSpec.m in Sources */ = {isa = PBXBuildFile; fileRef = D037669119EDA60000A782A9 /* RACKVOChannelSpec.m */; };
		D03766EB19EDA60000A782A9 /* RACKVOWrapperSpec.m in Sources */ = {isa = PBXBuildFile; fileRef = D037669219EDA60000A782A9 /* RACKVOWrapperSpec.m */; };
		D03766EC19EDA60000A782A9 /* RACKVOWrapperSpec.m in Sources */ = {isa = PBXBuildFile; fileRef = D037669219EDA60000A782A9 /* RACKVOWrapperSpec.m */; };
		D03766ED19EDA60000A782A9 /* RACMulticastConnectionSpec.m in Sources */ = {isa = PBXBuildFile; fileRef = D037669319EDA60000A782A9 /* RACMulticastConnectionSpec.m */; };
		D03766EE19EDA60000A782A9 /* RACMulticastConnectionSpec.m in Sources */ = {isa = PBXBuildFile; fileRef = D037669319EDA60000A782A9 /* RACMulticastConnectionSpec.m */; };
		D03766EF19EDA60000A782A9 /* RACPropertySignalExamples.m in Sources */ = {isa = PBXBuildFile; fileRef = D037669519EDA60000A782A9 /* RACPropertySignalExamples.m */; };
		D03766F019EDA60000A782A9 /* RACPropertySignalExamples.m in Sources */ = {isa = PBXBuildFile; fileRef = D037669519EDA60000A782A9 /* RACPropertySignalExamples.m */; };
		D03766F119EDA60000A782A9 /* RACSchedulerSpec.m in Sources */ = {isa = PBXBuildFile; fileRef = D037669619EDA60000A782A9 /* RACSchedulerSpec.m */; };
		D03766F219EDA60000A782A9 /* RACSchedulerSpec.m in Sources */ = {isa = PBXBuildFile; fileRef = D037669619EDA60000A782A9 /* RACSchedulerSpec.m */; };
		D03766F319EDA60000A782A9 /* RACSequenceAdditionsSpec.m in Sources */ = {isa = PBXBuildFile; fileRef = D037669719EDA60000A782A9 /* RACSequenceAdditionsSpec.m */; };
		D03766F419EDA60000A782A9 /* RACSequenceAdditionsSpec.m in Sources */ = {isa = PBXBuildFile; fileRef = D037669719EDA60000A782A9 /* RACSequenceAdditionsSpec.m */; };
		D03766F519EDA60000A782A9 /* RACSequenceExamples.m in Sources */ = {isa = PBXBuildFile; fileRef = D037669919EDA60000A782A9 /* RACSequenceExamples.m */; };
		D03766F619EDA60000A782A9 /* RACSequenceExamples.m in Sources */ = {isa = PBXBuildFile; fileRef = D037669919EDA60000A782A9 /* RACSequenceExamples.m */; };
		D03766F719EDA60000A782A9 /* RACSequenceSpec.m in Sources */ = {isa = PBXBuildFile; fileRef = D037669A19EDA60000A782A9 /* RACSequenceSpec.m */; };
		D03766F819EDA60000A782A9 /* RACSequenceSpec.m in Sources */ = {isa = PBXBuildFile; fileRef = D037669A19EDA60000A782A9 /* RACSequenceSpec.m */; };
		D03766F919EDA60000A782A9 /* RACSerialDisposableSpec.m in Sources */ = {isa = PBXBuildFile; fileRef = D037669B19EDA60000A782A9 /* RACSerialDisposableSpec.m */; };
		D03766FA19EDA60000A782A9 /* RACSerialDisposableSpec.m in Sources */ = {isa = PBXBuildFile; fileRef = D037669B19EDA60000A782A9 /* RACSerialDisposableSpec.m */; };
		D03766FB19EDA60000A782A9 /* RACSignalSpec.m in Sources */ = {isa = PBXBuildFile; fileRef = D037669C19EDA60000A782A9 /* RACSignalSpec.m */; };
		D03766FC19EDA60000A782A9 /* RACSignalSpec.m in Sources */ = {isa = PBXBuildFile; fileRef = D037669C19EDA60000A782A9 /* RACSignalSpec.m */; };
		D03766FF19EDA60000A782A9 /* RACStreamExamples.m in Sources */ = {isa = PBXBuildFile; fileRef = D03766A019EDA60000A782A9 /* RACStreamExamples.m */; };
		D037670019EDA60000A782A9 /* RACStreamExamples.m in Sources */ = {isa = PBXBuildFile; fileRef = D03766A019EDA60000A782A9 /* RACStreamExamples.m */; };
		D037670119EDA60000A782A9 /* RACSubclassObject.m in Sources */ = {isa = PBXBuildFile; fileRef = D03766A219EDA60000A782A9 /* RACSubclassObject.m */; };
		D037670219EDA60000A782A9 /* RACSubclassObject.m in Sources */ = {isa = PBXBuildFile; fileRef = D03766A219EDA60000A782A9 /* RACSubclassObject.m */; };
		D037670319EDA60000A782A9 /* RACSubjectSpec.m in Sources */ = {isa = PBXBuildFile; fileRef = D03766A319EDA60000A782A9 /* RACSubjectSpec.m */; };
		D037670419EDA60000A782A9 /* RACSubjectSpec.m in Sources */ = {isa = PBXBuildFile; fileRef = D03766A319EDA60000A782A9 /* RACSubjectSpec.m */; };
		D037670519EDA60000A782A9 /* RACSubscriberExamples.m in Sources */ = {isa = PBXBuildFile; fileRef = D03766A519EDA60000A782A9 /* RACSubscriberExamples.m */; };
		D037670619EDA60000A782A9 /* RACSubscriberExamples.m in Sources */ = {isa = PBXBuildFile; fileRef = D03766A519EDA60000A782A9 /* RACSubscriberExamples.m */; };
		D037670719EDA60000A782A9 /* RACSubscriberSpec.m in Sources */ = {isa = PBXBuildFile; fileRef = D03766A619EDA60000A782A9 /* RACSubscriberSpec.m */; };
		D037670819EDA60000A782A9 /* RACSubscriberSpec.m in Sources */ = {isa = PBXBuildFile; fileRef = D03766A619EDA60000A782A9 /* RACSubscriberSpec.m */; };
		D037670919EDA60000A782A9 /* RACSubscriptingAssignmentTrampolineSpec.m in Sources */ = {isa = PBXBuildFile; fileRef = D03766A719EDA60000A782A9 /* RACSubscriptingAssignmentTrampolineSpec.m */; };
		D037670A19EDA60000A782A9 /* RACSubscriptingAssignmentTrampolineSpec.m in Sources */ = {isa = PBXBuildFile; fileRef = D03766A719EDA60000A782A9 /* RACSubscriptingAssignmentTrampolineSpec.m */; };
		D037670B19EDA60000A782A9 /* RACTargetQueueSchedulerSpec.m in Sources */ = {isa = PBXBuildFile; fileRef = D03766A819EDA60000A782A9 /* RACTargetQueueSchedulerSpec.m */; };
		D037670C19EDA60000A782A9 /* RACTargetQueueSchedulerSpec.m in Sources */ = {isa = PBXBuildFile; fileRef = D03766A819EDA60000A782A9 /* RACTargetQueueSchedulerSpec.m */; };
		D037671519EDA60000A782A9 /* RACTupleSpec.m in Sources */ = {isa = PBXBuildFile; fileRef = D03766B019EDA60000A782A9 /* RACTupleSpec.m */; };
		D037671619EDA60000A782A9 /* RACTupleSpec.m in Sources */ = {isa = PBXBuildFile; fileRef = D03766B019EDA60000A782A9 /* RACTupleSpec.m */; };
		D037671719EDA60000A782A9 /* test-data.json in Resources */ = {isa = PBXBuildFile; fileRef = D03766B119EDA60000A782A9 /* test-data.json */; };
		D037671819EDA60000A782A9 /* test-data.json in Resources */ = {isa = PBXBuildFile; fileRef = D03766B119EDA60000A782A9 /* test-data.json */; };
		D037671A19EDA60000A782A9 /* UIActionSheetRACSupportSpec.m in Sources */ = {isa = PBXBuildFile; fileRef = D03766B219EDA60000A782A9 /* UIActionSheetRACSupportSpec.m */; };
		D037671C19EDA60000A782A9 /* UIAlertViewRACSupportSpec.m in Sources */ = {isa = PBXBuildFile; fileRef = D03766B319EDA60000A782A9 /* UIAlertViewRACSupportSpec.m */; };
		D037671E19EDA60000A782A9 /* UIBarButtonItemRACSupportSpec.m in Sources */ = {isa = PBXBuildFile; fileRef = D03766B419EDA60000A782A9 /* UIBarButtonItemRACSupportSpec.m */; };
		D037672019EDA60000A782A9 /* UIButtonRACSupportSpec.m in Sources */ = {isa = PBXBuildFile; fileRef = D03766B519EDA60000A782A9 /* UIButtonRACSupportSpec.m */; };
		D037672419EDA60000A782A9 /* UIImagePickerControllerRACSupportSpec.m in Sources */ = {isa = PBXBuildFile; fileRef = D03766B719EDA60000A782A9 /* UIImagePickerControllerRACSupportSpec.m */; };
		D037672719EDA63400A782A9 /* RACBehaviorSubject.h in Headers */ = {isa = PBXBuildFile; fileRef = D037646019EDA41200A782A9 /* RACBehaviorSubject.h */; settings = {ATTRIBUTES = (Public, ); }; };
		D037672819EDA63500A782A9 /* RACBehaviorSubject.h in Headers */ = {isa = PBXBuildFile; fileRef = D037646019EDA41200A782A9 /* RACBehaviorSubject.h */; settings = {ATTRIBUTES = (Public, ); }; };
		D037672D19EDA75D00A782A9 /* Quick.framework in Frameworks */ = {isa = PBXBuildFile; fileRef = D037672B19EDA75D00A782A9 /* Quick.framework */; };
		D037672F19EDA78B00A782A9 /* Quick.framework in Frameworks */ = {isa = PBXBuildFile; fileRef = D037672B19EDA75D00A782A9 /* Quick.framework */; };
		D03B4A3D19F4C39A009E02AC /* FoundationExtensions.swift in Sources */ = {isa = PBXBuildFile; fileRef = D03B4A3C19F4C39A009E02AC /* FoundationExtensions.swift */; };
		D03B4A3E19F4C39A009E02AC /* FoundationExtensions.swift in Sources */ = {isa = PBXBuildFile; fileRef = D03B4A3C19F4C39A009E02AC /* FoundationExtensions.swift */; };
		D04725F019E49ED7006002AA /* ReactiveCocoa.h in Headers */ = {isa = PBXBuildFile; fileRef = D04725EF19E49ED7006002AA /* ReactiveCocoa.h */; settings = {ATTRIBUTES = (Public, ); }; };
		D04725F619E49ED7006002AA /* ReactiveCocoa.framework in Frameworks */ = {isa = PBXBuildFile; fileRef = D04725EA19E49ED7006002AA /* ReactiveCocoa.framework */; };
		D047261719E49F82006002AA /* ReactiveCocoa.framework in Frameworks */ = {isa = PBXBuildFile; fileRef = D047260C19E49F82006002AA /* ReactiveCocoa.framework */; };
		D05E662519EDD82000904ACA /* Nimble.framework in Frameworks */ = {isa = PBXBuildFile; fileRef = D05E662419EDD82000904ACA /* Nimble.framework */; };
		D05E662619EDD83000904ACA /* Nimble.framework in Frameworks */ = {isa = PBXBuildFile; fileRef = D05E662419EDD82000904ACA /* Nimble.framework */; };
		D08C54B31A69A2AE00AD8286 /* Signal.swift in Sources */ = {isa = PBXBuildFile; fileRef = D08C54B11A69A2AC00AD8286 /* Signal.swift */; };
		D08C54B41A69A2AF00AD8286 /* Signal.swift in Sources */ = {isa = PBXBuildFile; fileRef = D08C54B11A69A2AC00AD8286 /* Signal.swift */; };
		D08C54B61A69A3DB00AD8286 /* Event.swift in Sources */ = {isa = PBXBuildFile; fileRef = D08C54B51A69A3DB00AD8286 /* Event.swift */; };
		D08C54B71A69A3DB00AD8286 /* Event.swift in Sources */ = {isa = PBXBuildFile; fileRef = D08C54B51A69A3DB00AD8286 /* Event.swift */; };
		D08C54B81A69A9D000AD8286 /* SignalProducer.swift in Sources */ = {isa = PBXBuildFile; fileRef = D08C54B21A69A2AC00AD8286 /* SignalProducer.swift */; };
		D08C54B91A69A9D100AD8286 /* SignalProducer.swift in Sources */ = {isa = PBXBuildFile; fileRef = D08C54B21A69A2AC00AD8286 /* SignalProducer.swift */; };
		D08C54BA1A69C54300AD8286 /* Property.swift in Sources */ = {isa = PBXBuildFile; fileRef = D08C54B01A69A2AC00AD8286 /* Property.swift */; };
		D08C54BB1A69C54400AD8286 /* Property.swift in Sources */ = {isa = PBXBuildFile; fileRef = D08C54B01A69A2AC00AD8286 /* Property.swift */; };
		D0A226081A72E0E900D33B74 /* SignalSpec.swift in Sources */ = {isa = PBXBuildFile; fileRef = D0A226071A72E0E900D33B74 /* SignalSpec.swift */; };
		D0A226091A72E0E900D33B74 /* SignalSpec.swift in Sources */ = {isa = PBXBuildFile; fileRef = D0A226071A72E0E900D33B74 /* SignalSpec.swift */; };
		D0A2260B1A72E6C500D33B74 /* SignalProducerSpec.swift in Sources */ = {isa = PBXBuildFile; fileRef = D0A2260A1A72E6C500D33B74 /* SignalProducerSpec.swift */; };
		D0A2260C1A72E6C500D33B74 /* SignalProducerSpec.swift in Sources */ = {isa = PBXBuildFile; fileRef = D0A2260A1A72E6C500D33B74 /* SignalProducerSpec.swift */; };
		D0A2260E1A72F16D00D33B74 /* PropertySpec.swift in Sources */ = {isa = PBXBuildFile; fileRef = D0A2260D1A72F16D00D33B74 /* PropertySpec.swift */; };
		D0A2260F1A72F16D00D33B74 /* PropertySpec.swift in Sources */ = {isa = PBXBuildFile; fileRef = D0A2260D1A72F16D00D33B74 /* PropertySpec.swift */; };
		D0A226111A72F30B00D33B74 /* ObjectiveCBridgingSpec.swift in Sources */ = {isa = PBXBuildFile; fileRef = D0A226101A72F30B00D33B74 /* ObjectiveCBridgingSpec.swift */; };
		D0A226121A72F30B00D33B74 /* ObjectiveCBridgingSpec.swift in Sources */ = {isa = PBXBuildFile; fileRef = D0A226101A72F30B00D33B74 /* ObjectiveCBridgingSpec.swift */; };
		D0C312CD19EF2A5800984962 /* Atomic.swift in Sources */ = {isa = PBXBuildFile; fileRef = D0C312BB19EF2A5800984962 /* Atomic.swift */; };
		D0C312CE19EF2A5800984962 /* Atomic.swift in Sources */ = {isa = PBXBuildFile; fileRef = D0C312BB19EF2A5800984962 /* Atomic.swift */; };
		D0C312CF19EF2A5800984962 /* Bag.swift in Sources */ = {isa = PBXBuildFile; fileRef = D0C312BC19EF2A5800984962 /* Bag.swift */; };
		D0C312D019EF2A5800984962 /* Bag.swift in Sources */ = {isa = PBXBuildFile; fileRef = D0C312BC19EF2A5800984962 /* Bag.swift */; };
		D0C312D319EF2A5800984962 /* Disposable.swift in Sources */ = {isa = PBXBuildFile; fileRef = D0C312BE19EF2A5800984962 /* Disposable.swift */; };
		D0C312D419EF2A5800984962 /* Disposable.swift in Sources */ = {isa = PBXBuildFile; fileRef = D0C312BE19EF2A5800984962 /* Disposable.swift */; };
		D0C312DF19EF2A5800984962 /* ObjectiveCBridging.swift in Sources */ = {isa = PBXBuildFile; fileRef = D0C312C419EF2A5800984962 /* ObjectiveCBridging.swift */; };
		D0C312E019EF2A5800984962 /* ObjectiveCBridging.swift in Sources */ = {isa = PBXBuildFile; fileRef = D0C312C419EF2A5800984962 /* ObjectiveCBridging.swift */; };
		D0C312E719EF2A5800984962 /* Scheduler.swift in Sources */ = {isa = PBXBuildFile; fileRef = D0C312C819EF2A5800984962 /* Scheduler.swift */; };
		D0C312E819EF2A5800984962 /* Scheduler.swift in Sources */ = {isa = PBXBuildFile; fileRef = D0C312C819EF2A5800984962 /* Scheduler.swift */; };
		D0C3130C19EF2B1F00984962 /* DisposableSpec.swift in Sources */ = {isa = PBXBuildFile; fileRef = D0C312F019EF2A7700984962 /* DisposableSpec.swift */; };
		D0C3130E19EF2B1F00984962 /* SchedulerSpec.swift in Sources */ = {isa = PBXBuildFile; fileRef = D0C312F219EF2A7700984962 /* SchedulerSpec.swift */; };
		D0C3131219EF2B2000984962 /* DisposableSpec.swift in Sources */ = {isa = PBXBuildFile; fileRef = D0C312F019EF2A7700984962 /* DisposableSpec.swift */; };
		D0C3131419EF2B2000984962 /* SchedulerSpec.swift in Sources */ = {isa = PBXBuildFile; fileRef = D0C312F219EF2A7700984962 /* SchedulerSpec.swift */; };
		D0C3131E19EF2D9700984962 /* RACTestExampleScheduler.m in Sources */ = {isa = PBXBuildFile; fileRef = D0C3131819EF2D9700984962 /* RACTestExampleScheduler.m */; };
		D0C3131F19EF2D9700984962 /* RACTestExampleScheduler.m in Sources */ = {isa = PBXBuildFile; fileRef = D0C3131819EF2D9700984962 /* RACTestExampleScheduler.m */; };
		D0C3132019EF2D9700984962 /* RACTestObject.m in Sources */ = {isa = PBXBuildFile; fileRef = D0C3131A19EF2D9700984962 /* RACTestObject.m */; };
		D0C3132119EF2D9700984962 /* RACTestObject.m in Sources */ = {isa = PBXBuildFile; fileRef = D0C3131A19EF2D9700984962 /* RACTestObject.m */; };
		D0C3132219EF2D9700984962 /* RACTestSchedulerSpec.m in Sources */ = {isa = PBXBuildFile; fileRef = D0C3131B19EF2D9700984962 /* RACTestSchedulerSpec.m */; };
		D0C3132319EF2D9700984962 /* RACTestSchedulerSpec.m in Sources */ = {isa = PBXBuildFile; fileRef = D0C3131B19EF2D9700984962 /* RACTestSchedulerSpec.m */; };
		D0C3132519EF2D9700984962 /* RACTestUIButton.m in Sources */ = {isa = PBXBuildFile; fileRef = D0C3131D19EF2D9700984962 /* RACTestUIButton.m */; };
		D0D11AB91A6AE87700C1F8B1 /* Action.swift in Sources */ = {isa = PBXBuildFile; fileRef = D08C54AF1A69A2AC00AD8286 /* Action.swift */; };
		D0D11ABA1A6AE87700C1F8B1 /* Action.swift in Sources */ = {isa = PBXBuildFile; fileRef = D08C54AF1A69A2AC00AD8286 /* Action.swift */; };
		D43F27A01A9F7E8A00C1AD76 /* RACDynamicPropertySuperclass.h in Headers */ = {isa = PBXBuildFile; fileRef = D43F279E1A9F7E8A00C1AD76 /* RACDynamicPropertySuperclass.h */; settings = {ATTRIBUTES = (Public, ); }; };
		D43F27A11A9F7E8A00C1AD76 /* RACDynamicPropertySuperclass.h in Headers */ = {isa = PBXBuildFile; fileRef = D43F279E1A9F7E8A00C1AD76 /* RACDynamicPropertySuperclass.h */; settings = {ATTRIBUTES = (Public, ); }; };
		D43F27A21A9F7E8A00C1AD76 /* RACDynamicPropertySuperclass.m in Sources */ = {isa = PBXBuildFile; fileRef = D43F279F1A9F7E8A00C1AD76 /* RACDynamicPropertySuperclass.m */; };
		D43F27A31A9F7E8A00C1AD76 /* RACDynamicPropertySuperclass.m in Sources */ = {isa = PBXBuildFile; fileRef = D43F279F1A9F7E8A00C1AD76 /* RACDynamicPropertySuperclass.m */; };
		D8024DB21B2E1BB0005E6B9A /* SignalProducerLiftingSpec.swift in Sources */ = {isa = PBXBuildFile; fileRef = D8024DB11B2E1BB0005E6B9A /* SignalProducerLiftingSpec.swift */; };
		D8024DB31B2E1BB0005E6B9A /* SignalProducerLiftingSpec.swift in Sources */ = {isa = PBXBuildFile; fileRef = D8024DB11B2E1BB0005E6B9A /* SignalProducerLiftingSpec.swift */; };
		D8170FC11B100EBC004192AD /* FoundationExtensionsSpec.swift in Sources */ = {isa = PBXBuildFile; fileRef = D8170FC01B100EBC004192AD /* FoundationExtensionsSpec.swift */; };
		D8170FC21B100EBC004192AD /* FoundationExtensionsSpec.swift in Sources */ = {isa = PBXBuildFile; fileRef = D8170FC01B100EBC004192AD /* FoundationExtensionsSpec.swift */; };
		D85C652A1C0D84C7005A77AD /* Flatten.swift in Sources */ = {isa = PBXBuildFile; fileRef = D85C65291C0D84C7005A77AD /* Flatten.swift */; };
		D85C652B1C0E70E3005A77AD /* Flatten.swift in Sources */ = {isa = PBXBuildFile; fileRef = D85C65291C0D84C7005A77AD /* Flatten.swift */; };
		D85C652C1C0E70E4005A77AD /* Flatten.swift in Sources */ = {isa = PBXBuildFile; fileRef = D85C65291C0D84C7005A77AD /* Flatten.swift */; };
		D85C652D1C0E70E5005A77AD /* Flatten.swift in Sources */ = {isa = PBXBuildFile; fileRef = D85C65291C0D84C7005A77AD /* Flatten.swift */; };
		D871D69F1B3B29A40070F16C /* Optional.swift in Sources */ = {isa = PBXBuildFile; fileRef = D871D69E1B3B29A40070F16C /* Optional.swift */; };
		D8E84A671B3B32FB00C3E831 /* Optional.swift in Sources */ = {isa = PBXBuildFile; fileRef = D871D69E1B3B29A40070F16C /* Optional.swift */; };
		EBCC7DBC1BBF010C00A2AE92 /* Observer.swift in Sources */ = {isa = PBXBuildFile; fileRef = EBCC7DBB1BBF010C00A2AE92 /* Observer.swift */; };
		EBCC7DBD1BBF01E100A2AE92 /* Observer.swift in Sources */ = {isa = PBXBuildFile; fileRef = EBCC7DBB1BBF010C00A2AE92 /* Observer.swift */; };
		EBCC7DBE1BBF01E200A2AE92 /* Observer.swift in Sources */ = {isa = PBXBuildFile; fileRef = EBCC7DBB1BBF010C00A2AE92 /* Observer.swift */; };
		EBCC7DBF1BBF01E200A2AE92 /* Observer.swift in Sources */ = {isa = PBXBuildFile; fileRef = EBCC7DBB1BBF010C00A2AE92 /* Observer.swift */; };
/* End PBXBuildFile section */

/* Begin PBXContainerItemProxy section */
		530F8B7F1D0DB70B00009C2C /* PBXContainerItemProxy */ = {
			isa = PBXContainerItemProxy;
			containerPortal = D04725E119E49ED7006002AA /* Project object */;
			proxyType = 1;
			remoteGlobalIDString = 530F8B731D0DB70B00009C2C;
			remoteInfo = ReactiveSwift;
		};
		536ADDE91D2C04AE002822B7 /* PBXContainerItemProxy */ = {
			isa = PBXContainerItemProxy;
			containerPortal = D04725E119E49ED7006002AA /* Project object */;
			proxyType = 1;
			remoteGlobalIDString = 53990D0A1D28405A007C84EB;
			remoteInfo = "ReactiveSwift-tvOS";
		};
		53990C551D282612007C84EB /* PBXContainerItemProxy */ = {
			isa = PBXContainerItemProxy;
			containerPortal = D04725E119E49ED7006002AA /* Project object */;
			proxyType = 1;
			remoteGlobalIDString = 53990B381D282481007C84EB;
			remoteInfo = "ReactiveSwift-iOS";
		};
		7DFBED091CDB8C9500EE435B /* PBXContainerItemProxy */ = {
			isa = PBXContainerItemProxy;
			containerPortal = D04725E119E49ED7006002AA /* Project object */;
			proxyType = 1;
			remoteGlobalIDString = 57A4D1AF1BA13D7A00F7D4B1;
			remoteInfo = "ReactiveCocoa-tvOS";
		};
		D04725F719E49ED7006002AA /* PBXContainerItemProxy */ = {
			isa = PBXContainerItemProxy;
			containerPortal = D04725E119E49ED7006002AA /* Project object */;
			proxyType = 1;
			remoteGlobalIDString = D04725E919E49ED7006002AA;
			remoteInfo = ReactiveCocoa;
		};
		D047261819E49F82006002AA /* PBXContainerItemProxy */ = {
			isa = PBXContainerItemProxy;
			containerPortal = D04725E119E49ED7006002AA /* Project object */;
			proxyType = 1;
			remoteGlobalIDString = D047260B19E49F82006002AA;
			remoteInfo = ReactiveCocoa;
		};
/* End PBXContainerItemProxy section */

/* Begin PBXCopyFilesBuildPhase section */
		53990C431D282490007C84EB /* Copy Frameworks */ = {
			isa = PBXCopyFilesBuildPhase;
			buildActionMask = 2147483647;
			dstPath = "";
			dstSubfolderSpec = 10;
			files = (
				53990E1E1D284551007C84EB /* ReactiveSwift.framework in Copy Frameworks */,
				53990C441D282490007C84EB /* Result.framework in Copy Frameworks */,
			);
			name = "Copy Frameworks";
			runOnlyForDeploymentPostprocessing = 0;
		};
		53990DFD1D28405D007C84EB /* Copy Frameworks */ = {
			isa = PBXCopyFilesBuildPhase;
			buildActionMask = 2147483647;
			dstPath = "";
			dstSubfolderSpec = 10;
			files = (
				536ADDEB1D2C0941002822B7 /* ReactiveSwift.framework in Copy Frameworks */,
				53990DFE1D28405D007C84EB /* Result.framework in Copy Frameworks */,
				53990DFF1D28405D007C84EB /* Nimble.framework in Copy Frameworks */,
				53990E001D28405D007C84EB /* Quick.framework in Copy Frameworks */,
			);
			name = "Copy Frameworks";
			runOnlyForDeploymentPostprocessing = 0;
		};
		7DFBED151CDB8CEC00EE435B /* Copy Frameworks */ = {
			isa = PBXCopyFilesBuildPhase;
			buildActionMask = 2147483647;
			dstPath = "";
			dstSubfolderSpec = 10;
			files = (
				7DFBED211CDB8D8300EE435B /* Result.framework in Copy Frameworks */,
				7DFBED201CDB8D7D00EE435B /* Nimble.framework in Copy Frameworks */,
				7DFBED1F1CDB8D7800EE435B /* Quick.framework in Copy Frameworks */,
				7DFBED1E1CDB8D7000EE435B /* ReactiveCocoa.framework in Copy Frameworks */,
			);
			name = "Copy Frameworks";
			runOnlyForDeploymentPostprocessing = 0;
		};
		D01B7B6119EDD8F600D26E01 /* Copy Frameworks */ = {
			isa = PBXCopyFilesBuildPhase;
			buildActionMask = 2147483647;
			dstPath = "";
			dstSubfolderSpec = 10;
			files = (
				CDC42E331AE7AC6D00965373 /* Result.framework in Copy Frameworks */,
				D01B7B6219EDD8FE00D26E01 /* Nimble.framework in Copy Frameworks */,
				D01B7B6319EDD8FE00D26E01 /* Quick.framework in Copy Frameworks */,
				D01B7B6419EDD94B00D26E01 /* ReactiveCocoa.framework in Copy Frameworks */,
			);
			name = "Copy Frameworks";
			runOnlyForDeploymentPostprocessing = 0;
		};
/* End PBXCopyFilesBuildPhase section */

/* Begin PBXFileReference section */
		02D260291C1D6DAF003ACC61 /* SignalLifetimeSpec.swift */ = {isa = PBXFileReference; fileEncoding = 4; lastKnownFileType = sourcecode.swift; path = SignalLifetimeSpec.swift; sourceTree = "<group>"; };
		314304151ACA8B1E00595017 /* MKAnnotationView+RACSignalSupport.h */ = {isa = PBXFileReference; fileEncoding = 4; lastKnownFileType = sourcecode.c.h; path = "MKAnnotationView+RACSignalSupport.h"; sourceTree = "<group>"; };
		314304161ACA8B1E00595017 /* MKAnnotationView+RACSignalSupport.m */ = {isa = PBXFileReference; fileEncoding = 4; lastKnownFileType = sourcecode.c.objc; path = "MKAnnotationView+RACSignalSupport.m"; sourceTree = "<group>"; };
		530F8B741D0DB70B00009C2C /* ReactiveSwift.framework */ = {isa = PBXFileReference; explicitFileType = wrapper.framework; includeInIndex = 0; path = ReactiveSwift.framework; sourceTree = BUILT_PRODUCTS_DIR; };
		530F8B7D1D0DB70B00009C2C /* ReactiveSwift-MacTests.xctest */ = {isa = PBXFileReference; explicitFileType = wrapper.cfbundle; includeInIndex = 0; path = "ReactiveSwift-MacTests.xctest"; sourceTree = BUILT_PRODUCTS_DIR; };
		530F8BAE1D0DB7F600009C2C /* Nimble.framework */ = {isa = PBXFileReference; lastKnownFileType = wrapper.framework; name = Nimble.framework; path = Carthage/Checkouts/Nimble/build/Debug/Nimble.framework; sourceTree = "<group>"; };
		530F8BB01D0DB7FC00009C2C /* Quick.framework */ = {isa = PBXFileReference; lastKnownFileType = wrapper.framework; name = Quick.framework; path = Carthage/Checkouts/Quick/build/Debug/Quick.framework; sourceTree = "<group>"; };
		530F8BB41D0DBC3200009C2C /* DynamicPropertySpec.swift */ = {isa = PBXFileReference; fileEncoding = 4; lastKnownFileType = sourcecode.swift; path = DynamicPropertySpec.swift; sourceTree = "<group>"; };
		5332070D1D2979D200587DAC /* Quick.framework */ = {isa = PBXFileReference; lastKnownFileType = wrapper.framework; name = Quick.framework; path = "../DerivedData/ReactiveCocoa-hgxgehojwapajxgdaexixhamtqan/Build/Products/Debug-iphonesimulator/Quick.framework"; sourceTree = "<group>"; };
		5332070F1D2979D600587DAC /* Nimble.framework */ = {isa = PBXFileReference; lastKnownFileType = wrapper.framework; name = Nimble.framework; path = "Carthage/Checkouts/Nimble/build/Debug-iphoneos/Nimble.framework"; sourceTree = "<group>"; };
		53990BF71D282481007C84EB /* ReactiveSwift.framework */ = {isa = PBXFileReference; explicitFileType = wrapper.framework; includeInIndex = 0; path = ReactiveSwift.framework; sourceTree = BUILT_PRODUCTS_DIR; };
		53990C4D1D282490007C84EB /* ReactiveSwift-iOSTests.xctest */ = {isa = PBXFileReference; explicitFileType = wrapper.cfbundle; includeInIndex = 0; path = "ReactiveSwift-iOSTests.xctest"; sourceTree = BUILT_PRODUCTS_DIR; };
		53990CEF1D2829A7007C84EB /* ReactiveSwift.framework */ = {isa = PBXFileReference; explicitFileType = wrapper.framework; includeInIndex = 0; path = ReactiveSwift.framework; sourceTree = BUILT_PRODUCTS_DIR; };
		53990DB51D28405A007C84EB /* ReactiveSwift.framework */ = {isa = PBXFileReference; explicitFileType = wrapper.framework; includeInIndex = 0; path = ReactiveSwift.framework; sourceTree = BUILT_PRODUCTS_DIR; };
		53990E071D28405D007C84EB /* ReactiveSwift-tvOSTests.xctest */ = {isa = PBXFileReference; explicitFileType = wrapper.cfbundle; includeInIndex = 0; path = "ReactiveSwift-tvOSTests.xctest"; sourceTree = BUILT_PRODUCTS_DIR; };
		57A4D2411BA13D7A00F7D4B1 /* ReactiveCocoa.framework */ = {isa = PBXFileReference; explicitFileType = wrapper.framework; includeInIndex = 0; path = ReactiveCocoa.framework; sourceTree = BUILT_PRODUCTS_DIR; };
		57A4D2441BA13F9700F7D4B1 /* tvOS-Application.xcconfig */ = {isa = PBXFileReference; lastKnownFileType = text.xcconfig; path = "tvOS-Application.xcconfig"; sourceTree = "<group>"; };
		57A4D2451BA13F9700F7D4B1 /* tvOS-Base.xcconfig */ = {isa = PBXFileReference; lastKnownFileType = text.xcconfig; path = "tvOS-Base.xcconfig"; sourceTree = "<group>"; };
		57A4D2461BA13F9700F7D4B1 /* tvOS-Framework.xcconfig */ = {isa = PBXFileReference; lastKnownFileType = text.xcconfig; path = "tvOS-Framework.xcconfig"; sourceTree = "<group>"; };
		57A4D2471BA13F9700F7D4B1 /* tvOS-StaticLibrary.xcconfig */ = {isa = PBXFileReference; lastKnownFileType = text.xcconfig; path = "tvOS-StaticLibrary.xcconfig"; sourceTree = "<group>"; };
		7A70657D1A3F88B8001E8354 /* RACKVOProxy.h */ = {isa = PBXFileReference; fileEncoding = 4; lastKnownFileType = sourcecode.c.h; path = RACKVOProxy.h; sourceTree = "<group>"; };
		7A70657E1A3F88B8001E8354 /* RACKVOProxy.m */ = {isa = PBXFileReference; fileEncoding = 4; lastKnownFileType = sourcecode.c.objc; path = RACKVOProxy.m; sourceTree = "<group>"; };
		7A7065831A3F8967001E8354 /* RACKVOProxySpec.m */ = {isa = PBXFileReference; fileEncoding = 4; lastKnownFileType = sourcecode.c.objc; path = RACKVOProxySpec.m; sourceTree = "<group>"; };
		7DFBED031CDB8C9500EE435B /* ReactiveCocoaTests.xctest */ = {isa = PBXFileReference; explicitFileType = wrapper.cfbundle; includeInIndex = 0; path = ReactiveCocoaTests.xctest; sourceTree = BUILT_PRODUCTS_DIR; };
		A97451331B3A935E00F48E55 /* watchOS-Application.xcconfig */ = {isa = PBXFileReference; fileEncoding = 4; lastKnownFileType = text.xcconfig; path = "watchOS-Application.xcconfig"; sourceTree = "<group>"; };
		A97451341B3A935E00F48E55 /* watchOS-Base.xcconfig */ = {isa = PBXFileReference; fileEncoding = 4; lastKnownFileType = text.xcconfig; path = "watchOS-Base.xcconfig"; sourceTree = "<group>"; };
		A97451351B3A935E00F48E55 /* watchOS-Framework.xcconfig */ = {isa = PBXFileReference; fileEncoding = 4; lastKnownFileType = text.xcconfig; path = "watchOS-Framework.xcconfig"; sourceTree = "<group>"; };
		A97451361B3A935E00F48E55 /* watchOS-StaticLibrary.xcconfig */ = {isa = PBXFileReference; fileEncoding = 4; lastKnownFileType = text.xcconfig; path = "watchOS-StaticLibrary.xcconfig"; sourceTree = "<group>"; };
		A9B315541B3940610001CB9C /* ReactiveCocoa.framework */ = {isa = PBXFileReference; explicitFileType = wrapper.framework; includeInIndex = 0; path = ReactiveCocoa.framework; sourceTree = BUILT_PRODUCTS_DIR; };
		B696FB801A7640C00075236D /* TestError.swift */ = {isa = PBXFileReference; fileEncoding = 4; lastKnownFileType = sourcecode.swift; path = TestError.swift; sourceTree = "<group>"; };
		BFA6B94A1A76044800C846D1 /* SignalProducerNimbleMatchers.swift */ = {isa = PBXFileReference; fileEncoding = 4; lastKnownFileType = sourcecode.swift; name = SignalProducerNimbleMatchers.swift; path = Swift/SignalProducerNimbleMatchers.swift; sourceTree = "<group>"; };
		C7142DBB1CDEA167009F402D /* CocoaAction.swift */ = {isa = PBXFileReference; fileEncoding = 4; lastKnownFileType = sourcecode.swift; path = CocoaAction.swift; sourceTree = "<group>"; };
		C79B64731CD38B2B003F2376 /* TestLogger.swift */ = {isa = PBXFileReference; fileEncoding = 4; lastKnownFileType = sourcecode.swift; path = TestLogger.swift; sourceTree = "<group>"; };
		C79B647B1CD52E23003F2376 /* EventLogger.swift */ = {isa = PBXFileReference; fileEncoding = 4; lastKnownFileType = sourcecode.swift; path = EventLogger.swift; sourceTree = "<group>"; };
		CA6F284F1C52626B001879D2 /* FlattenSpec.swift */ = {isa = PBXFileReference; fileEncoding = 4; lastKnownFileType = sourcecode.swift; path = FlattenSpec.swift; sourceTree = "<group>"; };
		CD0C45DD1CC9A288009F5BF0 /* DynamicProperty.swift */ = {isa = PBXFileReference; fileEncoding = 4; lastKnownFileType = sourcecode.swift; path = DynamicProperty.swift; sourceTree = "<group>"; };
		CD8401821CEE8ED7009F0ABF /* CocoaActionSpec.swift */ = {isa = PBXFileReference; fileEncoding = 4; lastKnownFileType = sourcecode.swift; path = CocoaActionSpec.swift; sourceTree = "<group>"; };
		CDC42E2E1AE7AB8B00965373 /* Result.framework */ = {isa = PBXFileReference; lastKnownFileType = wrapper.framework; path = Result.framework; sourceTree = BUILT_PRODUCTS_DIR; };
		D00004081A46864E000E7D41 /* TupleExtensions.swift */ = {isa = PBXFileReference; fileEncoding = 4; lastKnownFileType = sourcecode.swift; path = TupleExtensions.swift; sourceTree = "<group>"; };
		D021671C1A6CD50500987861 /* ActionSpec.swift */ = {isa = PBXFileReference; fileEncoding = 4; lastKnownFileType = sourcecode.swift; lineEnding = 0; path = ActionSpec.swift; sourceTree = "<group>"; xcLanguageSpecificationIdentifier = xcode.lang.swift; };
		D037642A19EDA41200A782A9 /* NSArray+RACSequenceAdditions.h */ = {isa = PBXFileReference; fileEncoding = 4; lastKnownFileType = sourcecode.c.h; path = "NSArray+RACSequenceAdditions.h"; sourceTree = "<group>"; };
		D037642B19EDA41200A782A9 /* NSArray+RACSequenceAdditions.m */ = {isa = PBXFileReference; fileEncoding = 4; lastKnownFileType = sourcecode.c.objc; path = "NSArray+RACSequenceAdditions.m"; sourceTree = "<group>"; };
		D037642C19EDA41200A782A9 /* NSControl+RACCommandSupport.h */ = {isa = PBXFileReference; fileEncoding = 4; lastKnownFileType = sourcecode.c.h; path = "NSControl+RACCommandSupport.h"; sourceTree = "<group>"; };
		D037642D19EDA41200A782A9 /* NSControl+RACCommandSupport.m */ = {isa = PBXFileReference; fileEncoding = 4; lastKnownFileType = sourcecode.c.objc; path = "NSControl+RACCommandSupport.m"; sourceTree = "<group>"; };
		D037642E19EDA41200A782A9 /* NSControl+RACTextSignalSupport.h */ = {isa = PBXFileReference; fileEncoding = 4; lastKnownFileType = sourcecode.c.h; path = "NSControl+RACTextSignalSupport.h"; sourceTree = "<group>"; };
		D037642F19EDA41200A782A9 /* NSControl+RACTextSignalSupport.m */ = {isa = PBXFileReference; fileEncoding = 4; lastKnownFileType = sourcecode.c.objc; path = "NSControl+RACTextSignalSupport.m"; sourceTree = "<group>"; };
		D037643019EDA41200A782A9 /* NSData+RACSupport.h */ = {isa = PBXFileReference; fileEncoding = 4; lastKnownFileType = sourcecode.c.h; path = "NSData+RACSupport.h"; sourceTree = "<group>"; };
		D037643119EDA41200A782A9 /* NSData+RACSupport.m */ = {isa = PBXFileReference; fileEncoding = 4; lastKnownFileType = sourcecode.c.objc; path = "NSData+RACSupport.m"; sourceTree = "<group>"; };
		D037643219EDA41200A782A9 /* NSDictionary+RACSequenceAdditions.h */ = {isa = PBXFileReference; fileEncoding = 4; lastKnownFileType = sourcecode.c.h; path = "NSDictionary+RACSequenceAdditions.h"; sourceTree = "<group>"; };
		D037643319EDA41200A782A9 /* NSDictionary+RACSequenceAdditions.m */ = {isa = PBXFileReference; fileEncoding = 4; lastKnownFileType = sourcecode.c.objc; path = "NSDictionary+RACSequenceAdditions.m"; sourceTree = "<group>"; };
		D037643419EDA41200A782A9 /* NSEnumerator+RACSequenceAdditions.h */ = {isa = PBXFileReference; fileEncoding = 4; lastKnownFileType = sourcecode.c.h; path = "NSEnumerator+RACSequenceAdditions.h"; sourceTree = "<group>"; };
		D037643519EDA41200A782A9 /* NSEnumerator+RACSequenceAdditions.m */ = {isa = PBXFileReference; fileEncoding = 4; lastKnownFileType = sourcecode.c.objc; path = "NSEnumerator+RACSequenceAdditions.m"; sourceTree = "<group>"; };
		D037643619EDA41200A782A9 /* NSFileHandle+RACSupport.h */ = {isa = PBXFileReference; fileEncoding = 4; lastKnownFileType = sourcecode.c.h; path = "NSFileHandle+RACSupport.h"; sourceTree = "<group>"; };
		D037643719EDA41200A782A9 /* NSFileHandle+RACSupport.m */ = {isa = PBXFileReference; fileEncoding = 4; lastKnownFileType = sourcecode.c.objc; path = "NSFileHandle+RACSupport.m"; sourceTree = "<group>"; };
		D037643819EDA41200A782A9 /* NSIndexSet+RACSequenceAdditions.h */ = {isa = PBXFileReference; fileEncoding = 4; lastKnownFileType = sourcecode.c.h; path = "NSIndexSet+RACSequenceAdditions.h"; sourceTree = "<group>"; };
		D037643919EDA41200A782A9 /* NSIndexSet+RACSequenceAdditions.m */ = {isa = PBXFileReference; fileEncoding = 4; lastKnownFileType = sourcecode.c.objc; path = "NSIndexSet+RACSequenceAdditions.m"; sourceTree = "<group>"; };
		D037643A19EDA41200A782A9 /* NSInvocation+RACTypeParsing.h */ = {isa = PBXFileReference; fileEncoding = 4; lastKnownFileType = sourcecode.c.h; path = "NSInvocation+RACTypeParsing.h"; sourceTree = "<group>"; };
		D037643B19EDA41200A782A9 /* NSInvocation+RACTypeParsing.m */ = {isa = PBXFileReference; fileEncoding = 4; lastKnownFileType = sourcecode.c.objc; path = "NSInvocation+RACTypeParsing.m"; sourceTree = "<group>"; };
		D037643C19EDA41200A782A9 /* NSNotificationCenter+RACSupport.h */ = {isa = PBXFileReference; fileEncoding = 4; lastKnownFileType = sourcecode.c.h; path = "NSNotificationCenter+RACSupport.h"; sourceTree = "<group>"; };
		D037643D19EDA41200A782A9 /* NSNotificationCenter+RACSupport.m */ = {isa = PBXFileReference; fileEncoding = 4; lastKnownFileType = sourcecode.c.objc; path = "NSNotificationCenter+RACSupport.m"; sourceTree = "<group>"; };
		D037643E19EDA41200A782A9 /* NSObject+RACAppKitBindings.h */ = {isa = PBXFileReference; fileEncoding = 4; lastKnownFileType = sourcecode.c.h; path = "NSObject+RACAppKitBindings.h"; sourceTree = "<group>"; };
		D037643F19EDA41200A782A9 /* NSObject+RACAppKitBindings.m */ = {isa = PBXFileReference; fileEncoding = 4; lastKnownFileType = sourcecode.c.objc; path = "NSObject+RACAppKitBindings.m"; sourceTree = "<group>"; };
		D037644019EDA41200A782A9 /* NSObject+RACDeallocating.h */ = {isa = PBXFileReference; fileEncoding = 4; lastKnownFileType = sourcecode.c.h; path = "NSObject+RACDeallocating.h"; sourceTree = "<group>"; };
		D037644119EDA41200A782A9 /* NSObject+RACDeallocating.m */ = {isa = PBXFileReference; fileEncoding = 4; lastKnownFileType = sourcecode.c.objc; path = "NSObject+RACDeallocating.m"; sourceTree = "<group>"; };
		D037644219EDA41200A782A9 /* NSObject+RACDescription.h */ = {isa = PBXFileReference; fileEncoding = 4; lastKnownFileType = sourcecode.c.h; path = "NSObject+RACDescription.h"; sourceTree = "<group>"; };
		D037644319EDA41200A782A9 /* NSObject+RACDescription.m */ = {isa = PBXFileReference; fileEncoding = 4; lastKnownFileType = sourcecode.c.objc; path = "NSObject+RACDescription.m"; sourceTree = "<group>"; };
		D037644419EDA41200A782A9 /* NSObject+RACKVOWrapper.h */ = {isa = PBXFileReference; fileEncoding = 4; lastKnownFileType = sourcecode.c.h; path = "NSObject+RACKVOWrapper.h"; sourceTree = "<group>"; };
		D037644519EDA41200A782A9 /* NSObject+RACKVOWrapper.m */ = {isa = PBXFileReference; fileEncoding = 4; lastKnownFileType = sourcecode.c.objc; path = "NSObject+RACKVOWrapper.m"; sourceTree = "<group>"; };
		D037644619EDA41200A782A9 /* NSObject+RACLifting.h */ = {isa = PBXFileReference; fileEncoding = 4; lastKnownFileType = sourcecode.c.h; path = "NSObject+RACLifting.h"; sourceTree = "<group>"; };
		D037644719EDA41200A782A9 /* NSObject+RACLifting.m */ = {isa = PBXFileReference; fileEncoding = 4; lastKnownFileType = sourcecode.c.objc; path = "NSObject+RACLifting.m"; sourceTree = "<group>"; };
		D037644819EDA41200A782A9 /* NSObject+RACPropertySubscribing.h */ = {isa = PBXFileReference; fileEncoding = 4; lastKnownFileType = sourcecode.c.h; path = "NSObject+RACPropertySubscribing.h"; sourceTree = "<group>"; };
		D037644919EDA41200A782A9 /* NSObject+RACPropertySubscribing.m */ = {isa = PBXFileReference; fileEncoding = 4; lastKnownFileType = sourcecode.c.objc; path = "NSObject+RACPropertySubscribing.m"; sourceTree = "<group>"; };
		D037644A19EDA41200A782A9 /* NSObject+RACSelectorSignal.h */ = {isa = PBXFileReference; fileEncoding = 4; lastKnownFileType = sourcecode.c.h; path = "NSObject+RACSelectorSignal.h"; sourceTree = "<group>"; };
		D037644B19EDA41200A782A9 /* NSObject+RACSelectorSignal.m */ = {isa = PBXFileReference; fileEncoding = 4; lastKnownFileType = sourcecode.c.objc; path = "NSObject+RACSelectorSignal.m"; sourceTree = "<group>"; };
		D037644C19EDA41200A782A9 /* NSOrderedSet+RACSequenceAdditions.h */ = {isa = PBXFileReference; fileEncoding = 4; lastKnownFileType = sourcecode.c.h; path = "NSOrderedSet+RACSequenceAdditions.h"; sourceTree = "<group>"; };
		D037644D19EDA41200A782A9 /* NSOrderedSet+RACSequenceAdditions.m */ = {isa = PBXFileReference; fileEncoding = 4; lastKnownFileType = sourcecode.c.objc; path = "NSOrderedSet+RACSequenceAdditions.m"; sourceTree = "<group>"; };
		D037644E19EDA41200A782A9 /* NSSet+RACSequenceAdditions.h */ = {isa = PBXFileReference; fileEncoding = 4; lastKnownFileType = sourcecode.c.h; path = "NSSet+RACSequenceAdditions.h"; sourceTree = "<group>"; };
		D037644F19EDA41200A782A9 /* NSSet+RACSequenceAdditions.m */ = {isa = PBXFileReference; fileEncoding = 4; lastKnownFileType = sourcecode.c.objc; path = "NSSet+RACSequenceAdditions.m"; sourceTree = "<group>"; };
		D037645019EDA41200A782A9 /* NSString+RACKeyPathUtilities.h */ = {isa = PBXFileReference; fileEncoding = 4; lastKnownFileType = sourcecode.c.h; path = "NSString+RACKeyPathUtilities.h"; sourceTree = "<group>"; };
		D037645119EDA41200A782A9 /* NSString+RACKeyPathUtilities.m */ = {isa = PBXFileReference; fileEncoding = 4; lastKnownFileType = sourcecode.c.objc; path = "NSString+RACKeyPathUtilities.m"; sourceTree = "<group>"; };
		D037645219EDA41200A782A9 /* NSString+RACSequenceAdditions.h */ = {isa = PBXFileReference; fileEncoding = 4; lastKnownFileType = sourcecode.c.h; path = "NSString+RACSequenceAdditions.h"; sourceTree = "<group>"; };
		D037645319EDA41200A782A9 /* NSString+RACSequenceAdditions.m */ = {isa = PBXFileReference; fileEncoding = 4; lastKnownFileType = sourcecode.c.objc; path = "NSString+RACSequenceAdditions.m"; sourceTree = "<group>"; };
		D037645419EDA41200A782A9 /* NSString+RACSupport.h */ = {isa = PBXFileReference; fileEncoding = 4; lastKnownFileType = sourcecode.c.h; path = "NSString+RACSupport.h"; sourceTree = "<group>"; };
		D037645519EDA41200A782A9 /* NSString+RACSupport.m */ = {isa = PBXFileReference; fileEncoding = 4; lastKnownFileType = sourcecode.c.objc; path = "NSString+RACSupport.m"; sourceTree = "<group>"; };
		D037645619EDA41200A782A9 /* NSText+RACSignalSupport.h */ = {isa = PBXFileReference; fileEncoding = 4; lastKnownFileType = sourcecode.c.h; path = "NSText+RACSignalSupport.h"; sourceTree = "<group>"; };
		D037645719EDA41200A782A9 /* NSText+RACSignalSupport.m */ = {isa = PBXFileReference; fileEncoding = 4; lastKnownFileType = sourcecode.c.objc; path = "NSText+RACSignalSupport.m"; sourceTree = "<group>"; };
		D037645819EDA41200A782A9 /* NSURLConnection+RACSupport.h */ = {isa = PBXFileReference; fileEncoding = 4; lastKnownFileType = sourcecode.c.h; path = "NSURLConnection+RACSupport.h"; sourceTree = "<group>"; };
		D037645919EDA41200A782A9 /* NSURLConnection+RACSupport.m */ = {isa = PBXFileReference; fileEncoding = 4; lastKnownFileType = sourcecode.c.objc; path = "NSURLConnection+RACSupport.m"; sourceTree = "<group>"; };
		D037645A19EDA41200A782A9 /* NSUserDefaults+RACSupport.h */ = {isa = PBXFileReference; fileEncoding = 4; lastKnownFileType = sourcecode.c.h; path = "NSUserDefaults+RACSupport.h"; sourceTree = "<group>"; };
		D037645B19EDA41200A782A9 /* NSUserDefaults+RACSupport.m */ = {isa = PBXFileReference; fileEncoding = 4; lastKnownFileType = sourcecode.c.objc; path = "NSUserDefaults+RACSupport.m"; sourceTree = "<group>"; };
		D037645C19EDA41200A782A9 /* RACArraySequence.h */ = {isa = PBXFileReference; fileEncoding = 4; lastKnownFileType = sourcecode.c.h; path = RACArraySequence.h; sourceTree = "<group>"; };
		D037645D19EDA41200A782A9 /* RACArraySequence.m */ = {isa = PBXFileReference; fileEncoding = 4; lastKnownFileType = sourcecode.c.objc; path = RACArraySequence.m; sourceTree = "<group>"; };
		D037646019EDA41200A782A9 /* RACBehaviorSubject.h */ = {isa = PBXFileReference; fileEncoding = 4; lastKnownFileType = sourcecode.c.h; path = RACBehaviorSubject.h; sourceTree = "<group>"; };
		D037646119EDA41200A782A9 /* RACBehaviorSubject.m */ = {isa = PBXFileReference; fileEncoding = 4; lastKnownFileType = sourcecode.c.objc; path = RACBehaviorSubject.m; sourceTree = "<group>"; };
		D037646219EDA41200A782A9 /* RACBlockTrampoline.h */ = {isa = PBXFileReference; fileEncoding = 4; lastKnownFileType = sourcecode.c.h; path = RACBlockTrampoline.h; sourceTree = "<group>"; };
		D037646319EDA41200A782A9 /* RACBlockTrampoline.m */ = {isa = PBXFileReference; fileEncoding = 4; lastKnownFileType = sourcecode.c.objc; path = RACBlockTrampoline.m; sourceTree = "<group>"; };
		D037646419EDA41200A782A9 /* RACChannel.h */ = {isa = PBXFileReference; fileEncoding = 4; lastKnownFileType = sourcecode.c.h; path = RACChannel.h; sourceTree = "<group>"; };
		D037646519EDA41200A782A9 /* RACChannel.m */ = {isa = PBXFileReference; fileEncoding = 4; lastKnownFileType = sourcecode.c.objc; path = RACChannel.m; sourceTree = "<group>"; };
		D037646619EDA41200A782A9 /* RACCommand.h */ = {isa = PBXFileReference; fileEncoding = 4; lastKnownFileType = sourcecode.c.h; path = RACCommand.h; sourceTree = "<group>"; };
		D037646719EDA41200A782A9 /* RACCommand.m */ = {isa = PBXFileReference; fileEncoding = 4; lastKnownFileType = sourcecode.c.objc; path = RACCommand.m; sourceTree = "<group>"; };
		D037646819EDA41200A782A9 /* RACCompoundDisposable.h */ = {isa = PBXFileReference; fileEncoding = 4; lastKnownFileType = sourcecode.c.h; path = RACCompoundDisposable.h; sourceTree = "<group>"; };
		D037646919EDA41200A782A9 /* RACCompoundDisposable.m */ = {isa = PBXFileReference; fileEncoding = 4; lastKnownFileType = sourcecode.c.objc; path = RACCompoundDisposable.m; sourceTree = "<group>"; };
		D037646A19EDA41200A782A9 /* RACCompoundDisposableProvider.d */ = {isa = PBXFileReference; fileEncoding = 4; lastKnownFileType = sourcecode.dtrace; path = RACCompoundDisposableProvider.d; sourceTree = "<group>"; };
		D037646B19EDA41200A782A9 /* RACDelegateProxy.h */ = {isa = PBXFileReference; fileEncoding = 4; lastKnownFileType = sourcecode.c.h; path = RACDelegateProxy.h; sourceTree = "<group>"; };
		D037646C19EDA41200A782A9 /* RACDelegateProxy.m */ = {isa = PBXFileReference; fileEncoding = 4; lastKnownFileType = sourcecode.c.objc; path = RACDelegateProxy.m; sourceTree = "<group>"; };
		D037646D19EDA41200A782A9 /* RACDisposable.h */ = {isa = PBXFileReference; fileEncoding = 4; lastKnownFileType = sourcecode.c.h; path = RACDisposable.h; sourceTree = "<group>"; };
		D037646E19EDA41200A782A9 /* RACDisposable.m */ = {isa = PBXFileReference; fileEncoding = 4; lastKnownFileType = sourcecode.c.objc; path = RACDisposable.m; sourceTree = "<group>"; };
		D037646F19EDA41200A782A9 /* RACDynamicSequence.h */ = {isa = PBXFileReference; fileEncoding = 4; lastKnownFileType = sourcecode.c.h; path = RACDynamicSequence.h; sourceTree = "<group>"; };
		D037647019EDA41200A782A9 /* RACDynamicSequence.m */ = {isa = PBXFileReference; fileEncoding = 4; lastKnownFileType = sourcecode.c.objc; path = RACDynamicSequence.m; sourceTree = "<group>"; };
		D037647119EDA41200A782A9 /* RACDynamicSignal.h */ = {isa = PBXFileReference; fileEncoding = 4; lastKnownFileType = sourcecode.c.h; path = RACDynamicSignal.h; sourceTree = "<group>"; };
		D037647219EDA41200A782A9 /* RACDynamicSignal.m */ = {isa = PBXFileReference; fileEncoding = 4; lastKnownFileType = sourcecode.c.objc; path = RACDynamicSignal.m; sourceTree = "<group>"; };
		D037647319EDA41200A782A9 /* RACEagerSequence.h */ = {isa = PBXFileReference; fileEncoding = 4; lastKnownFileType = sourcecode.c.h; path = RACEagerSequence.h; sourceTree = "<group>"; };
		D037647419EDA41200A782A9 /* RACEagerSequence.m */ = {isa = PBXFileReference; fileEncoding = 4; lastKnownFileType = sourcecode.c.objc; path = RACEagerSequence.m; sourceTree = "<group>"; };
		D037647519EDA41200A782A9 /* RACEmptySequence.h */ = {isa = PBXFileReference; fileEncoding = 4; lastKnownFileType = sourcecode.c.h; path = RACEmptySequence.h; sourceTree = "<group>"; };
		D037647619EDA41200A782A9 /* RACEmptySequence.m */ = {isa = PBXFileReference; fileEncoding = 4; lastKnownFileType = sourcecode.c.objc; path = RACEmptySequence.m; sourceTree = "<group>"; };
		D037647719EDA41200A782A9 /* RACEmptySignal.h */ = {isa = PBXFileReference; fileEncoding = 4; lastKnownFileType = sourcecode.c.h; path = RACEmptySignal.h; sourceTree = "<group>"; };
		D037647819EDA41200A782A9 /* RACEmptySignal.m */ = {isa = PBXFileReference; fileEncoding = 4; lastKnownFileType = sourcecode.c.objc; path = RACEmptySignal.m; sourceTree = "<group>"; };
		D037647919EDA41200A782A9 /* RACErrorSignal.h */ = {isa = PBXFileReference; fileEncoding = 4; lastKnownFileType = sourcecode.c.h; path = RACErrorSignal.h; sourceTree = "<group>"; };
		D037647A19EDA41200A782A9 /* RACErrorSignal.m */ = {isa = PBXFileReference; fileEncoding = 4; lastKnownFileType = sourcecode.c.objc; path = RACErrorSignal.m; sourceTree = "<group>"; };
		D037647B19EDA41200A782A9 /* RACEvent.h */ = {isa = PBXFileReference; fileEncoding = 4; lastKnownFileType = sourcecode.c.h; path = RACEvent.h; sourceTree = "<group>"; };
		D037647C19EDA41200A782A9 /* RACEvent.m */ = {isa = PBXFileReference; fileEncoding = 4; lastKnownFileType = sourcecode.c.objc; path = RACEvent.m; sourceTree = "<group>"; };
		D037647D19EDA41200A782A9 /* RACGroupedSignal.h */ = {isa = PBXFileReference; fileEncoding = 4; lastKnownFileType = sourcecode.c.h; path = RACGroupedSignal.h; sourceTree = "<group>"; };
		D037647E19EDA41200A782A9 /* RACGroupedSignal.m */ = {isa = PBXFileReference; fileEncoding = 4; lastKnownFileType = sourcecode.c.objc; path = RACGroupedSignal.m; sourceTree = "<group>"; };
		D037647F19EDA41200A782A9 /* RACImmediateScheduler.h */ = {isa = PBXFileReference; fileEncoding = 4; lastKnownFileType = sourcecode.c.h; path = RACImmediateScheduler.h; sourceTree = "<group>"; };
		D037648019EDA41200A782A9 /* RACImmediateScheduler.m */ = {isa = PBXFileReference; fileEncoding = 4; lastKnownFileType = sourcecode.c.objc; path = RACImmediateScheduler.m; sourceTree = "<group>"; };
		D037648119EDA41200A782A9 /* RACIndexSetSequence.h */ = {isa = PBXFileReference; fileEncoding = 4; lastKnownFileType = sourcecode.c.h; path = RACIndexSetSequence.h; sourceTree = "<group>"; };
		D037648219EDA41200A782A9 /* RACIndexSetSequence.m */ = {isa = PBXFileReference; fileEncoding = 4; lastKnownFileType = sourcecode.c.objc; path = RACIndexSetSequence.m; sourceTree = "<group>"; };
		D037648319EDA41200A782A9 /* RACKVOChannel.h */ = {isa = PBXFileReference; fileEncoding = 4; lastKnownFileType = sourcecode.c.h; path = RACKVOChannel.h; sourceTree = "<group>"; };
		D037648419EDA41200A782A9 /* RACKVOChannel.m */ = {isa = PBXFileReference; fileEncoding = 4; lastKnownFileType = sourcecode.c.objc; path = RACKVOChannel.m; sourceTree = "<group>"; };
		D037648519EDA41200A782A9 /* RACKVOTrampoline.h */ = {isa = PBXFileReference; fileEncoding = 4; lastKnownFileType = sourcecode.c.h; path = RACKVOTrampoline.h; sourceTree = "<group>"; };
		D037648619EDA41200A782A9 /* RACKVOTrampoline.m */ = {isa = PBXFileReference; fileEncoding = 4; lastKnownFileType = sourcecode.c.objc; path = RACKVOTrampoline.m; sourceTree = "<group>"; };
		D037648719EDA41200A782A9 /* RACMulticastConnection.h */ = {isa = PBXFileReference; fileEncoding = 4; lastKnownFileType = sourcecode.c.h; path = RACMulticastConnection.h; sourceTree = "<group>"; };
		D037648819EDA41200A782A9 /* RACMulticastConnection.m */ = {isa = PBXFileReference; fileEncoding = 4; lastKnownFileType = sourcecode.c.objc; path = RACMulticastConnection.m; sourceTree = "<group>"; };
		D037648919EDA41200A782A9 /* RACMulticastConnection+Private.h */ = {isa = PBXFileReference; fileEncoding = 4; lastKnownFileType = sourcecode.c.h; path = "RACMulticastConnection+Private.h"; sourceTree = "<group>"; };
		D037648C19EDA41200A782A9 /* RACPassthroughSubscriber.h */ = {isa = PBXFileReference; fileEncoding = 4; lastKnownFileType = sourcecode.c.h; path = RACPassthroughSubscriber.h; sourceTree = "<group>"; };
		D037648D19EDA41200A782A9 /* RACPassthroughSubscriber.m */ = {isa = PBXFileReference; fileEncoding = 4; lastKnownFileType = sourcecode.c.objc; path = RACPassthroughSubscriber.m; sourceTree = "<group>"; };
		D037648E19EDA41200A782A9 /* RACQueueScheduler.h */ = {isa = PBXFileReference; fileEncoding = 4; lastKnownFileType = sourcecode.c.h; path = RACQueueScheduler.h; sourceTree = "<group>"; };
		D037648F19EDA41200A782A9 /* RACQueueScheduler.m */ = {isa = PBXFileReference; fileEncoding = 4; lastKnownFileType = sourcecode.c.objc; path = RACQueueScheduler.m; sourceTree = "<group>"; };
		D037649019EDA41200A782A9 /* RACQueueScheduler+Subclass.h */ = {isa = PBXFileReference; fileEncoding = 4; lastKnownFileType = sourcecode.c.h; path = "RACQueueScheduler+Subclass.h"; sourceTree = "<group>"; };
		D037649119EDA41200A782A9 /* RACReplaySubject.h */ = {isa = PBXFileReference; fileEncoding = 4; lastKnownFileType = sourcecode.c.h; path = RACReplaySubject.h; sourceTree = "<group>"; };
		D037649219EDA41200A782A9 /* RACReplaySubject.m */ = {isa = PBXFileReference; fileEncoding = 4; lastKnownFileType = sourcecode.c.objc; path = RACReplaySubject.m; sourceTree = "<group>"; };
		D037649319EDA41200A782A9 /* RACReturnSignal.h */ = {isa = PBXFileReference; fileEncoding = 4; lastKnownFileType = sourcecode.c.h; path = RACReturnSignal.h; sourceTree = "<group>"; };
		D037649419EDA41200A782A9 /* RACReturnSignal.m */ = {isa = PBXFileReference; fileEncoding = 4; lastKnownFileType = sourcecode.c.objc; path = RACReturnSignal.m; sourceTree = "<group>"; };
		D037649519EDA41200A782A9 /* RACScheduler.h */ = {isa = PBXFileReference; fileEncoding = 4; lastKnownFileType = sourcecode.c.h; path = RACScheduler.h; sourceTree = "<group>"; };
		D037649619EDA41200A782A9 /* RACScheduler.m */ = {isa = PBXFileReference; fileEncoding = 4; lastKnownFileType = sourcecode.c.objc; path = RACScheduler.m; sourceTree = "<group>"; };
		D037649719EDA41200A782A9 /* RACScheduler+Private.h */ = {isa = PBXFileReference; fileEncoding = 4; lastKnownFileType = sourcecode.c.h; path = "RACScheduler+Private.h"; sourceTree = "<group>"; };
		D037649819EDA41200A782A9 /* RACScheduler+Subclass.h */ = {isa = PBXFileReference; fileEncoding = 4; lastKnownFileType = sourcecode.c.h; path = "RACScheduler+Subclass.h"; sourceTree = "<group>"; };
		D037649919EDA41200A782A9 /* RACScopedDisposable.h */ = {isa = PBXFileReference; fileEncoding = 4; lastKnownFileType = sourcecode.c.h; path = RACScopedDisposable.h; sourceTree = "<group>"; };
		D037649A19EDA41200A782A9 /* RACScopedDisposable.m */ = {isa = PBXFileReference; fileEncoding = 4; lastKnownFileType = sourcecode.c.objc; path = RACScopedDisposable.m; sourceTree = "<group>"; };
		D037649B19EDA41200A782A9 /* RACSequence.h */ = {isa = PBXFileReference; fileEncoding = 4; lastKnownFileType = sourcecode.c.h; path = RACSequence.h; sourceTree = "<group>"; };
		D037649C19EDA41200A782A9 /* RACSequence.m */ = {isa = PBXFileReference; fileEncoding = 4; lastKnownFileType = sourcecode.c.objc; path = RACSequence.m; sourceTree = "<group>"; };
		D037649D19EDA41200A782A9 /* RACSerialDisposable.h */ = {isa = PBXFileReference; fileEncoding = 4; lastKnownFileType = sourcecode.c.h; path = RACSerialDisposable.h; sourceTree = "<group>"; };
		D037649E19EDA41200A782A9 /* RACSerialDisposable.m */ = {isa = PBXFileReference; fileEncoding = 4; lastKnownFileType = sourcecode.c.objc; path = RACSerialDisposable.m; sourceTree = "<group>"; };
		D037649F19EDA41200A782A9 /* RACSignal.h */ = {isa = PBXFileReference; fileEncoding = 4; lastKnownFileType = sourcecode.c.h; path = RACSignal.h; sourceTree = "<group>"; };
		D03764A019EDA41200A782A9 /* RACSignal.m */ = {isa = PBXFileReference; fileEncoding = 4; lastKnownFileType = sourcecode.c.objc; path = RACSignal.m; sourceTree = "<group>"; };
		D03764A119EDA41200A782A9 /* RACSignal+Operations.h */ = {isa = PBXFileReference; fileEncoding = 4; lastKnownFileType = sourcecode.c.h; path = "RACSignal+Operations.h"; sourceTree = "<group>"; };
		D03764A219EDA41200A782A9 /* RACSignal+Operations.m */ = {isa = PBXFileReference; fileEncoding = 4; lastKnownFileType = sourcecode.c.objc; path = "RACSignal+Operations.m"; sourceTree = "<group>"; };
		D03764A319EDA41200A782A9 /* RACSignalProvider.d */ = {isa = PBXFileReference; fileEncoding = 4; lastKnownFileType = sourcecode.dtrace; path = RACSignalProvider.d; sourceTree = "<group>"; };
		D03764A419EDA41200A782A9 /* RACSignalSequence.h */ = {isa = PBXFileReference; fileEncoding = 4; lastKnownFileType = sourcecode.c.h; path = RACSignalSequence.h; sourceTree = "<group>"; };
		D03764A519EDA41200A782A9 /* RACSignalSequence.m */ = {isa = PBXFileReference; fileEncoding = 4; lastKnownFileType = sourcecode.c.objc; path = RACSignalSequence.m; sourceTree = "<group>"; };
		D03764A619EDA41200A782A9 /* RACStream.h */ = {isa = PBXFileReference; fileEncoding = 4; lastKnownFileType = sourcecode.c.h; path = RACStream.h; sourceTree = "<group>"; };
		D03764A719EDA41200A782A9 /* RACStream.m */ = {isa = PBXFileReference; fileEncoding = 4; lastKnownFileType = sourcecode.c.objc; path = RACStream.m; sourceTree = "<group>"; };
		D03764A819EDA41200A782A9 /* RACStream+Private.h */ = {isa = PBXFileReference; fileEncoding = 4; lastKnownFileType = sourcecode.c.h; path = "RACStream+Private.h"; sourceTree = "<group>"; };
		D03764A919EDA41200A782A9 /* RACStringSequence.h */ = {isa = PBXFileReference; fileEncoding = 4; lastKnownFileType = sourcecode.c.h; path = RACStringSequence.h; sourceTree = "<group>"; };
		D03764AA19EDA41200A782A9 /* RACStringSequence.m */ = {isa = PBXFileReference; fileEncoding = 4; lastKnownFileType = sourcecode.c.objc; path = RACStringSequence.m; sourceTree = "<group>"; };
		D03764AB19EDA41200A782A9 /* RACSubject.h */ = {isa = PBXFileReference; fileEncoding = 4; lastKnownFileType = sourcecode.c.h; path = RACSubject.h; sourceTree = "<group>"; };
		D03764AC19EDA41200A782A9 /* RACSubject.m */ = {isa = PBXFileReference; fileEncoding = 4; lastKnownFileType = sourcecode.c.objc; path = RACSubject.m; sourceTree = "<group>"; };
		D03764AD19EDA41200A782A9 /* RACSubscriber.h */ = {isa = PBXFileReference; fileEncoding = 4; lastKnownFileType = sourcecode.c.h; path = RACSubscriber.h; sourceTree = "<group>"; };
		D03764AE19EDA41200A782A9 /* RACSubscriber.m */ = {isa = PBXFileReference; fileEncoding = 4; lastKnownFileType = sourcecode.c.objc; path = RACSubscriber.m; sourceTree = "<group>"; };
		D03764AF19EDA41200A782A9 /* RACSubscriber+Private.h */ = {isa = PBXFileReference; fileEncoding = 4; lastKnownFileType = sourcecode.c.h; path = "RACSubscriber+Private.h"; sourceTree = "<group>"; };
		D03764B019EDA41200A782A9 /* RACSubscriptingAssignmentTrampoline.h */ = {isa = PBXFileReference; fileEncoding = 4; lastKnownFileType = sourcecode.c.h; path = RACSubscriptingAssignmentTrampoline.h; sourceTree = "<group>"; };
		D03764B119EDA41200A782A9 /* RACSubscriptingAssignmentTrampoline.m */ = {isa = PBXFileReference; fileEncoding = 4; lastKnownFileType = sourcecode.c.objc; path = RACSubscriptingAssignmentTrampoline.m; sourceTree = "<group>"; };
		D03764B219EDA41200A782A9 /* RACSubscriptionScheduler.h */ = {isa = PBXFileReference; fileEncoding = 4; lastKnownFileType = sourcecode.c.h; path = RACSubscriptionScheduler.h; sourceTree = "<group>"; };
		D03764B319EDA41200A782A9 /* RACSubscriptionScheduler.m */ = {isa = PBXFileReference; fileEncoding = 4; lastKnownFileType = sourcecode.c.objc; path = RACSubscriptionScheduler.m; sourceTree = "<group>"; };
		D03764B419EDA41200A782A9 /* RACTargetQueueScheduler.h */ = {isa = PBXFileReference; fileEncoding = 4; lastKnownFileType = sourcecode.c.h; path = RACTargetQueueScheduler.h; sourceTree = "<group>"; };
		D03764B519EDA41200A782A9 /* RACTargetQueueScheduler.m */ = {isa = PBXFileReference; fileEncoding = 4; lastKnownFileType = sourcecode.c.objc; path = RACTargetQueueScheduler.m; sourceTree = "<group>"; };
		D03764B619EDA41200A782A9 /* RACTestScheduler.h */ = {isa = PBXFileReference; fileEncoding = 4; lastKnownFileType = sourcecode.c.h; path = RACTestScheduler.h; sourceTree = "<group>"; };
		D03764B719EDA41200A782A9 /* RACTestScheduler.m */ = {isa = PBXFileReference; fileEncoding = 4; lastKnownFileType = sourcecode.c.objc; path = RACTestScheduler.m; sourceTree = "<group>"; };
		D03764B819EDA41200A782A9 /* RACTuple.h */ = {isa = PBXFileReference; fileEncoding = 4; lastKnownFileType = sourcecode.c.h; path = RACTuple.h; sourceTree = "<group>"; };
		D03764B919EDA41200A782A9 /* RACTuple.m */ = {isa = PBXFileReference; fileEncoding = 4; lastKnownFileType = sourcecode.c.objc; path = RACTuple.m; sourceTree = "<group>"; };
		D03764BA19EDA41200A782A9 /* RACTupleSequence.h */ = {isa = PBXFileReference; fileEncoding = 4; lastKnownFileType = sourcecode.c.h; path = RACTupleSequence.h; sourceTree = "<group>"; };
		D03764BB19EDA41200A782A9 /* RACTupleSequence.m */ = {isa = PBXFileReference; fileEncoding = 4; lastKnownFileType = sourcecode.c.objc; path = RACTupleSequence.m; sourceTree = "<group>"; };
		D03764BC19EDA41200A782A9 /* RACUnarySequence.h */ = {isa = PBXFileReference; fileEncoding = 4; lastKnownFileType = sourcecode.c.h; path = RACUnarySequence.h; sourceTree = "<group>"; };
		D03764BD19EDA41200A782A9 /* RACUnarySequence.m */ = {isa = PBXFileReference; fileEncoding = 4; lastKnownFileType = sourcecode.c.objc; path = RACUnarySequence.m; sourceTree = "<group>"; };
		D03764BE19EDA41200A782A9 /* RACUnit.h */ = {isa = PBXFileReference; fileEncoding = 4; lastKnownFileType = sourcecode.c.h; path = RACUnit.h; sourceTree = "<group>"; };
		D03764BF19EDA41200A782A9 /* RACUnit.m */ = {isa = PBXFileReference; fileEncoding = 4; lastKnownFileType = sourcecode.c.objc; path = RACUnit.m; sourceTree = "<group>"; };
		D03764C019EDA41200A782A9 /* RACValueTransformer.h */ = {isa = PBXFileReference; fileEncoding = 4; lastKnownFileType = sourcecode.c.h; path = RACValueTransformer.h; sourceTree = "<group>"; };
		D03764C119EDA41200A782A9 /* RACValueTransformer.m */ = {isa = PBXFileReference; fileEncoding = 4; lastKnownFileType = sourcecode.c.objc; path = RACValueTransformer.m; sourceTree = "<group>"; };
		D03764C219EDA41200A782A9 /* UIActionSheet+RACSignalSupport.h */ = {isa = PBXFileReference; fileEncoding = 4; lastKnownFileType = sourcecode.c.h; path = "UIActionSheet+RACSignalSupport.h"; sourceTree = "<group>"; };
		D03764C319EDA41200A782A9 /* UIActionSheet+RACSignalSupport.m */ = {isa = PBXFileReference; fileEncoding = 4; lastKnownFileType = sourcecode.c.objc; path = "UIActionSheet+RACSignalSupport.m"; sourceTree = "<group>"; };
		D03764C419EDA41200A782A9 /* UIAlertView+RACSignalSupport.h */ = {isa = PBXFileReference; fileEncoding = 4; lastKnownFileType = sourcecode.c.h; path = "UIAlertView+RACSignalSupport.h"; sourceTree = "<group>"; };
		D03764C519EDA41200A782A9 /* UIAlertView+RACSignalSupport.m */ = {isa = PBXFileReference; fileEncoding = 4; lastKnownFileType = sourcecode.c.objc; path = "UIAlertView+RACSignalSupport.m"; sourceTree = "<group>"; };
		D03764C619EDA41200A782A9 /* UIBarButtonItem+RACCommandSupport.h */ = {isa = PBXFileReference; fileEncoding = 4; lastKnownFileType = sourcecode.c.h; path = "UIBarButtonItem+RACCommandSupport.h"; sourceTree = "<group>"; };
		D03764C719EDA41200A782A9 /* UIBarButtonItem+RACCommandSupport.m */ = {isa = PBXFileReference; fileEncoding = 4; lastKnownFileType = sourcecode.c.objc; path = "UIBarButtonItem+RACCommandSupport.m"; sourceTree = "<group>"; };
		D03764C819EDA41200A782A9 /* UIButton+RACCommandSupport.h */ = {isa = PBXFileReference; fileEncoding = 4; lastKnownFileType = sourcecode.c.h; path = "UIButton+RACCommandSupport.h"; sourceTree = "<group>"; };
		D03764C919EDA41200A782A9 /* UIButton+RACCommandSupport.m */ = {isa = PBXFileReference; fileEncoding = 4; lastKnownFileType = sourcecode.c.objc; path = "UIButton+RACCommandSupport.m"; sourceTree = "<group>"; };
		D03764CA19EDA41200A782A9 /* UICollectionReusableView+RACSignalSupport.h */ = {isa = PBXFileReference; fileEncoding = 4; lastKnownFileType = sourcecode.c.h; path = "UICollectionReusableView+RACSignalSupport.h"; sourceTree = "<group>"; };
		D03764CB19EDA41200A782A9 /* UICollectionReusableView+RACSignalSupport.m */ = {isa = PBXFileReference; fileEncoding = 4; lastKnownFileType = sourcecode.c.objc; path = "UICollectionReusableView+RACSignalSupport.m"; sourceTree = "<group>"; };
		D03764CC19EDA41200A782A9 /* UIControl+RACSignalSupport.h */ = {isa = PBXFileReference; fileEncoding = 4; lastKnownFileType = sourcecode.c.h; path = "UIControl+RACSignalSupport.h"; sourceTree = "<group>"; };
		D03764CD19EDA41200A782A9 /* UIControl+RACSignalSupport.m */ = {isa = PBXFileReference; fileEncoding = 4; lastKnownFileType = sourcecode.c.objc; path = "UIControl+RACSignalSupport.m"; sourceTree = "<group>"; };
		D03764CE19EDA41200A782A9 /* UIControl+RACSignalSupportPrivate.h */ = {isa = PBXFileReference; fileEncoding = 4; lastKnownFileType = sourcecode.c.h; path = "UIControl+RACSignalSupportPrivate.h"; sourceTree = "<group>"; };
		D03764CF19EDA41200A782A9 /* UIControl+RACSignalSupportPrivate.m */ = {isa = PBXFileReference; fileEncoding = 4; lastKnownFileType = sourcecode.c.objc; path = "UIControl+RACSignalSupportPrivate.m"; sourceTree = "<group>"; };
		D03764D019EDA41200A782A9 /* UIDatePicker+RACSignalSupport.h */ = {isa = PBXFileReference; fileEncoding = 4; lastKnownFileType = sourcecode.c.h; path = "UIDatePicker+RACSignalSupport.h"; sourceTree = "<group>"; };
		D03764D119EDA41200A782A9 /* UIDatePicker+RACSignalSupport.m */ = {isa = PBXFileReference; fileEncoding = 4; lastKnownFileType = sourcecode.c.objc; path = "UIDatePicker+RACSignalSupport.m"; sourceTree = "<group>"; };
		D03764D219EDA41200A782A9 /* UIGestureRecognizer+RACSignalSupport.h */ = {isa = PBXFileReference; fileEncoding = 4; lastKnownFileType = sourcecode.c.h; path = "UIGestureRecognizer+RACSignalSupport.h"; sourceTree = "<group>"; };
		D03764D319EDA41200A782A9 /* UIGestureRecognizer+RACSignalSupport.m */ = {isa = PBXFileReference; fileEncoding = 4; lastKnownFileType = sourcecode.c.objc; path = "UIGestureRecognizer+RACSignalSupport.m"; sourceTree = "<group>"; };
		D03764D419EDA41200A782A9 /* UIImagePickerController+RACSignalSupport.h */ = {isa = PBXFileReference; fileEncoding = 4; lastKnownFileType = sourcecode.c.h; path = "UIImagePickerController+RACSignalSupport.h"; sourceTree = "<group>"; };
		D03764D519EDA41200A782A9 /* UIImagePickerController+RACSignalSupport.m */ = {isa = PBXFileReference; fileEncoding = 4; lastKnownFileType = sourcecode.c.objc; path = "UIImagePickerController+RACSignalSupport.m"; sourceTree = "<group>"; };
		D03764D619EDA41200A782A9 /* UIRefreshControl+RACCommandSupport.h */ = {isa = PBXFileReference; fileEncoding = 4; lastKnownFileType = sourcecode.c.h; path = "UIRefreshControl+RACCommandSupport.h"; sourceTree = "<group>"; };
		D03764D719EDA41200A782A9 /* UIRefreshControl+RACCommandSupport.m */ = {isa = PBXFileReference; fileEncoding = 4; lastKnownFileType = sourcecode.c.objc; path = "UIRefreshControl+RACCommandSupport.m"; sourceTree = "<group>"; };
		D03764D819EDA41200A782A9 /* UISegmentedControl+RACSignalSupport.h */ = {isa = PBXFileReference; fileEncoding = 4; lastKnownFileType = sourcecode.c.h; path = "UISegmentedControl+RACSignalSupport.h"; sourceTree = "<group>"; };
		D03764D919EDA41200A782A9 /* UISegmentedControl+RACSignalSupport.m */ = {isa = PBXFileReference; fileEncoding = 4; lastKnownFileType = sourcecode.c.objc; path = "UISegmentedControl+RACSignalSupport.m"; sourceTree = "<group>"; };
		D03764DA19EDA41200A782A9 /* UISlider+RACSignalSupport.h */ = {isa = PBXFileReference; fileEncoding = 4; lastKnownFileType = sourcecode.c.h; path = "UISlider+RACSignalSupport.h"; sourceTree = "<group>"; };
		D03764DB19EDA41200A782A9 /* UISlider+RACSignalSupport.m */ = {isa = PBXFileReference; fileEncoding = 4; lastKnownFileType = sourcecode.c.objc; path = "UISlider+RACSignalSupport.m"; sourceTree = "<group>"; };
		D03764DC19EDA41200A782A9 /* UIStepper+RACSignalSupport.h */ = {isa = PBXFileReference; fileEncoding = 4; lastKnownFileType = sourcecode.c.h; path = "UIStepper+RACSignalSupport.h"; sourceTree = "<group>"; };
		D03764DD19EDA41200A782A9 /* UIStepper+RACSignalSupport.m */ = {isa = PBXFileReference; fileEncoding = 4; lastKnownFileType = sourcecode.c.objc; path = "UIStepper+RACSignalSupport.m"; sourceTree = "<group>"; };
		D03764DE19EDA41200A782A9 /* UISwitch+RACSignalSupport.h */ = {isa = PBXFileReference; fileEncoding = 4; lastKnownFileType = sourcecode.c.h; path = "UISwitch+RACSignalSupport.h"; sourceTree = "<group>"; };
		D03764DF19EDA41200A782A9 /* UISwitch+RACSignalSupport.m */ = {isa = PBXFileReference; fileEncoding = 4; lastKnownFileType = sourcecode.c.objc; path = "UISwitch+RACSignalSupport.m"; sourceTree = "<group>"; };
		D03764E019EDA41200A782A9 /* UITableViewCell+RACSignalSupport.h */ = {isa = PBXFileReference; fileEncoding = 4; lastKnownFileType = sourcecode.c.h; path = "UITableViewCell+RACSignalSupport.h"; sourceTree = "<group>"; };
		D03764E119EDA41200A782A9 /* UITableViewCell+RACSignalSupport.m */ = {isa = PBXFileReference; fileEncoding = 4; lastKnownFileType = sourcecode.c.objc; path = "UITableViewCell+RACSignalSupport.m"; sourceTree = "<group>"; };
		D03764E219EDA41200A782A9 /* UITableViewHeaderFooterView+RACSignalSupport.h */ = {isa = PBXFileReference; fileEncoding = 4; lastKnownFileType = sourcecode.c.h; path = "UITableViewHeaderFooterView+RACSignalSupport.h"; sourceTree = "<group>"; };
		D03764E319EDA41200A782A9 /* UITableViewHeaderFooterView+RACSignalSupport.m */ = {isa = PBXFileReference; fileEncoding = 4; lastKnownFileType = sourcecode.c.objc; path = "UITableViewHeaderFooterView+RACSignalSupport.m"; sourceTree = "<group>"; };
		D03764E419EDA41200A782A9 /* UITextField+RACSignalSupport.h */ = {isa = PBXFileReference; fileEncoding = 4; lastKnownFileType = sourcecode.c.h; path = "UITextField+RACSignalSupport.h"; sourceTree = "<group>"; };
		D03764E519EDA41200A782A9 /* UITextField+RACSignalSupport.m */ = {isa = PBXFileReference; fileEncoding = 4; lastKnownFileType = sourcecode.c.objc; path = "UITextField+RACSignalSupport.m"; sourceTree = "<group>"; };
		D03764E619EDA41200A782A9 /* UITextView+RACSignalSupport.h */ = {isa = PBXFileReference; fileEncoding = 4; lastKnownFileType = sourcecode.c.h; path = "UITextView+RACSignalSupport.h"; sourceTree = "<group>"; };
		D03764E719EDA41200A782A9 /* UITextView+RACSignalSupport.m */ = {isa = PBXFileReference; fileEncoding = 4; lastKnownFileType = sourcecode.c.objc; path = "UITextView+RACSignalSupport.m"; sourceTree = "<group>"; };
		D037666619EDA57100A782A9 /* EXTKeyPathCoding.h */ = {isa = PBXFileReference; fileEncoding = 4; lastKnownFileType = sourcecode.c.h; path = EXTKeyPathCoding.h; sourceTree = "<group>"; };
		D037666719EDA57100A782A9 /* EXTRuntimeExtensions.h */ = {isa = PBXFileReference; fileEncoding = 4; lastKnownFileType = sourcecode.c.h; path = EXTRuntimeExtensions.h; sourceTree = "<group>"; };
		D037666819EDA57100A782A9 /* EXTRuntimeExtensions.m */ = {isa = PBXFileReference; fileEncoding = 4; lastKnownFileType = sourcecode.c.objc; path = EXTRuntimeExtensions.m; sourceTree = "<group>"; };
		D037666919EDA57100A782A9 /* EXTScope.h */ = {isa = PBXFileReference; fileEncoding = 4; lastKnownFileType = sourcecode.c.h; path = EXTScope.h; sourceTree = "<group>"; };
		D037666A19EDA57100A782A9 /* metamacros.h */ = {isa = PBXFileReference; fileEncoding = 4; lastKnownFileType = sourcecode.c.h; path = metamacros.h; sourceTree = "<group>"; };
		D037667619EDA60000A782A9 /* NSControllerRACSupportSpec.m */ = {isa = PBXFileReference; fileEncoding = 4; lastKnownFileType = sourcecode.c.objc; path = NSControllerRACSupportSpec.m; sourceTree = "<group>"; };
		D037667819EDA60000A782A9 /* NSEnumeratorRACSequenceAdditionsSpec.m */ = {isa = PBXFileReference; fileEncoding = 4; lastKnownFileType = sourcecode.c.objc; path = NSEnumeratorRACSequenceAdditionsSpec.m; sourceTree = "<group>"; };
		D037667919EDA60000A782A9 /* NSNotificationCenterRACSupportSpec.m */ = {isa = PBXFileReference; fileEncoding = 4; lastKnownFileType = sourcecode.c.objc; path = NSNotificationCenterRACSupportSpec.m; sourceTree = "<group>"; };
		D037667A19EDA60000A782A9 /* NSObjectRACAppKitBindingsSpec.m */ = {isa = PBXFileReference; fileEncoding = 4; lastKnownFileType = sourcecode.c.objc; path = NSObjectRACAppKitBindingsSpec.m; sourceTree = "<group>"; };
		D037667B19EDA60000A782A9 /* NSObjectRACDeallocatingSpec.m */ = {isa = PBXFileReference; fileEncoding = 4; lastKnownFileType = sourcecode.c.objc; path = NSObjectRACDeallocatingSpec.m; sourceTree = "<group>"; };
		D037667C19EDA60000A782A9 /* NSObjectRACLiftingSpec.m */ = {isa = PBXFileReference; fileEncoding = 4; lastKnownFileType = sourcecode.c.objc; path = NSObjectRACLiftingSpec.m; sourceTree = "<group>"; };
		D037667D19EDA60000A782A9 /* NSObjectRACPropertySubscribingExamples.h */ = {isa = PBXFileReference; fileEncoding = 4; lastKnownFileType = sourcecode.c.h; path = NSObjectRACPropertySubscribingExamples.h; sourceTree = "<group>"; };
		D037667E19EDA60000A782A9 /* NSObjectRACPropertySubscribingExamples.m */ = {isa = PBXFileReference; fileEncoding = 4; lastKnownFileType = sourcecode.c.objc; path = NSObjectRACPropertySubscribingExamples.m; sourceTree = "<group>"; };
		D037667F19EDA60000A782A9 /* NSObjectRACPropertySubscribingSpec.m */ = {isa = PBXFileReference; fileEncoding = 4; lastKnownFileType = sourcecode.c.objc; path = NSObjectRACPropertySubscribingSpec.m; sourceTree = "<group>"; };
		D037668019EDA60000A782A9 /* NSObjectRACSelectorSignalSpec.m */ = {isa = PBXFileReference; fileEncoding = 4; lastKnownFileType = sourcecode.c.objc; path = NSObjectRACSelectorSignalSpec.m; sourceTree = "<group>"; };
		D037668119EDA60000A782A9 /* NSStringRACKeyPathUtilitiesSpec.m */ = {isa = PBXFileReference; fileEncoding = 4; lastKnownFileType = sourcecode.c.objc; path = NSStringRACKeyPathUtilitiesSpec.m; sourceTree = "<group>"; };
		D037668319EDA60000A782A9 /* NSURLConnectionRACSupportSpec.m */ = {isa = PBXFileReference; fileEncoding = 4; lastKnownFileType = sourcecode.c.objc; path = NSURLConnectionRACSupportSpec.m; sourceTree = "<group>"; };
		D037668419EDA60000A782A9 /* NSUserDefaultsRACSupportSpec.m */ = {isa = PBXFileReference; fileEncoding = 4; lastKnownFileType = sourcecode.c.objc; path = NSUserDefaultsRACSupportSpec.m; sourceTree = "<group>"; };
		D037668619EDA60000A782A9 /* RACBlockTrampolineSpec.m */ = {isa = PBXFileReference; fileEncoding = 4; lastKnownFileType = sourcecode.c.objc; path = RACBlockTrampolineSpec.m; sourceTree = "<group>"; };
		D037668719EDA60000A782A9 /* RACChannelExamples.h */ = {isa = PBXFileReference; fileEncoding = 4; lastKnownFileType = sourcecode.c.h; path = RACChannelExamples.h; sourceTree = "<group>"; };
		D037668819EDA60000A782A9 /* RACChannelExamples.m */ = {isa = PBXFileReference; fileEncoding = 4; lastKnownFileType = sourcecode.c.objc; path = RACChannelExamples.m; sourceTree = "<group>"; };
		D037668919EDA60000A782A9 /* RACChannelSpec.m */ = {isa = PBXFileReference; fileEncoding = 4; lastKnownFileType = sourcecode.c.objc; path = RACChannelSpec.m; sourceTree = "<group>"; };
		D037668A19EDA60000A782A9 /* RACCommandSpec.m */ = {isa = PBXFileReference; fileEncoding = 4; lastKnownFileType = sourcecode.c.objc; path = RACCommandSpec.m; sourceTree = "<group>"; };
		D037668B19EDA60000A782A9 /* RACCompoundDisposableSpec.m */ = {isa = PBXFileReference; fileEncoding = 4; lastKnownFileType = sourcecode.c.objc; path = RACCompoundDisposableSpec.m; sourceTree = "<group>"; };
		D037668C19EDA60000A782A9 /* RACControlCommandExamples.h */ = {isa = PBXFileReference; fileEncoding = 4; lastKnownFileType = sourcecode.c.h; path = RACControlCommandExamples.h; sourceTree = "<group>"; };
		D037668D19EDA60000A782A9 /* RACControlCommandExamples.m */ = {isa = PBXFileReference; fileEncoding = 4; lastKnownFileType = sourcecode.c.objc; path = RACControlCommandExamples.m; sourceTree = "<group>"; };
		D037668E19EDA60000A782A9 /* RACDelegateProxySpec.m */ = {isa = PBXFileReference; fileEncoding = 4; lastKnownFileType = sourcecode.c.objc; path = RACDelegateProxySpec.m; sourceTree = "<group>"; };
		D037668F19EDA60000A782A9 /* RACDisposableSpec.m */ = {isa = PBXFileReference; fileEncoding = 4; lastKnownFileType = sourcecode.c.objc; path = RACDisposableSpec.m; sourceTree = "<group>"; };
		D037669019EDA60000A782A9 /* RACEventSpec.m */ = {isa = PBXFileReference; fileEncoding = 4; lastKnownFileType = sourcecode.c.objc; path = RACEventSpec.m; sourceTree = "<group>"; };
		D037669119EDA60000A782A9 /* RACKVOChannelSpec.m */ = {isa = PBXFileReference; fileEncoding = 4; lastKnownFileType = sourcecode.c.objc; path = RACKVOChannelSpec.m; sourceTree = "<group>"; };
		D037669219EDA60000A782A9 /* RACKVOWrapperSpec.m */ = {isa = PBXFileReference; fileEncoding = 4; lastKnownFileType = sourcecode.c.objc; path = RACKVOWrapperSpec.m; sourceTree = "<group>"; };
		D037669319EDA60000A782A9 /* RACMulticastConnectionSpec.m */ = {isa = PBXFileReference; fileEncoding = 4; lastKnownFileType = sourcecode.c.objc; path = RACMulticastConnectionSpec.m; sourceTree = "<group>"; };
		D037669419EDA60000A782A9 /* RACPropertySignalExamples.h */ = {isa = PBXFileReference; fileEncoding = 4; lastKnownFileType = sourcecode.c.h; path = RACPropertySignalExamples.h; sourceTree = "<group>"; };
		D037669519EDA60000A782A9 /* RACPropertySignalExamples.m */ = {isa = PBXFileReference; fileEncoding = 4; lastKnownFileType = sourcecode.c.objc; path = RACPropertySignalExamples.m; sourceTree = "<group>"; };
		D037669619EDA60000A782A9 /* RACSchedulerSpec.m */ = {isa = PBXFileReference; fileEncoding = 4; lastKnownFileType = sourcecode.c.objc; path = RACSchedulerSpec.m; sourceTree = "<group>"; };
		D037669719EDA60000A782A9 /* RACSequenceAdditionsSpec.m */ = {isa = PBXFileReference; fileEncoding = 4; lastKnownFileType = sourcecode.c.objc; path = RACSequenceAdditionsSpec.m; sourceTree = "<group>"; };
		D037669819EDA60000A782A9 /* RACSequenceExamples.h */ = {isa = PBXFileReference; fileEncoding = 4; lastKnownFileType = sourcecode.c.h; path = RACSequenceExamples.h; sourceTree = "<group>"; };
		D037669919EDA60000A782A9 /* RACSequenceExamples.m */ = {isa = PBXFileReference; fileEncoding = 4; lastKnownFileType = sourcecode.c.objc; path = RACSequenceExamples.m; sourceTree = "<group>"; };
		D037669A19EDA60000A782A9 /* RACSequenceSpec.m */ = {isa = PBXFileReference; fileEncoding = 4; lastKnownFileType = sourcecode.c.objc; path = RACSequenceSpec.m; sourceTree = "<group>"; };
		D037669B19EDA60000A782A9 /* RACSerialDisposableSpec.m */ = {isa = PBXFileReference; fileEncoding = 4; lastKnownFileType = sourcecode.c.objc; path = RACSerialDisposableSpec.m; sourceTree = "<group>"; };
		D037669C19EDA60000A782A9 /* RACSignalSpec.m */ = {isa = PBXFileReference; fileEncoding = 4; lastKnownFileType = sourcecode.c.objc; path = RACSignalSpec.m; sourceTree = "<group>"; };
		D037669F19EDA60000A782A9 /* RACStreamExamples.h */ = {isa = PBXFileReference; fileEncoding = 4; lastKnownFileType = sourcecode.c.h; path = RACStreamExamples.h; sourceTree = "<group>"; };
		D03766A019EDA60000A782A9 /* RACStreamExamples.m */ = {isa = PBXFileReference; fileEncoding = 4; lastKnownFileType = sourcecode.c.objc; path = RACStreamExamples.m; sourceTree = "<group>"; };
		D03766A119EDA60000A782A9 /* RACSubclassObject.h */ = {isa = PBXFileReference; fileEncoding = 4; lastKnownFileType = sourcecode.c.h; path = RACSubclassObject.h; sourceTree = "<group>"; };
		D03766A219EDA60000A782A9 /* RACSubclassObject.m */ = {isa = PBXFileReference; fileEncoding = 4; lastKnownFileType = sourcecode.c.objc; path = RACSubclassObject.m; sourceTree = "<group>"; };
		D03766A319EDA60000A782A9 /* RACSubjectSpec.m */ = {isa = PBXFileReference; fileEncoding = 4; lastKnownFileType = sourcecode.c.objc; path = RACSubjectSpec.m; sourceTree = "<group>"; };
		D03766A419EDA60000A782A9 /* RACSubscriberExamples.h */ = {isa = PBXFileReference; fileEncoding = 4; lastKnownFileType = sourcecode.c.h; path = RACSubscriberExamples.h; sourceTree = "<group>"; };
		D03766A519EDA60000A782A9 /* RACSubscriberExamples.m */ = {isa = PBXFileReference; fileEncoding = 4; lastKnownFileType = sourcecode.c.objc; path = RACSubscriberExamples.m; sourceTree = "<group>"; };
		D03766A619EDA60000A782A9 /* RACSubscriberSpec.m */ = {isa = PBXFileReference; fileEncoding = 4; lastKnownFileType = sourcecode.c.objc; path = RACSubscriberSpec.m; sourceTree = "<group>"; };
		D03766A719EDA60000A782A9 /* RACSubscriptingAssignmentTrampolineSpec.m */ = {isa = PBXFileReference; fileEncoding = 4; lastKnownFileType = sourcecode.c.objc; path = RACSubscriptingAssignmentTrampolineSpec.m; sourceTree = "<group>"; };
		D03766A819EDA60000A782A9 /* RACTargetQueueSchedulerSpec.m */ = {isa = PBXFileReference; fileEncoding = 4; lastKnownFileType = sourcecode.c.objc; path = RACTargetQueueSchedulerSpec.m; sourceTree = "<group>"; };
		D03766B019EDA60000A782A9 /* RACTupleSpec.m */ = {isa = PBXFileReference; fileEncoding = 4; lastKnownFileType = sourcecode.c.objc; path = RACTupleSpec.m; sourceTree = "<group>"; };
		D03766B119EDA60000A782A9 /* test-data.json */ = {isa = PBXFileReference; fileEncoding = 4; lastKnownFileType = text.json; path = "test-data.json"; sourceTree = "<group>"; };
		D03766B219EDA60000A782A9 /* UIActionSheetRACSupportSpec.m */ = {isa = PBXFileReference; fileEncoding = 4; lastKnownFileType = sourcecode.c.objc; path = UIActionSheetRACSupportSpec.m; sourceTree = "<group>"; };
		D03766B319EDA60000A782A9 /* UIAlertViewRACSupportSpec.m */ = {isa = PBXFileReference; fileEncoding = 4; lastKnownFileType = sourcecode.c.objc; path = UIAlertViewRACSupportSpec.m; sourceTree = "<group>"; };
		D03766B419EDA60000A782A9 /* UIBarButtonItemRACSupportSpec.m */ = {isa = PBXFileReference; fileEncoding = 4; lastKnownFileType = sourcecode.c.objc; path = UIBarButtonItemRACSupportSpec.m; sourceTree = "<group>"; };
		D03766B519EDA60000A782A9 /* UIButtonRACSupportSpec.m */ = {isa = PBXFileReference; fileEncoding = 4; lastKnownFileType = sourcecode.c.objc; path = UIButtonRACSupportSpec.m; sourceTree = "<group>"; };
		D03766B719EDA60000A782A9 /* UIImagePickerControllerRACSupportSpec.m */ = {isa = PBXFileReference; fileEncoding = 4; lastKnownFileType = sourcecode.c.objc; path = UIImagePickerControllerRACSupportSpec.m; sourceTree = "<group>"; };
		D037672B19EDA75D00A782A9 /* Quick.framework */ = {isa = PBXFileReference; lastKnownFileType = wrapper.framework; path = Quick.framework; sourceTree = BUILT_PRODUCTS_DIR; };
		D03B4A3C19F4C39A009E02AC /* FoundationExtensions.swift */ = {isa = PBXFileReference; fileEncoding = 4; lastKnownFileType = sourcecode.swift; path = FoundationExtensions.swift; sourceTree = "<group>"; };
		D04725EA19E49ED7006002AA /* ReactiveCocoa.framework */ = {isa = PBXFileReference; explicitFileType = wrapper.framework; includeInIndex = 0; path = ReactiveCocoa.framework; sourceTree = BUILT_PRODUCTS_DIR; };
		D04725EE19E49ED7006002AA /* Info.plist */ = {isa = PBXFileReference; lastKnownFileType = text.plist.xml; path = Info.plist; sourceTree = "<group>"; };
		D04725EF19E49ED7006002AA /* ReactiveCocoa.h */ = {isa = PBXFileReference; lastKnownFileType = sourcecode.c.h; path = ReactiveCocoa.h; sourceTree = "<group>"; };
		D04725F519E49ED7006002AA /* ReactiveCocoaTests.xctest */ = {isa = PBXFileReference; explicitFileType = wrapper.cfbundle; includeInIndex = 0; path = ReactiveCocoaTests.xctest; sourceTree = BUILT_PRODUCTS_DIR; };
		D04725FB19E49ED7006002AA /* Info.plist */ = {isa = PBXFileReference; lastKnownFileType = text.plist.xml; path = Info.plist; sourceTree = "<group>"; };
		D047260C19E49F82006002AA /* ReactiveCocoa.framework */ = {isa = PBXFileReference; explicitFileType = wrapper.framework; includeInIndex = 0; path = ReactiveCocoa.framework; sourceTree = BUILT_PRODUCTS_DIR; };
		D047261619E49F82006002AA /* ReactiveCocoaTests.xctest */ = {isa = PBXFileReference; explicitFileType = wrapper.cfbundle; includeInIndex = 0; path = ReactiveCocoaTests.xctest; sourceTree = BUILT_PRODUCTS_DIR; };
		D047262719E49FE8006002AA /* Common.xcconfig */ = {isa = PBXFileReference; lastKnownFileType = text.xcconfig; path = Common.xcconfig; sourceTree = "<group>"; };
		D047262919E49FE8006002AA /* Debug.xcconfig */ = {isa = PBXFileReference; lastKnownFileType = text.xcconfig; path = Debug.xcconfig; sourceTree = "<group>"; };
		D047262A19E49FE8006002AA /* Profile.xcconfig */ = {isa = PBXFileReference; lastKnownFileType = text.xcconfig; path = Profile.xcconfig; sourceTree = "<group>"; };
		D047262B19E49FE8006002AA /* Release.xcconfig */ = {isa = PBXFileReference; lastKnownFileType = text.xcconfig; path = Release.xcconfig; sourceTree = "<group>"; };
		D047262C19E49FE8006002AA /* Test.xcconfig */ = {isa = PBXFileReference; lastKnownFileType = text.xcconfig; path = Test.xcconfig; sourceTree = "<group>"; };
		D047262E19E49FE8006002AA /* Application.xcconfig */ = {isa = PBXFileReference; lastKnownFileType = text.xcconfig; path = Application.xcconfig; sourceTree = "<group>"; };
		D047262F19E49FE8006002AA /* Framework.xcconfig */ = {isa = PBXFileReference; lastKnownFileType = text.xcconfig; path = Framework.xcconfig; sourceTree = "<group>"; };
		D047263019E49FE8006002AA /* StaticLibrary.xcconfig */ = {isa = PBXFileReference; lastKnownFileType = text.xcconfig; path = StaticLibrary.xcconfig; sourceTree = "<group>"; };
		D047263219E49FE8006002AA /* iOS-Application.xcconfig */ = {isa = PBXFileReference; lastKnownFileType = text.xcconfig; path = "iOS-Application.xcconfig"; sourceTree = "<group>"; };
		D047263319E49FE8006002AA /* iOS-Base.xcconfig */ = {isa = PBXFileReference; lastKnownFileType = text.xcconfig; path = "iOS-Base.xcconfig"; sourceTree = "<group>"; };
		D047263419E49FE8006002AA /* iOS-Framework.xcconfig */ = {isa = PBXFileReference; lastKnownFileType = text.xcconfig; path = "iOS-Framework.xcconfig"; sourceTree = "<group>"; };
		D047263519E49FE8006002AA /* iOS-StaticLibrary.xcconfig */ = {isa = PBXFileReference; lastKnownFileType = text.xcconfig; path = "iOS-StaticLibrary.xcconfig"; sourceTree = "<group>"; };
		D047263719E49FE8006002AA /* Mac-Application.xcconfig */ = {isa = PBXFileReference; lastKnownFileType = text.xcconfig; path = "Mac-Application.xcconfig"; sourceTree = "<group>"; };
		D047263819E49FE8006002AA /* Mac-Base.xcconfig */ = {isa = PBXFileReference; lastKnownFileType = text.xcconfig; path = "Mac-Base.xcconfig"; sourceTree = "<group>"; };
		D047263919E49FE8006002AA /* Mac-DynamicLibrary.xcconfig */ = {isa = PBXFileReference; lastKnownFileType = text.xcconfig; path = "Mac-DynamicLibrary.xcconfig"; sourceTree = "<group>"; };
		D047263A19E49FE8006002AA /* Mac-Framework.xcconfig */ = {isa = PBXFileReference; lastKnownFileType = text.xcconfig; path = "Mac-Framework.xcconfig"; sourceTree = "<group>"; };
		D047263B19E49FE8006002AA /* Mac-StaticLibrary.xcconfig */ = {isa = PBXFileReference; lastKnownFileType = text.xcconfig; path = "Mac-StaticLibrary.xcconfig"; sourceTree = "<group>"; };
		D047263C19E49FE8006002AA /* README.md */ = {isa = PBXFileReference; lastKnownFileType = net.daringfireball.markdown; path = README.md; sourceTree = "<group>"; };
		D05E662419EDD82000904ACA /* Nimble.framework */ = {isa = PBXFileReference; explicitFileType = wrapper.framework; path = Nimble.framework; sourceTree = BUILT_PRODUCTS_DIR; };
		D08C54AF1A69A2AC00AD8286 /* Action.swift */ = {isa = PBXFileReference; lastKnownFileType = sourcecode.swift; path = Action.swift; sourceTree = "<group>"; };
		D08C54B01A69A2AC00AD8286 /* Property.swift */ = {isa = PBXFileReference; lastKnownFileType = sourcecode.swift; path = Property.swift; sourceTree = "<group>"; };
		D08C54B11A69A2AC00AD8286 /* Signal.swift */ = {isa = PBXFileReference; lastKnownFileType = sourcecode.swift; path = Signal.swift; sourceTree = "<group>"; };
		D08C54B21A69A2AC00AD8286 /* SignalProducer.swift */ = {isa = PBXFileReference; lastKnownFileType = sourcecode.swift; path = SignalProducer.swift; sourceTree = "<group>"; };
		D08C54B51A69A3DB00AD8286 /* Event.swift */ = {isa = PBXFileReference; fileEncoding = 4; lastKnownFileType = sourcecode.swift; path = Event.swift; sourceTree = "<group>"; };
		D0A226071A72E0E900D33B74 /* SignalSpec.swift */ = {isa = PBXFileReference; fileEncoding = 4; lastKnownFileType = sourcecode.swift; lineEnding = 0; path = SignalSpec.swift; sourceTree = "<group>"; xcLanguageSpecificationIdentifier = xcode.lang.swift; };
		D0A2260A1A72E6C500D33B74 /* SignalProducerSpec.swift */ = {isa = PBXFileReference; fileEncoding = 4; lastKnownFileType = sourcecode.swift; lineEnding = 0; path = SignalProducerSpec.swift; sourceTree = "<group>"; xcLanguageSpecificationIdentifier = xcode.lang.swift; };
		D0A2260D1A72F16D00D33B74 /* PropertySpec.swift */ = {isa = PBXFileReference; fileEncoding = 4; lastKnownFileType = sourcecode.swift; lineEnding = 0; path = PropertySpec.swift; sourceTree = "<group>"; xcLanguageSpecificationIdentifier = xcode.lang.swift; };
		D0A226101A72F30B00D33B74 /* ObjectiveCBridgingSpec.swift */ = {isa = PBXFileReference; fileEncoding = 4; lastKnownFileType = sourcecode.swift; lineEnding = 0; path = ObjectiveCBridgingSpec.swift; sourceTree = "<group>"; xcLanguageSpecificationIdentifier = xcode.lang.swift; };
		D0C312BB19EF2A5800984962 /* Atomic.swift */ = {isa = PBXFileReference; fileEncoding = 4; lastKnownFileType = sourcecode.swift; path = Atomic.swift; sourceTree = "<group>"; };
		D0C312BC19EF2A5800984962 /* Bag.swift */ = {isa = PBXFileReference; fileEncoding = 4; lastKnownFileType = sourcecode.swift; path = Bag.swift; sourceTree = "<group>"; };
		D0C312BE19EF2A5800984962 /* Disposable.swift */ = {isa = PBXFileReference; fileEncoding = 4; lastKnownFileType = sourcecode.swift; path = Disposable.swift; sourceTree = "<group>"; };
		D0C312C419EF2A5800984962 /* ObjectiveCBridging.swift */ = {isa = PBXFileReference; fileEncoding = 4; lastKnownFileType = sourcecode.swift; path = ObjectiveCBridging.swift; sourceTree = "<group>"; };
		D0C312C819EF2A5800984962 /* Scheduler.swift */ = {isa = PBXFileReference; fileEncoding = 4; lastKnownFileType = sourcecode.swift; path = Scheduler.swift; sourceTree = "<group>"; };
		D0C312EE19EF2A7700984962 /* AtomicSpec.swift */ = {isa = PBXFileReference; fileEncoding = 4; lastKnownFileType = sourcecode.swift; path = AtomicSpec.swift; sourceTree = "<group>"; };
		D0C312EF19EF2A7700984962 /* BagSpec.swift */ = {isa = PBXFileReference; fileEncoding = 4; lastKnownFileType = sourcecode.swift; path = BagSpec.swift; sourceTree = "<group>"; };
		D0C312F019EF2A7700984962 /* DisposableSpec.swift */ = {isa = PBXFileReference; fileEncoding = 4; lastKnownFileType = sourcecode.swift; path = DisposableSpec.swift; sourceTree = "<group>"; };
		D0C312F219EF2A7700984962 /* SchedulerSpec.swift */ = {isa = PBXFileReference; fileEncoding = 4; lastKnownFileType = sourcecode.swift; path = SchedulerSpec.swift; sourceTree = "<group>"; };
		D0C3131719EF2D9700984962 /* RACTestExampleScheduler.h */ = {isa = PBXFileReference; fileEncoding = 4; lastKnownFileType = sourcecode.c.h; path = RACTestExampleScheduler.h; sourceTree = "<group>"; };
		D0C3131819EF2D9700984962 /* RACTestExampleScheduler.m */ = {isa = PBXFileReference; fileEncoding = 4; lastKnownFileType = sourcecode.c.objc; path = RACTestExampleScheduler.m; sourceTree = "<group>"; };
		D0C3131919EF2D9700984962 /* RACTestObject.h */ = {isa = PBXFileReference; fileEncoding = 4; lastKnownFileType = sourcecode.c.h; path = RACTestObject.h; sourceTree = "<group>"; };
		D0C3131A19EF2D9700984962 /* RACTestObject.m */ = {isa = PBXFileReference; fileEncoding = 4; lastKnownFileType = sourcecode.c.objc; path = RACTestObject.m; sourceTree = "<group>"; };
		D0C3131B19EF2D9700984962 /* RACTestSchedulerSpec.m */ = {isa = PBXFileReference; fileEncoding = 4; lastKnownFileType = sourcecode.c.objc; path = RACTestSchedulerSpec.m; sourceTree = "<group>"; };
		D0C3131C19EF2D9700984962 /* RACTestUIButton.h */ = {isa = PBXFileReference; fileEncoding = 4; lastKnownFileType = sourcecode.c.h; path = RACTestUIButton.h; sourceTree = "<group>"; };
		D0C3131D19EF2D9700984962 /* RACTestUIButton.m */ = {isa = PBXFileReference; fileEncoding = 4; lastKnownFileType = sourcecode.c.objc; path = RACTestUIButton.m; sourceTree = "<group>"; };
		D43F279E1A9F7E8A00C1AD76 /* RACDynamicPropertySuperclass.h */ = {isa = PBXFileReference; fileEncoding = 4; lastKnownFileType = sourcecode.c.h; path = RACDynamicPropertySuperclass.h; sourceTree = "<group>"; };
		D43F279F1A9F7E8A00C1AD76 /* RACDynamicPropertySuperclass.m */ = {isa = PBXFileReference; fileEncoding = 4; lastKnownFileType = sourcecode.c.objc; path = RACDynamicPropertySuperclass.m; sourceTree = "<group>"; };
		D8024DB11B2E1BB0005E6B9A /* SignalProducerLiftingSpec.swift */ = {isa = PBXFileReference; fileEncoding = 4; lastKnownFileType = sourcecode.swift; lineEnding = 0; path = SignalProducerLiftingSpec.swift; sourceTree = "<group>"; xcLanguageSpecificationIdentifier = xcode.lang.swift; };
		D8170FC01B100EBC004192AD /* FoundationExtensionsSpec.swift */ = {isa = PBXFileReference; fileEncoding = 4; lastKnownFileType = sourcecode.swift; path = FoundationExtensionsSpec.swift; sourceTree = "<group>"; };
		D85C65291C0D84C7005A77AD /* Flatten.swift */ = {isa = PBXFileReference; fileEncoding = 4; lastKnownFileType = sourcecode.swift; path = Flatten.swift; sourceTree = "<group>"; };
		D871D69E1B3B29A40070F16C /* Optional.swift */ = {isa = PBXFileReference; fileEncoding = 4; lastKnownFileType = sourcecode.swift; path = Optional.swift; sourceTree = "<group>"; };
		EBCC7DBB1BBF010C00A2AE92 /* Observer.swift */ = {isa = PBXFileReference; fileEncoding = 4; lastKnownFileType = sourcecode.swift; lineEnding = 0; path = Observer.swift; sourceTree = "<group>"; xcLanguageSpecificationIdentifier = xcode.lang.swift; };
/* End PBXFileReference section */

/* Begin PBXFrameworksBuildPhase section */
		530F8B701D0DB70B00009C2C /* Frameworks */ = {
			isa = PBXFrameworksBuildPhase;
			buildActionMask = 2147483647;
			files = (
				530F8BA01D0DB7A800009C2C /* Result.framework in Frameworks */,
			);
			runOnlyForDeploymentPostprocessing = 0;
		};
		530F8B7A1D0DB70B00009C2C /* Frameworks */ = {
			isa = PBXFrameworksBuildPhase;
			buildActionMask = 2147483647;
			files = (
				530F8BB21D0DB80200009C2C /* Result.framework in Frameworks */,
				530F8BB11D0DB7FC00009C2C /* Quick.framework in Frameworks */,
				530F8BAF1D0DB7F600009C2C /* Nimble.framework in Frameworks */,
				530F8B7E1D0DB70B00009C2C /* ReactiveSwift.framework in Frameworks */,
			);
			runOnlyForDeploymentPostprocessing = 0;
		};
		53990BA81D282481007C84EB /* Frameworks */ = {
			isa = PBXFrameworksBuildPhase;
			buildActionMask = 2147483647;
			files = (
				53990BA91D282481007C84EB /* Result.framework in Frameworks */,
			);
			runOnlyForDeploymentPostprocessing = 0;
		};
		53990C3D1D282490007C84EB /* Frameworks */ = {
			isa = PBXFrameworksBuildPhase;
			buildActionMask = 2147483647;
			files = (
				533207101D2979D600587DAC /* Nimble.framework in Frameworks */,
				5332070E1D2979D200587DAC /* Quick.framework in Frameworks */,
				53FD788B1D2848F5009BD329 /* ReactiveSwift.framework in Frameworks */,
				53990C571D28261C007C84EB /* Result.framework in Frameworks */,
			);
			runOnlyForDeploymentPostprocessing = 0;
		};
		53990CB41D2829A7007C84EB /* Frameworks */ = {
			isa = PBXFrameworksBuildPhase;
			buildActionMask = 2147483647;
			files = (
				53990CB51D2829A7007C84EB /* Result.framework in Frameworks */,
			);
			runOnlyForDeploymentPostprocessing = 0;
		};
		53990D701D28405A007C84EB /* Frameworks */ = {
			isa = PBXFrameworksBuildPhase;
			buildActionMask = 2147483647;
			files = (
				53990D711D28405A007C84EB /* Result.framework in Frameworks */,
			);
			runOnlyForDeploymentPostprocessing = 0;
		};
		53990DF71D28405D007C84EB /* Frameworks */ = {
			isa = PBXFrameworksBuildPhase;
			buildActionMask = 2147483647;
			files = (
				539ADA2A1D2846C3008F0B68 /* ReactiveSwift.framework in Frameworks */,
				53990DF81D28405D007C84EB /* Nimble.framework in Frameworks */,
				53990DF91D28405D007C84EB /* Quick.framework in Frameworks */,
			);
			runOnlyForDeploymentPostprocessing = 0;
		};
		57A4D2071BA13D7A00F7D4B1 /* Frameworks */ = {
			isa = PBXFrameworksBuildPhase;
			buildActionMask = 2147483647;
			files = (
				57A4D2081BA13D7A00F7D4B1 /* Result.framework in Frameworks */,
			);
			runOnlyForDeploymentPostprocessing = 0;
		};
		7DFBED001CDB8C9500EE435B /* Frameworks */ = {
			isa = PBXFrameworksBuildPhase;
			buildActionMask = 2147483647;
			files = (
				CDF066CA1CDC1CA200199626 /* Nimble.framework in Frameworks */,
				CDF066CB1CDC1CA200199626 /* Quick.framework in Frameworks */,
				7DFBED081CDB8C9500EE435B /* ReactiveCocoa.framework in Frameworks */,
			);
			runOnlyForDeploymentPostprocessing = 0;
		};
		A9B315501B3940610001CB9C /* Frameworks */ = {
			isa = PBXFrameworksBuildPhase;
			buildActionMask = 2147483647;
			files = (
				A9B315C91B3940980001CB9C /* Result.framework in Frameworks */,
			);
			runOnlyForDeploymentPostprocessing = 0;
		};
		D04725E619E49ED7006002AA /* Frameworks */ = {
			isa = PBXFrameworksBuildPhase;
			buildActionMask = 2147483647;
			files = (
				CDC42E2F1AE7AB8B00965373 /* Result.framework in Frameworks */,
			);
			runOnlyForDeploymentPostprocessing = 0;
		};
		D04725F219E49ED7006002AA /* Frameworks */ = {
			isa = PBXFrameworksBuildPhase;
			buildActionMask = 2147483647;
			files = (
				CDC42E301AE7AB8B00965373 /* Result.framework in Frameworks */,
				D05E662519EDD82000904ACA /* Nimble.framework in Frameworks */,
				D037672D19EDA75D00A782A9 /* Quick.framework in Frameworks */,
				D04725F619E49ED7006002AA /* ReactiveCocoa.framework in Frameworks */,
			);
			runOnlyForDeploymentPostprocessing = 0;
		};
		D047260819E49F82006002AA /* Frameworks */ = {
			isa = PBXFrameworksBuildPhase;
			buildActionMask = 2147483647;
			files = (
				CDC42E311AE7AB8B00965373 /* Result.framework in Frameworks */,
			);
			runOnlyForDeploymentPostprocessing = 0;
		};
		D047261319E49F82006002AA /* Frameworks */ = {
			isa = PBXFrameworksBuildPhase;
			buildActionMask = 2147483647;
			files = (
				D05E662619EDD83000904ACA /* Nimble.framework in Frameworks */,
				D037672F19EDA78B00A782A9 /* Quick.framework in Frameworks */,
				D047261719E49F82006002AA /* ReactiveCocoa.framework in Frameworks */,
			);
			runOnlyForDeploymentPostprocessing = 0;
		};
/* End PBXFrameworksBuildPhase section */

/* Begin PBXGroup section */
		57A4D2431BA13F9700F7D4B1 /* tvOS */ = {
			isa = PBXGroup;
			children = (
				57A4D2441BA13F9700F7D4B1 /* tvOS-Application.xcconfig */,
				57A4D2451BA13F9700F7D4B1 /* tvOS-Base.xcconfig */,
				57A4D2461BA13F9700F7D4B1 /* tvOS-Framework.xcconfig */,
				57A4D2471BA13F9700F7D4B1 /* tvOS-StaticLibrary.xcconfig */,
			);
			path = tvOS;
			sourceTree = "<group>";
		};
		A97451321B3A935E00F48E55 /* watchOS */ = {
			isa = PBXGroup;
			children = (
				A97451331B3A935E00F48E55 /* watchOS-Application.xcconfig */,
				A97451341B3A935E00F48E55 /* watchOS-Base.xcconfig */,
				A97451351B3A935E00F48E55 /* watchOS-Framework.xcconfig */,
				A97451361B3A935E00F48E55 /* watchOS-StaticLibrary.xcconfig */,
			);
			path = watchOS;
			sourceTree = "<group>";
		};
		D037642919EDA3B600A782A9 /* Objective-C */ = {
			isa = PBXGroup;
			children = (
				D037666519EDA57100A782A9 /* extobjc */,
				314304151ACA8B1E00595017 /* MKAnnotationView+RACSignalSupport.h */,
				314304161ACA8B1E00595017 /* MKAnnotationView+RACSignalSupport.m */,
				D037642A19EDA41200A782A9 /* NSArray+RACSequenceAdditions.h */,
				D037642B19EDA41200A782A9 /* NSArray+RACSequenceAdditions.m */,
				D037642C19EDA41200A782A9 /* NSControl+RACCommandSupport.h */,
				D037642D19EDA41200A782A9 /* NSControl+RACCommandSupport.m */,
				D037642E19EDA41200A782A9 /* NSControl+RACTextSignalSupport.h */,
				D037642F19EDA41200A782A9 /* NSControl+RACTextSignalSupport.m */,
				D037643019EDA41200A782A9 /* NSData+RACSupport.h */,
				D037643119EDA41200A782A9 /* NSData+RACSupport.m */,
				D037643219EDA41200A782A9 /* NSDictionary+RACSequenceAdditions.h */,
				D037643319EDA41200A782A9 /* NSDictionary+RACSequenceAdditions.m */,
				D037643419EDA41200A782A9 /* NSEnumerator+RACSequenceAdditions.h */,
				D037643519EDA41200A782A9 /* NSEnumerator+RACSequenceAdditions.m */,
				D037643619EDA41200A782A9 /* NSFileHandle+RACSupport.h */,
				D037643719EDA41200A782A9 /* NSFileHandle+RACSupport.m */,
				D037643819EDA41200A782A9 /* NSIndexSet+RACSequenceAdditions.h */,
				D037643919EDA41200A782A9 /* NSIndexSet+RACSequenceAdditions.m */,
				D037643A19EDA41200A782A9 /* NSInvocation+RACTypeParsing.h */,
				D037643B19EDA41200A782A9 /* NSInvocation+RACTypeParsing.m */,
				D037643C19EDA41200A782A9 /* NSNotificationCenter+RACSupport.h */,
				D037643D19EDA41200A782A9 /* NSNotificationCenter+RACSupport.m */,
				D037643E19EDA41200A782A9 /* NSObject+RACAppKitBindings.h */,
				D037643F19EDA41200A782A9 /* NSObject+RACAppKitBindings.m */,
				D037644019EDA41200A782A9 /* NSObject+RACDeallocating.h */,
				D037644119EDA41200A782A9 /* NSObject+RACDeallocating.m */,
				D037644219EDA41200A782A9 /* NSObject+RACDescription.h */,
				D037644319EDA41200A782A9 /* NSObject+RACDescription.m */,
				D037644419EDA41200A782A9 /* NSObject+RACKVOWrapper.h */,
				D037644519EDA41200A782A9 /* NSObject+RACKVOWrapper.m */,
				D037644619EDA41200A782A9 /* NSObject+RACLifting.h */,
				D037644719EDA41200A782A9 /* NSObject+RACLifting.m */,
				D037644819EDA41200A782A9 /* NSObject+RACPropertySubscribing.h */,
				D037644919EDA41200A782A9 /* NSObject+RACPropertySubscribing.m */,
				D037644A19EDA41200A782A9 /* NSObject+RACSelectorSignal.h */,
				D037644B19EDA41200A782A9 /* NSObject+RACSelectorSignal.m */,
				D037644C19EDA41200A782A9 /* NSOrderedSet+RACSequenceAdditions.h */,
				D037644D19EDA41200A782A9 /* NSOrderedSet+RACSequenceAdditions.m */,
				D037644E19EDA41200A782A9 /* NSSet+RACSequenceAdditions.h */,
				D037644F19EDA41200A782A9 /* NSSet+RACSequenceAdditions.m */,
				D037645019EDA41200A782A9 /* NSString+RACKeyPathUtilities.h */,
				D037645119EDA41200A782A9 /* NSString+RACKeyPathUtilities.m */,
				D037645219EDA41200A782A9 /* NSString+RACSequenceAdditions.h */,
				D037645319EDA41200A782A9 /* NSString+RACSequenceAdditions.m */,
				D037645419EDA41200A782A9 /* NSString+RACSupport.h */,
				D037645519EDA41200A782A9 /* NSString+RACSupport.m */,
				D037645619EDA41200A782A9 /* NSText+RACSignalSupport.h */,
				D037645719EDA41200A782A9 /* NSText+RACSignalSupport.m */,
				D037645819EDA41200A782A9 /* NSURLConnection+RACSupport.h */,
				D037645919EDA41200A782A9 /* NSURLConnection+RACSupport.m */,
				D037645A19EDA41200A782A9 /* NSUserDefaults+RACSupport.h */,
				D037645B19EDA41200A782A9 /* NSUserDefaults+RACSupport.m */,
				D037645C19EDA41200A782A9 /* RACArraySequence.h */,
				D037645D19EDA41200A782A9 /* RACArraySequence.m */,
				D037646019EDA41200A782A9 /* RACBehaviorSubject.h */,
				D037646119EDA41200A782A9 /* RACBehaviorSubject.m */,
				D037646219EDA41200A782A9 /* RACBlockTrampoline.h */,
				D037646319EDA41200A782A9 /* RACBlockTrampoline.m */,
				D037646419EDA41200A782A9 /* RACChannel.h */,
				D037646519EDA41200A782A9 /* RACChannel.m */,
				D037646619EDA41200A782A9 /* RACCommand.h */,
				D037646719EDA41200A782A9 /* RACCommand.m */,
				D037646819EDA41200A782A9 /* RACCompoundDisposable.h */,
				D037646919EDA41200A782A9 /* RACCompoundDisposable.m */,
				D037646A19EDA41200A782A9 /* RACCompoundDisposableProvider.d */,
				D037646B19EDA41200A782A9 /* RACDelegateProxy.h */,
				D037646C19EDA41200A782A9 /* RACDelegateProxy.m */,
				D037646D19EDA41200A782A9 /* RACDisposable.h */,
				D037646E19EDA41200A782A9 /* RACDisposable.m */,
				D037646F19EDA41200A782A9 /* RACDynamicSequence.h */,
				D037647019EDA41200A782A9 /* RACDynamicSequence.m */,
				D037647119EDA41200A782A9 /* RACDynamicSignal.h */,
				D037647219EDA41200A782A9 /* RACDynamicSignal.m */,
				D037647319EDA41200A782A9 /* RACEagerSequence.h */,
				D037647419EDA41200A782A9 /* RACEagerSequence.m */,
				D037647519EDA41200A782A9 /* RACEmptySequence.h */,
				D037647619EDA41200A782A9 /* RACEmptySequence.m */,
				D037647719EDA41200A782A9 /* RACEmptySignal.h */,
				D037647819EDA41200A782A9 /* RACEmptySignal.m */,
				D037647919EDA41200A782A9 /* RACErrorSignal.h */,
				D037647A19EDA41200A782A9 /* RACErrorSignal.m */,
				D037647B19EDA41200A782A9 /* RACEvent.h */,
				D037647C19EDA41200A782A9 /* RACEvent.m */,
				D037647D19EDA41200A782A9 /* RACGroupedSignal.h */,
				D037647E19EDA41200A782A9 /* RACGroupedSignal.m */,
				D037647F19EDA41200A782A9 /* RACImmediateScheduler.h */,
				D037648019EDA41200A782A9 /* RACImmediateScheduler.m */,
				D037648119EDA41200A782A9 /* RACIndexSetSequence.h */,
				D037648219EDA41200A782A9 /* RACIndexSetSequence.m */,
				D037648319EDA41200A782A9 /* RACKVOChannel.h */,
				D037648419EDA41200A782A9 /* RACKVOChannel.m */,
				7A70657D1A3F88B8001E8354 /* RACKVOProxy.h */,
				7A70657E1A3F88B8001E8354 /* RACKVOProxy.m */,
				D037648519EDA41200A782A9 /* RACKVOTrampoline.h */,
				D037648619EDA41200A782A9 /* RACKVOTrampoline.m */,
				D037648719EDA41200A782A9 /* RACMulticastConnection.h */,
				D037648819EDA41200A782A9 /* RACMulticastConnection.m */,
				D037648919EDA41200A782A9 /* RACMulticastConnection+Private.h */,
				D037648C19EDA41200A782A9 /* RACPassthroughSubscriber.h */,
				D037648D19EDA41200A782A9 /* RACPassthroughSubscriber.m */,
				D037648E19EDA41200A782A9 /* RACQueueScheduler.h */,
				D037648F19EDA41200A782A9 /* RACQueueScheduler.m */,
				D037649019EDA41200A782A9 /* RACQueueScheduler+Subclass.h */,
				D037649119EDA41200A782A9 /* RACReplaySubject.h */,
				D037649219EDA41200A782A9 /* RACReplaySubject.m */,
				D037649319EDA41200A782A9 /* RACReturnSignal.h */,
				D037649419EDA41200A782A9 /* RACReturnSignal.m */,
				D037649519EDA41200A782A9 /* RACScheduler.h */,
				D037649619EDA41200A782A9 /* RACScheduler.m */,
				D037649719EDA41200A782A9 /* RACScheduler+Private.h */,
				D037649819EDA41200A782A9 /* RACScheduler+Subclass.h */,
				D037649919EDA41200A782A9 /* RACScopedDisposable.h */,
				D037649A19EDA41200A782A9 /* RACScopedDisposable.m */,
				D037649B19EDA41200A782A9 /* RACSequence.h */,
				D037649C19EDA41200A782A9 /* RACSequence.m */,
				D037649D19EDA41200A782A9 /* RACSerialDisposable.h */,
				D037649E19EDA41200A782A9 /* RACSerialDisposable.m */,
				D037649F19EDA41200A782A9 /* RACSignal.h */,
				D03764A019EDA41200A782A9 /* RACSignal.m */,
				D03764A119EDA41200A782A9 /* RACSignal+Operations.h */,
				D03764A219EDA41200A782A9 /* RACSignal+Operations.m */,
				D03764A319EDA41200A782A9 /* RACSignalProvider.d */,
				D03764A419EDA41200A782A9 /* RACSignalSequence.h */,
				D03764A519EDA41200A782A9 /* RACSignalSequence.m */,
				D03764A619EDA41200A782A9 /* RACStream.h */,
				D03764A719EDA41200A782A9 /* RACStream.m */,
				D03764A819EDA41200A782A9 /* RACStream+Private.h */,
				D03764A919EDA41200A782A9 /* RACStringSequence.h */,
				D03764AA19EDA41200A782A9 /* RACStringSequence.m */,
				D03764AB19EDA41200A782A9 /* RACSubject.h */,
				D03764AC19EDA41200A782A9 /* RACSubject.m */,
				D03764AD19EDA41200A782A9 /* RACSubscriber.h */,
				D03764AE19EDA41200A782A9 /* RACSubscriber.m */,
				D03764AF19EDA41200A782A9 /* RACSubscriber+Private.h */,
				D03764B019EDA41200A782A9 /* RACSubscriptingAssignmentTrampoline.h */,
				D03764B119EDA41200A782A9 /* RACSubscriptingAssignmentTrampoline.m */,
				D03764B219EDA41200A782A9 /* RACSubscriptionScheduler.h */,
				D03764B319EDA41200A782A9 /* RACSubscriptionScheduler.m */,
				D03764B419EDA41200A782A9 /* RACTargetQueueScheduler.h */,
				D03764B519EDA41200A782A9 /* RACTargetQueueScheduler.m */,
				D03764B619EDA41200A782A9 /* RACTestScheduler.h */,
				D03764B719EDA41200A782A9 /* RACTestScheduler.m */,
				D03764B819EDA41200A782A9 /* RACTuple.h */,
				D03764B919EDA41200A782A9 /* RACTuple.m */,
				D03764BA19EDA41200A782A9 /* RACTupleSequence.h */,
				D03764BB19EDA41200A782A9 /* RACTupleSequence.m */,
				D03764BC19EDA41200A782A9 /* RACUnarySequence.h */,
				D03764BD19EDA41200A782A9 /* RACUnarySequence.m */,
				D03764BE19EDA41200A782A9 /* RACUnit.h */,
				D03764BF19EDA41200A782A9 /* RACUnit.m */,
				D03764C019EDA41200A782A9 /* RACValueTransformer.h */,
				D03764C119EDA41200A782A9 /* RACValueTransformer.m */,
				D03764C219EDA41200A782A9 /* UIActionSheet+RACSignalSupport.h */,
				D03764C319EDA41200A782A9 /* UIActionSheet+RACSignalSupport.m */,
				D03764C419EDA41200A782A9 /* UIAlertView+RACSignalSupport.h */,
				D03764C519EDA41200A782A9 /* UIAlertView+RACSignalSupport.m */,
				D03764C619EDA41200A782A9 /* UIBarButtonItem+RACCommandSupport.h */,
				D03764C719EDA41200A782A9 /* UIBarButtonItem+RACCommandSupport.m */,
				D03764C819EDA41200A782A9 /* UIButton+RACCommandSupport.h */,
				D03764C919EDA41200A782A9 /* UIButton+RACCommandSupport.m */,
				D03764CA19EDA41200A782A9 /* UICollectionReusableView+RACSignalSupport.h */,
				D03764CB19EDA41200A782A9 /* UICollectionReusableView+RACSignalSupport.m */,
				D03764CC19EDA41200A782A9 /* UIControl+RACSignalSupport.h */,
				D03764CD19EDA41200A782A9 /* UIControl+RACSignalSupport.m */,
				D03764CE19EDA41200A782A9 /* UIControl+RACSignalSupportPrivate.h */,
				D03764CF19EDA41200A782A9 /* UIControl+RACSignalSupportPrivate.m */,
				D03764D019EDA41200A782A9 /* UIDatePicker+RACSignalSupport.h */,
				D03764D119EDA41200A782A9 /* UIDatePicker+RACSignalSupport.m */,
				D03764D219EDA41200A782A9 /* UIGestureRecognizer+RACSignalSupport.h */,
				D03764D319EDA41200A782A9 /* UIGestureRecognizer+RACSignalSupport.m */,
				D03764D419EDA41200A782A9 /* UIImagePickerController+RACSignalSupport.h */,
				D03764D519EDA41200A782A9 /* UIImagePickerController+RACSignalSupport.m */,
				D03764D619EDA41200A782A9 /* UIRefreshControl+RACCommandSupport.h */,
				D03764D719EDA41200A782A9 /* UIRefreshControl+RACCommandSupport.m */,
				D03764D819EDA41200A782A9 /* UISegmentedControl+RACSignalSupport.h */,
				D03764D919EDA41200A782A9 /* UISegmentedControl+RACSignalSupport.m */,
				D03764DA19EDA41200A782A9 /* UISlider+RACSignalSupport.h */,
				D03764DB19EDA41200A782A9 /* UISlider+RACSignalSupport.m */,
				D03764DC19EDA41200A782A9 /* UIStepper+RACSignalSupport.h */,
				D03764DD19EDA41200A782A9 /* UIStepper+RACSignalSupport.m */,
				D03764DE19EDA41200A782A9 /* UISwitch+RACSignalSupport.h */,
				D03764DF19EDA41200A782A9 /* UISwitch+RACSignalSupport.m */,
				D03764E019EDA41200A782A9 /* UITableViewCell+RACSignalSupport.h */,
				D03764E119EDA41200A782A9 /* UITableViewCell+RACSignalSupport.m */,
				D03764E219EDA41200A782A9 /* UITableViewHeaderFooterView+RACSignalSupport.h */,
				D03764E319EDA41200A782A9 /* UITableViewHeaderFooterView+RACSignalSupport.m */,
				D03764E419EDA41200A782A9 /* UITextField+RACSignalSupport.h */,
				D03764E519EDA41200A782A9 /* UITextField+RACSignalSupport.m */,
				D03764E619EDA41200A782A9 /* UITextView+RACSignalSupport.h */,
				D03764E719EDA41200A782A9 /* UITextView+RACSignalSupport.m */,
				D43F279E1A9F7E8A00C1AD76 /* RACDynamicPropertySuperclass.h */,
				D43F279F1A9F7E8A00C1AD76 /* RACDynamicPropertySuperclass.m */,
			);
			path = "Objective-C";
			sourceTree = "<group>";
		};
		D037666519EDA57100A782A9 /* extobjc */ = {
			isa = PBXGroup;
			children = (
				D037666619EDA57100A782A9 /* EXTKeyPathCoding.h */,
				D037666719EDA57100A782A9 /* EXTRuntimeExtensions.h */,
				D037666819EDA57100A782A9 /* EXTRuntimeExtensions.m */,
				D037666919EDA57100A782A9 /* EXTScope.h */,
				D037666A19EDA57100A782A9 /* metamacros.h */,
			);
			path = extobjc;
			sourceTree = "<group>";
		};
		D037667519EDA5D900A782A9 /* Objective-C */ = {
			isa = PBXGroup;
			children = (
				D037667619EDA60000A782A9 /* NSControllerRACSupportSpec.m */,
				D037667819EDA60000A782A9 /* NSEnumeratorRACSequenceAdditionsSpec.m */,
				D037667919EDA60000A782A9 /* NSNotificationCenterRACSupportSpec.m */,
				D037667A19EDA60000A782A9 /* NSObjectRACAppKitBindingsSpec.m */,
				D037667B19EDA60000A782A9 /* NSObjectRACDeallocatingSpec.m */,
				D037667C19EDA60000A782A9 /* NSObjectRACLiftingSpec.m */,
				D037667D19EDA60000A782A9 /* NSObjectRACPropertySubscribingExamples.h */,
				D037667E19EDA60000A782A9 /* NSObjectRACPropertySubscribingExamples.m */,
				D037667F19EDA60000A782A9 /* NSObjectRACPropertySubscribingSpec.m */,
				D037668019EDA60000A782A9 /* NSObjectRACSelectorSignalSpec.m */,
				D037668119EDA60000A782A9 /* NSStringRACKeyPathUtilitiesSpec.m */,
				D037668319EDA60000A782A9 /* NSURLConnectionRACSupportSpec.m */,
				D037668419EDA60000A782A9 /* NSUserDefaultsRACSupportSpec.m */,
				D037668619EDA60000A782A9 /* RACBlockTrampolineSpec.m */,
				D037668719EDA60000A782A9 /* RACChannelExamples.h */,
				D037668819EDA60000A782A9 /* RACChannelExamples.m */,
				D037668919EDA60000A782A9 /* RACChannelSpec.m */,
				D037668A19EDA60000A782A9 /* RACCommandSpec.m */,
				D037668B19EDA60000A782A9 /* RACCompoundDisposableSpec.m */,
				D037668C19EDA60000A782A9 /* RACControlCommandExamples.h */,
				D037668D19EDA60000A782A9 /* RACControlCommandExamples.m */,
				D037668E19EDA60000A782A9 /* RACDelegateProxySpec.m */,
				D037668F19EDA60000A782A9 /* RACDisposableSpec.m */,
				D037669019EDA60000A782A9 /* RACEventSpec.m */,
				D037669119EDA60000A782A9 /* RACKVOChannelSpec.m */,
				7A7065831A3F8967001E8354 /* RACKVOProxySpec.m */,
				D037669219EDA60000A782A9 /* RACKVOWrapperSpec.m */,
				D037669319EDA60000A782A9 /* RACMulticastConnectionSpec.m */,
				D037669419EDA60000A782A9 /* RACPropertySignalExamples.h */,
				D037669519EDA60000A782A9 /* RACPropertySignalExamples.m */,
				D037669619EDA60000A782A9 /* RACSchedulerSpec.m */,
				D037669719EDA60000A782A9 /* RACSequenceAdditionsSpec.m */,
				D037669819EDA60000A782A9 /* RACSequenceExamples.h */,
				D037669919EDA60000A782A9 /* RACSequenceExamples.m */,
				D037669A19EDA60000A782A9 /* RACSequenceSpec.m */,
				D037669B19EDA60000A782A9 /* RACSerialDisposableSpec.m */,
				D037669C19EDA60000A782A9 /* RACSignalSpec.m */,
				D037669F19EDA60000A782A9 /* RACStreamExamples.h */,
				D03766A019EDA60000A782A9 /* RACStreamExamples.m */,
				D03766A119EDA60000A782A9 /* RACSubclassObject.h */,
				D03766A219EDA60000A782A9 /* RACSubclassObject.m */,
				D03766A319EDA60000A782A9 /* RACSubjectSpec.m */,
				D03766A419EDA60000A782A9 /* RACSubscriberExamples.h */,
				D03766A519EDA60000A782A9 /* RACSubscriberExamples.m */,
				D03766A619EDA60000A782A9 /* RACSubscriberSpec.m */,
				D03766A719EDA60000A782A9 /* RACSubscriptingAssignmentTrampolineSpec.m */,
				D03766A819EDA60000A782A9 /* RACTargetQueueSchedulerSpec.m */,
				D03766B019EDA60000A782A9 /* RACTupleSpec.m */,
				D03766B219EDA60000A782A9 /* UIActionSheetRACSupportSpec.m */,
				D03766B319EDA60000A782A9 /* UIAlertViewRACSupportSpec.m */,
				D03766B419EDA60000A782A9 /* UIBarButtonItemRACSupportSpec.m */,
				D03766B519EDA60000A782A9 /* UIButtonRACSupportSpec.m */,
				D03766B719EDA60000A782A9 /* UIImagePickerControllerRACSupportSpec.m */,
				D0C3131719EF2D9700984962 /* RACTestExampleScheduler.h */,
				D0C3131819EF2D9700984962 /* RACTestExampleScheduler.m */,
				D0C3131919EF2D9700984962 /* RACTestObject.h */,
				D0C3131A19EF2D9700984962 /* RACTestObject.m */,
				D0C3131B19EF2D9700984962 /* RACTestSchedulerSpec.m */,
				D0C3131C19EF2D9700984962 /* RACTestUIButton.h */,
				D0C3131D19EF2D9700984962 /* RACTestUIButton.m */,
			);
			path = "Objective-C";
			sourceTree = "<group>";
		};
		D03B4A3919F4C25F009E02AC /* Signals */ = {
			isa = PBXGroup;
			children = (
				D08C54AF1A69A2AC00AD8286 /* Action.swift */,
				C7142DBB1CDEA167009F402D /* CocoaAction.swift */,
				CD0C45DD1CC9A288009F5BF0 /* DynamicProperty.swift */,
				D85C65291C0D84C7005A77AD /* Flatten.swift */,
				D08C54B01A69A2AC00AD8286 /* Property.swift */,
				D08C54B11A69A2AC00AD8286 /* Signal.swift */,
				D08C54B21A69A2AC00AD8286 /* SignalProducer.swift */,
			);
			name = Signals;
			sourceTree = "<group>";
		};
		D03B4A3A19F4C26D009E02AC /* Internal Utilities */ = {
			isa = PBXGroup;
			children = (
				D00004081A46864E000E7D41 /* TupleExtensions.swift */,
			);
			name = "Internal Utilities";
			sourceTree = "<group>";
		};
		D03B4A3B19F4C281009E02AC /* Extensions */ = {
			isa = PBXGroup;
			children = (
				D03B4A3C19F4C39A009E02AC /* FoundationExtensions.swift */,
			);
			name = Extensions;
			sourceTree = "<group>";
		};
		D04725E019E49ED7006002AA = {
			isa = PBXGroup;
			children = (
				5332070F1D2979D600587DAC /* Nimble.framework */,
				5332070D1D2979D200587DAC /* Quick.framework */,
				530F8BB01D0DB7FC00009C2C /* Quick.framework */,
				530F8BAE1D0DB7F600009C2C /* Nimble.framework */,
				D04725EC19E49ED7006002AA /* ReactiveCocoa */,
				D04725F919E49ED7006002AA /* ReactiveCocoaTests */,
				D047262519E49FE8006002AA /* Configuration */,
				D04725EB19E49ED7006002AA /* Products */,
			);
			sourceTree = "<group>";
			usesTabs = 1;
		};
		D04725EB19E49ED7006002AA /* Products */ = {
			isa = PBXGroup;
			children = (
				D04725EA19E49ED7006002AA /* ReactiveCocoa.framework */,
				D04725F519E49ED7006002AA /* ReactiveCocoaTests.xctest */,
				D047260C19E49F82006002AA /* ReactiveCocoa.framework */,
				D047261619E49F82006002AA /* ReactiveCocoaTests.xctest */,
				A9B315541B3940610001CB9C /* ReactiveCocoa.framework */,
				57A4D2411BA13D7A00F7D4B1 /* ReactiveCocoa.framework */,
				7DFBED031CDB8C9500EE435B /* ReactiveCocoaTests.xctest */,
				530F8B741D0DB70B00009C2C /* ReactiveSwift.framework */,
				530F8B7D1D0DB70B00009C2C /* ReactiveSwift-MacTests.xctest */,
				53990BF71D282481007C84EB /* ReactiveSwift.framework */,
				53990C4D1D282490007C84EB /* ReactiveSwift-iOSTests.xctest */,
				53990CEF1D2829A7007C84EB /* ReactiveSwift.framework */,
				53990DB51D28405A007C84EB /* ReactiveSwift.framework */,
				53990E071D28405D007C84EB /* ReactiveSwift-tvOSTests.xctest */,
			);
			name = Products;
			sourceTree = "<group>";
		};
		D04725EC19E49ED7006002AA /* ReactiveCocoa */ = {
			isa = PBXGroup;
			children = (
				D04725EF19E49ED7006002AA /* ReactiveCocoa.h */,
				D0C312B919EF2A3000984962 /* Swift */,
				D037642919EDA3B600A782A9 /* Objective-C */,
				D04725ED19E49ED7006002AA /* Supporting Files */,
			);
			path = ReactiveCocoa;
			sourceTree = "<group>";
		};
		D04725ED19E49ED7006002AA /* Supporting Files */ = {
			isa = PBXGroup;
			children = (
				CDC42E2E1AE7AB8B00965373 /* Result.framework */,
				D04725EE19E49ED7006002AA /* Info.plist */,
			);
			name = "Supporting Files";
			sourceTree = "<group>";
		};
		D04725F919E49ED7006002AA /* ReactiveCocoaTests */ = {
			isa = PBXGroup;
			children = (
				D0C312ED19EF2A6F00984962 /* Swift */,
				D037667519EDA5D900A782A9 /* Objective-C */,
				D04725FA19E49ED7006002AA /* Supporting Files */,
			);
			path = ReactiveCocoaTests;
			sourceTree = "<group>";
		};
		D04725FA19E49ED7006002AA /* Supporting Files */ = {
			isa = PBXGroup;
			children = (
				D05E662419EDD82000904ACA /* Nimble.framework */,
				D037672B19EDA75D00A782A9 /* Quick.framework */,
				D03766B119EDA60000A782A9 /* test-data.json */,
				BFA6B94A1A76044800C846D1 /* SignalProducerNimbleMatchers.swift */,
				D04725FB19E49ED7006002AA /* Info.plist */,
			);
			name = "Supporting Files";
			sourceTree = "<group>";
		};
		D047262519E49FE8006002AA /* Configuration */ = {
			isa = PBXGroup;
			children = (
				D047262619E49FE8006002AA /* Base */,
				D047263119E49FE8006002AA /* iOS */,
				D047263619E49FE8006002AA /* Mac OS X */,
				A97451321B3A935E00F48E55 /* watchOS */,
				57A4D2431BA13F9700F7D4B1 /* tvOS */,
				D047263C19E49FE8006002AA /* README.md */,
			);
			name = Configuration;
			path = Carthage/Checkouts/xcconfigs;
			sourceTree = "<group>";
		};
		D047262619E49FE8006002AA /* Base */ = {
			isa = PBXGroup;
			children = (
				D047262719E49FE8006002AA /* Common.xcconfig */,
				D047262819E49FE8006002AA /* Configurations */,
				D047262D19E49FE8006002AA /* Targets */,
			);
			path = Base;
			sourceTree = "<group>";
		};
		D047262819E49FE8006002AA /* Configurations */ = {
			isa = PBXGroup;
			children = (
				D047262919E49FE8006002AA /* Debug.xcconfig */,
				D047262A19E49FE8006002AA /* Profile.xcconfig */,
				D047262B19E49FE8006002AA /* Release.xcconfig */,
				D047262C19E49FE8006002AA /* Test.xcconfig */,
			);
			path = Configurations;
			sourceTree = "<group>";
		};
		D047262D19E49FE8006002AA /* Targets */ = {
			isa = PBXGroup;
			children = (
				D047262E19E49FE8006002AA /* Application.xcconfig */,
				D047262F19E49FE8006002AA /* Framework.xcconfig */,
				D047263019E49FE8006002AA /* StaticLibrary.xcconfig */,
			);
			path = Targets;
			sourceTree = "<group>";
		};
		D047263119E49FE8006002AA /* iOS */ = {
			isa = PBXGroup;
			children = (
				D047263219E49FE8006002AA /* iOS-Application.xcconfig */,
				D047263319E49FE8006002AA /* iOS-Base.xcconfig */,
				D047263419E49FE8006002AA /* iOS-Framework.xcconfig */,
				D047263519E49FE8006002AA /* iOS-StaticLibrary.xcconfig */,
			);
			path = iOS;
			sourceTree = "<group>";
		};
		D047263619E49FE8006002AA /* Mac OS X */ = {
			isa = PBXGroup;
			children = (
				D047263719E49FE8006002AA /* Mac-Application.xcconfig */,
				D047263819E49FE8006002AA /* Mac-Base.xcconfig */,
				D047263919E49FE8006002AA /* Mac-DynamicLibrary.xcconfig */,
				D047263A19E49FE8006002AA /* Mac-Framework.xcconfig */,
				D047263B19E49FE8006002AA /* Mac-StaticLibrary.xcconfig */,
			);
			path = "Mac OS X";
			sourceTree = "<group>";
		};
		D0C312B919EF2A3000984962 /* Swift */ = {
			isa = PBXGroup;
			children = (
				D0C312BB19EF2A5800984962 /* Atomic.swift */,
				D0C312BC19EF2A5800984962 /* Bag.swift */,
				D0C312BE19EF2A5800984962 /* Disposable.swift */,
				D08C54B51A69A3DB00AD8286 /* Event.swift */,
				D0C312C419EF2A5800984962 /* ObjectiveCBridging.swift */,
				EBCC7DBB1BBF010C00A2AE92 /* Observer.swift */,
				D871D69E1B3B29A40070F16C /* Optional.swift */,
				D0C312C819EF2A5800984962 /* Scheduler.swift */,
				C79B647B1CD52E23003F2376 /* EventLogger.swift */,
				D03B4A3919F4C25F009E02AC /* Signals */,
				D03B4A3A19F4C26D009E02AC /* Internal Utilities */,
				D03B4A3B19F4C281009E02AC /* Extensions */,
			);
			path = Swift;
			sourceTree = "<group>";
		};
		D0C312ED19EF2A6F00984962 /* Swift */ = {
			isa = PBXGroup;
			children = (
				D021671C1A6CD50500987861 /* ActionSpec.swift */,
				D0C312EE19EF2A7700984962 /* AtomicSpec.swift */,
				D0C312EF19EF2A7700984962 /* BagSpec.swift */,
				CD8401821CEE8ED7009F0ABF /* CocoaActionSpec.swift */,
				D0C312F019EF2A7700984962 /* DisposableSpec.swift */,
				CA6F284F1C52626B001879D2 /* FlattenSpec.swift */,
				D8170FC01B100EBC004192AD /* FoundationExtensionsSpec.swift */,
				D0A226101A72F30B00D33B74 /* ObjectiveCBridgingSpec.swift */,
				D0A2260D1A72F16D00D33B74 /* PropertySpec.swift */,
				D0C312F219EF2A7700984962 /* SchedulerSpec.swift */,
				02D260291C1D6DAF003ACC61 /* SignalLifetimeSpec.swift */,
				D8024DB11B2E1BB0005E6B9A /* SignalProducerLiftingSpec.swift */,
				D0A2260A1A72E6C500D33B74 /* SignalProducerSpec.swift */,
				D0A226071A72E0E900D33B74 /* SignalSpec.swift */,
				B696FB801A7640C00075236D /* TestError.swift */,
				C79B64731CD38B2B003F2376 /* TestLogger.swift */,
				530F8BB41D0DBC3200009C2C /* DynamicPropertySpec.swift */,
			);
			path = Swift;
			sourceTree = "<group>";
		};
/* End PBXGroup section */

/* Begin PBXHeadersBuildPhase section */
		57A4D2091BA13D7A00F7D4B1 /* Headers */ = {
			isa = PBXHeadersBuildPhase;
			buildActionMask = 2147483647;
			files = (
				57A4D20A1BA13D7A00F7D4B1 /* ReactiveCocoa.h in Headers */,
				57A4D20B1BA13D7A00F7D4B1 /* EXTKeyPathCoding.h in Headers */,
				A1046B7D1BFF5664004D8045 /* EXTRuntimeExtensions.h in Headers */,
				57A4D20C1BA13D7A00F7D4B1 /* EXTScope.h in Headers */,
				57A4D20D1BA13D7A00F7D4B1 /* metamacros.h in Headers */,
				57A4D20E1BA13D7A00F7D4B1 /* NSArray+RACSequenceAdditions.h in Headers */,
				57A4D20F1BA13D7A00F7D4B1 /* NSData+RACSupport.h in Headers */,
				BEBDD6E51CDC292D009A75A9 /* RACDelegateProxy.h in Headers */,
				57A4D2101BA13D7A00F7D4B1 /* NSDictionary+RACSequenceAdditions.h in Headers */,
				57A4D2111BA13D7A00F7D4B1 /* NSEnumerator+RACSequenceAdditions.h in Headers */,
				57A4D2121BA13D7A00F7D4B1 /* NSFileHandle+RACSupport.h in Headers */,
				57A4D2131BA13D7A00F7D4B1 /* NSIndexSet+RACSequenceAdditions.h in Headers */,
				57A4D2141BA13D7A00F7D4B1 /* NSNotificationCenter+RACSupport.h in Headers */,
				57A4D2151BA13D7A00F7D4B1 /* NSObject+RACDeallocating.h in Headers */,
				57A4D2161BA13D7A00F7D4B1 /* NSObject+RACLifting.h in Headers */,
				57A4D2171BA13D7A00F7D4B1 /* NSObject+RACPropertySubscribing.h in Headers */,
				57DC89A01C5066D400E367B7 /* UIGestureRecognizer+RACSignalSupport.h in Headers */,
				57A4D2181BA13D7A00F7D4B1 /* NSObject+RACSelectorSignal.h in Headers */,
				57A4D2191BA13D7A00F7D4B1 /* NSOrderedSet+RACSequenceAdditions.h in Headers */,
				57A4D21A1BA13D7A00F7D4B1 /* NSSet+RACSequenceAdditions.h in Headers */,
				57A4D21B1BA13D7A00F7D4B1 /* NSString+RACSequenceAdditions.h in Headers */,
				57A4D21C1BA13D7A00F7D4B1 /* NSString+RACSupport.h in Headers */,
				57A4D21E1BA13D7A00F7D4B1 /* NSUserDefaults+RACSupport.h in Headers */,
				57A4D21F1BA13D7A00F7D4B1 /* RACBehaviorSubject.h in Headers */,
				57A4D2201BA13D7A00F7D4B1 /* RACChannel.h in Headers */,
				57A4D2211BA13D7A00F7D4B1 /* RACCommand.h in Headers */,
				57A4D2221BA13D7A00F7D4B1 /* RACCompoundDisposable.h in Headers */,
				57A4D2231BA13D7A00F7D4B1 /* RACDisposable.h in Headers */,
				57A4D2241BA13D7A00F7D4B1 /* RACEvent.h in Headers */,
				7DFBED6F1CDB926400EE435B /* UIBarButtonItem+RACCommandSupport.h in Headers */,
				57A4D2251BA13D7A00F7D4B1 /* RACGroupedSignal.h in Headers */,
				57A4D2261BA13D7A00F7D4B1 /* RACKVOChannel.h in Headers */,
				57A4D2271BA13D7A00F7D4B1 /* RACMulticastConnection.h in Headers */,
				57A4D2281BA13D7A00F7D4B1 /* RACQueueScheduler.h in Headers */,
				57DC89A51C50675700E367B7 /* UITextField+RACSignalSupport.h in Headers */,
				57A4D2291BA13D7A00F7D4B1 /* RACQueueScheduler+Subclass.h in Headers */,
				57A4D22A1BA13D7A00F7D4B1 /* RACReplaySubject.h in Headers */,
				57DC89A21C50673C00E367B7 /* UISegmentedControl+RACSignalSupport.h in Headers */,
				57A4D22B1BA13D7A00F7D4B1 /* RACScheduler.h in Headers */,
				57DC89A41C50674D00E367B7 /* UITableViewHeaderFooterView+RACSignalSupport.h in Headers */,
				57A4D22C1BA13D7A00F7D4B1 /* RACScheduler+Subclass.h in Headers */,
				57DC89A11C50672B00E367B7 /* UIControl+RACSignalSupport.h in Headers */,
				57A4D22D1BA13D7A00F7D4B1 /* RACScopedDisposable.h in Headers */,
				57DC89A31C50674300E367B7 /* UITableViewCell+RACSignalSupport.h in Headers */,
				57A4D22E1BA13D7A00F7D4B1 /* RACSequence.h in Headers */,
				57A4D22F1BA13D7A00F7D4B1 /* RACSerialDisposable.h in Headers */,
				57A4D2301BA13D7A00F7D4B1 /* RACSignal.h in Headers */,
				57DC89A81C50679E00E367B7 /* UICollectionReusableView+RACSignalSupport.h in Headers */,
				57DC89A71C50679700E367B7 /* UIButton+RACCommandSupport.h in Headers */,
				57A4D2311BA13D7A00F7D4B1 /* RACSignal+Operations.h in Headers */,
				57A4D2321BA13D7A00F7D4B1 /* RACStream.h in Headers */,
				57A4D2331BA13D7A00F7D4B1 /* RACSubject.h in Headers */,
				57A4D2341BA13D7A00F7D4B1 /* RACSubscriber.h in Headers */,
				57A4D2351BA13D7A00F7D4B1 /* RACSubscriptingAssignmentTrampoline.h in Headers */,
				57A4D2361BA13D7A00F7D4B1 /* RACTargetQueueScheduler.h in Headers */,
				57A4D2371BA13D7A00F7D4B1 /* RACTestScheduler.h in Headers */,
				57A4D2381BA13D7A00F7D4B1 /* RACTuple.h in Headers */,
				57DC89A61C50675F00E367B7 /* UITextView+RACSignalSupport.h in Headers */,
				57A4D2391BA13D7A00F7D4B1 /* RACUnit.h in Headers */,
				57A4D23A1BA13D7A00F7D4B1 /* RACDynamicPropertySuperclass.h in Headers */,
			);
			runOnlyForDeploymentPostprocessing = 0;
		};
		A9B315511B3940610001CB9C /* Headers */ = {
			isa = PBXHeadersBuildPhase;
			buildActionMask = 2147483647;
			files = (
				A9B315CA1B3940AB0001CB9C /* ReactiveCocoa.h in Headers */,
				A9B315CB1B3940AB0001CB9C /* EXTKeyPathCoding.h in Headers */,
				A1046B7C1BFF5662004D8045 /* EXTRuntimeExtensions.h in Headers */,
				A9B315CD1B3940AB0001CB9C /* EXTScope.h in Headers */,
				A9B315CE1B3940AB0001CB9C /* metamacros.h in Headers */,
				A9B315D01B3940AB0001CB9C /* NSArray+RACSequenceAdditions.h in Headers */,
				A9B315D31B3940AB0001CB9C /* NSData+RACSupport.h in Headers */,
				A9B315D41B3940AB0001CB9C /* NSDictionary+RACSequenceAdditions.h in Headers */,
				A9B315D51B3940AB0001CB9C /* NSEnumerator+RACSequenceAdditions.h in Headers */,
				A9B315D61B3940AB0001CB9C /* NSFileHandle+RACSupport.h in Headers */,
				A9B315D71B3940AB0001CB9C /* NSIndexSet+RACSequenceAdditions.h in Headers */,
				A9B315D91B3940AB0001CB9C /* NSNotificationCenter+RACSupport.h in Headers */,
				A9B315DB1B3940AB0001CB9C /* NSObject+RACDeallocating.h in Headers */,
				A9B315DE1B3940AB0001CB9C /* NSObject+RACLifting.h in Headers */,
				A9B315DF1B3940AB0001CB9C /* NSObject+RACPropertySubscribing.h in Headers */,
				A9B315E01B3940AB0001CB9C /* NSObject+RACSelectorSignal.h in Headers */,
				A9B315E11B3940AB0001CB9C /* NSOrderedSet+RACSequenceAdditions.h in Headers */,
				A9B315E21B3940AB0001CB9C /* NSSet+RACSequenceAdditions.h in Headers */,
				A9B315E41B3940AB0001CB9C /* NSString+RACSequenceAdditions.h in Headers */,
				A9B315E51B3940AB0001CB9C /* NSString+RACSupport.h in Headers */,
				A9B315E81B3940AB0001CB9C /* NSUserDefaults+RACSupport.h in Headers */,
				A9B315EA1B3940AB0001CB9C /* RACBehaviorSubject.h in Headers */,
				A9B315EC1B3940AB0001CB9C /* RACChannel.h in Headers */,
				A9B315ED1B3940AC0001CB9C /* RACCommand.h in Headers */,
				A9B315EE1B3940AC0001CB9C /* RACCompoundDisposable.h in Headers */,
				A9B315F01B3940AC0001CB9C /* RACDisposable.h in Headers */,
				A9B315F71B3940AC0001CB9C /* RACEvent.h in Headers */,
				BEBDD6E61CDC292D009A75A9 /* RACDelegateProxy.h in Headers */,
				A9B315F81B3940AC0001CB9C /* RACGroupedSignal.h in Headers */,
				A9B315FB1B3940AC0001CB9C /* RACKVOChannel.h in Headers */,
				A9B315FE1B3940AC0001CB9C /* RACMulticastConnection.h in Headers */,
				A9B316021B3940AD0001CB9C /* RACQueueScheduler.h in Headers */,
				A9B316031B3940AD0001CB9C /* RACQueueScheduler+Subclass.h in Headers */,
				A9B316041B3940AD0001CB9C /* RACReplaySubject.h in Headers */,
				A9B316061B3940AD0001CB9C /* RACScheduler.h in Headers */,
				A9B316081B3940AD0001CB9C /* RACScheduler+Subclass.h in Headers */,
				A9B316091B3940AD0001CB9C /* RACScopedDisposable.h in Headers */,
				A9B3160A1B3940AD0001CB9C /* RACSequence.h in Headers */,
				A9B3160B1B3940AD0001CB9C /* RACSerialDisposable.h in Headers */,
				A9B3160C1B3940AE0001CB9C /* RACSignal.h in Headers */,
				A9B3160D1B3940AE0001CB9C /* RACSignal+Operations.h in Headers */,
				A9B3160F1B3940AE0001CB9C /* RACStream.h in Headers */,
				A9B316121B3940AE0001CB9C /* RACSubject.h in Headers */,
				A9B316131B3940AE0001CB9C /* RACSubscriber.h in Headers */,
				A9B316151B3940AE0001CB9C /* RACSubscriptingAssignmentTrampoline.h in Headers */,
				A9B316171B3940AF0001CB9C /* RACTargetQueueScheduler.h in Headers */,
				A9B316181B3940AF0001CB9C /* RACTestScheduler.h in Headers */,
				A9B316191B3940AF0001CB9C /* RACTuple.h in Headers */,
				A9B3161C1B3940AF0001CB9C /* RACUnit.h in Headers */,
				A9B316311B3940B20001CB9C /* RACDynamicPropertySuperclass.h in Headers */,
			);
			runOnlyForDeploymentPostprocessing = 0;
		};
		D04725E719E49ED7006002AA /* Headers */ = {
			isa = PBXHeadersBuildPhase;
			buildActionMask = 2147483647;
			files = (
				D04725F019E49ED7006002AA /* ReactiveCocoa.h in Headers */,
				D037652019EDA41200A782A9 /* NSObject+RACLifting.h in Headers */,
				D03764EC19EDA41200A782A9 /* NSControl+RACCommandSupport.h in Headers */,
				D037655C19EDA41200A782A9 /* RACChannel.h in Headers */,
				D03765EE19EDA41200A782A9 /* RACSubscriber.h in Headers */,
				D03765D219EDA41200A782A9 /* RACSignal.h in Headers */,
				D037650419EDA41200A782A9 /* NSIndexSet+RACSequenceAdditions.h in Headers */,
				D43F27A01A9F7E8A00C1AD76 /* RACDynamicPropertySuperclass.h in Headers */,
				D037659A19EDA41200A782A9 /* RACKVOChannel.h in Headers */,
				D037651419EDA41200A782A9 /* NSObject+RACDeallocating.h in Headers */,
				D037650C19EDA41200A782A9 /* NSNotificationCenter+RACSupport.h in Headers */,
				D037667319EDA57100A782A9 /* metamacros.h in Headers */,
				D037666B19EDA57100A782A9 /* EXTKeyPathCoding.h in Headers */,
				D03765F419EDA41200A782A9 /* RACSubscriptingAssignmentTrampoline.h in Headers */,
				D03765C419EDA41200A782A9 /* RACScheduler+Subclass.h in Headers */,
				D037656E19EDA41200A782A9 /* RACDisposable.h in Headers */,
				D03765B019EDA41200A782A9 /* RACQueueScheduler.h in Headers */,
				BEBDD6E81CDC292F009A75A9 /* RACDelegateProxy.h in Headers */,
				D037652419EDA41200A782A9 /* NSObject+RACPropertySubscribing.h in Headers */,
				D037650019EDA41200A782A9 /* NSFileHandle+RACSupport.h in Headers */,
				D037653019EDA41200A782A9 /* NSSet+RACSequenceAdditions.h in Headers */,
				D037654019EDA41200A782A9 /* NSText+RACSignalSupport.h in Headers */,
				D03765E019EDA41200A782A9 /* RACStream.h in Headers */,
				D03765FC19EDA41200A782A9 /* RACTargetQueueScheduler.h in Headers */,
				D03765B419EDA41200A782A9 /* RACQueueScheduler+Subclass.h in Headers */,
				D037661019EDA41200A782A9 /* RACUnit.h in Headers */,
				D037656419EDA41200A782A9 /* RACCompoundDisposable.h in Headers */,
				D03764F419EDA41200A782A9 /* NSData+RACSupport.h in Headers */,
				D03764FC19EDA41200A782A9 /* NSEnumerator+RACSequenceAdditions.h in Headers */,
				D03765CA19EDA41200A782A9 /* RACSequence.h in Headers */,
				D037672719EDA63400A782A9 /* RACBehaviorSubject.h in Headers */,
				D037653C19EDA41200A782A9 /* NSString+RACSupport.h in Headers */,
				D03765CE19EDA41200A782A9 /* RACSerialDisposable.h in Headers */,
				D03765D619EDA41200A782A9 /* RACSignal+Operations.h in Headers */,
				D03765B619EDA41200A782A9 /* RACReplaySubject.h in Headers */,
				D03765A219EDA41200A782A9 /* RACMulticastConnection.h in Headers */,
				D037658E19EDA41200A782A9 /* RACGroupedSignal.h in Headers */,
				D037654819EDA41200A782A9 /* NSUserDefaults+RACSupport.h in Headers */,
				D03765BE19EDA41200A782A9 /* RACScheduler.h in Headers */,
				D037656019EDA41200A782A9 /* RACCommand.h in Headers */,
				D037660419EDA41200A782A9 /* RACTuple.h in Headers */,
				D03765C619EDA41200A782A9 /* RACScopedDisposable.h in Headers */,
				D037660019EDA41200A782A9 /* RACTestScheduler.h in Headers */,
				D037652C19EDA41200A782A9 /* NSOrderedSet+RACSequenceAdditions.h in Headers */,
				D03764F019EDA41200A782A9 /* NSControl+RACTextSignalSupport.h in Headers */,
				D03765EA19EDA41200A782A9 /* RACSubject.h in Headers */,
				A1046B7A1BFF5661004D8045 /* EXTRuntimeExtensions.h in Headers */,
				D037652819EDA41200A782A9 /* NSObject+RACSelectorSignal.h in Headers */,
				D037654419EDA41200A782A9 /* NSURLConnection+RACSupport.h in Headers */,
				D03764E819EDA41200A782A9 /* NSArray+RACSequenceAdditions.h in Headers */,
				D037651019EDA41200A782A9 /* NSObject+RACAppKitBindings.h in Headers */,
				D037658A19EDA41200A782A9 /* RACEvent.h in Headers */,
				D037667119EDA57100A782A9 /* EXTScope.h in Headers */,
				D037653819EDA41200A782A9 /* NSString+RACSequenceAdditions.h in Headers */,
				D03764F819EDA41200A782A9 /* NSDictionary+RACSequenceAdditions.h in Headers */,
			);
			runOnlyForDeploymentPostprocessing = 0;
		};
		D047260919E49F82006002AA /* Headers */ = {
			isa = PBXHeadersBuildPhase;
			buildActionMask = 2147483647;
			files = (
				D037664519EDA41200A782A9 /* UISegmentedControl+RACSignalSupport.h in Headers */,
				D037666419EDA43C00A782A9 /* ReactiveCocoa.h in Headers */,
				D037652519EDA41200A782A9 /* NSObject+RACPropertySubscribing.h in Headers */,
				D03765B119EDA41200A782A9 /* RACQueueScheduler.h in Headers */,
				D037662519EDA41200A782A9 /* UIButton+RACCommandSupport.h in Headers */,
				D037672819EDA63500A782A9 /* RACBehaviorSubject.h in Headers */,
				D037660119EDA41200A782A9 /* RACTestScheduler.h in Headers */,
				D03765A319EDA41200A782A9 /* RACMulticastConnection.h in Headers */,
				D03765B719EDA41200A782A9 /* RACReplaySubject.h in Headers */,
				D037663D19EDA41200A782A9 /* UIImagePickerController+RACSignalSupport.h in Headers */,
				D037656F19EDA41200A782A9 /* RACDisposable.h in Headers */,
				314304171ACA8B1E00595017 /* MKAnnotationView+RACSignalSupport.h in Headers */,
				D037654519EDA41200A782A9 /* NSURLConnection+RACSupport.h in Headers */,
				D037661D19EDA41200A782A9 /* UIAlertView+RACSignalSupport.h in Headers */,
				D037650D19EDA41200A782A9 /* NSNotificationCenter+RACSupport.h in Headers */,
				D037650119EDA41200A782A9 /* NSFileHandle+RACSupport.h in Headers */,
				D037666119EDA41200A782A9 /* UITextView+RACSignalSupport.h in Headers */,
				D037659B19EDA41200A782A9 /* RACKVOChannel.h in Headers */,
				D037652D19EDA41200A782A9 /* NSOrderedSet+RACSequenceAdditions.h in Headers */,
				D03764F919EDA41200A782A9 /* NSDictionary+RACSequenceAdditions.h in Headers */,
				D037667219EDA57100A782A9 /* EXTScope.h in Headers */,
				D037663519EDA41200A782A9 /* UIDatePicker+RACSignalSupport.h in Headers */,
				D037667419EDA57100A782A9 /* metamacros.h in Headers */,
				D03764FD19EDA41200A782A9 /* NSEnumerator+RACSequenceAdditions.h in Headers */,
				D037652119EDA41200A782A9 /* NSObject+RACLifting.h in Headers */,
				D037665919EDA41200A782A9 /* UITableViewHeaderFooterView+RACSignalSupport.h in Headers */,
				D037656519EDA41200A782A9 /* RACCompoundDisposable.h in Headers */,
				D037653D19EDA41200A782A9 /* NSString+RACSupport.h in Headers */,
				D037662919EDA41200A782A9 /* UICollectionReusableView+RACSignalSupport.h in Headers */,
				D037660519EDA41200A782A9 /* RACTuple.h in Headers */,
				D037665519EDA41200A782A9 /* UITableViewCell+RACSignalSupport.h in Headers */,
				D03764F519EDA41200A782A9 /* NSData+RACSupport.h in Headers */,
				D037653919EDA41200A782A9 /* NSString+RACSequenceAdditions.h in Headers */,
				D037651519EDA41200A782A9 /* NSObject+RACDeallocating.h in Headers */,
				D037658F19EDA41200A782A9 /* RACGroupedSignal.h in Headers */,
				D03765C519EDA41200A782A9 /* RACScheduler+Subclass.h in Headers */,
				D03765E119EDA41200A782A9 /* RACStream.h in Headers */,
				D03765D719EDA41200A782A9 /* RACSignal+Operations.h in Headers */,
				D037665D19EDA41200A782A9 /* UITextField+RACSignalSupport.h in Headers */,
				D037664919EDA41200A782A9 /* UISlider+RACSignalSupport.h in Headers */,
				D03765BF19EDA41200A782A9 /* RACScheduler.h in Headers */,
				D43F27A11A9F7E8A00C1AD76 /* RACDynamicPropertySuperclass.h in Headers */,
				D03764E919EDA41200A782A9 /* NSArray+RACSequenceAdditions.h in Headers */,
				D037654919EDA41200A782A9 /* NSUserDefaults+RACSupport.h in Headers */,
				D037663919EDA41200A782A9 /* UIGestureRecognizer+RACSignalSupport.h in Headers */,
				D037653119EDA41200A782A9 /* NSSet+RACSequenceAdditions.h in Headers */,
				D03765CB19EDA41200A782A9 /* RACSequence.h in Headers */,
				D037662D19EDA41200A782A9 /* UIControl+RACSignalSupport.h in Headers */,
				D037666C19EDA57100A782A9 /* EXTKeyPathCoding.h in Headers */,
				D037658B19EDA41200A782A9 /* RACEvent.h in Headers */,
				D03765CF19EDA41200A782A9 /* RACSerialDisposable.h in Headers */,
				D037650519EDA41200A782A9 /* NSIndexSet+RACSequenceAdditions.h in Headers */,
				D037655D19EDA41200A782A9 /* RACChannel.h in Headers */,
				D03765B519EDA41200A782A9 /* RACQueueScheduler+Subclass.h in Headers */,
				D037665119EDA41200A782A9 /* UISwitch+RACSignalSupport.h in Headers */,
				D037664119EDA41200A782A9 /* UIRefreshControl+RACCommandSupport.h in Headers */,
				D037652919EDA41200A782A9 /* NSObject+RACSelectorSignal.h in Headers */,
				D03765D319EDA41200A782A9 /* RACSignal.h in Headers */,
				D03765F519EDA41200A782A9 /* RACSubscriptingAssignmentTrampoline.h in Headers */,
				D03765C719EDA41200A782A9 /* RACScopedDisposable.h in Headers */,
				A1046B7B1BFF5662004D8045 /* EXTRuntimeExtensions.h in Headers */,
				D037661119EDA41200A782A9 /* RACUnit.h in Headers */,
				D03765FD19EDA41200A782A9 /* RACTargetQueueScheduler.h in Headers */,
				D037661919EDA41200A782A9 /* UIActionSheet+RACSignalSupport.h in Headers */,
				D037664D19EDA41200A782A9 /* UIStepper+RACSignalSupport.h in Headers */,
				D037662119EDA41200A782A9 /* UIBarButtonItem+RACCommandSupport.h in Headers */,
				D03765EB19EDA41200A782A9 /* RACSubject.h in Headers */,
				BEBDD6E71CDC292E009A75A9 /* RACDelegateProxy.h in Headers */,
				D037656119EDA41200A782A9 /* RACCommand.h in Headers */,
				D03765EF19EDA41200A782A9 /* RACSubscriber.h in Headers */,
			);
			runOnlyForDeploymentPostprocessing = 0;
		};
/* End PBXHeadersBuildPhase section */

/* Begin PBXNativeTarget section */
		530F8B731D0DB70B00009C2C /* ReactiveSwift-Mac */ = {
			isa = PBXNativeTarget;
			buildConfigurationList = 530F8B8D1D0DB70B00009C2C /* Build configuration list for PBXNativeTarget "ReactiveSwift-Mac" */;
			buildPhases = (
				530F8B6F1D0DB70B00009C2C /* Sources */,
				530F8B701D0DB70B00009C2C /* Frameworks */,
			);
			buildRules = (
			);
			dependencies = (
			);
			name = "ReactiveSwift-Mac";
			productName = ReactiveSwift;
			productReference = 530F8B741D0DB70B00009C2C /* ReactiveSwift.framework */;
			productType = "com.apple.product-type.framework";
		};
		530F8B7C1D0DB70B00009C2C /* ReactiveSwift-MacTests */ = {
			isa = PBXNativeTarget;
			buildConfigurationList = 530F8B8E1D0DB70B00009C2C /* Build configuration list for PBXNativeTarget "ReactiveSwift-MacTests" */;
			buildPhases = (
				530F8B791D0DB70B00009C2C /* Sources */,
				530F8B7A1D0DB70B00009C2C /* Frameworks */,
			);
			buildRules = (
			);
			dependencies = (
				530F8B801D0DB70B00009C2C /* PBXTargetDependency */,
			);
			name = "ReactiveSwift-MacTests";
			productName = ReactiveSwiftTests;
			productReference = 530F8B7D1D0DB70B00009C2C /* ReactiveSwift-MacTests.xctest */;
			productType = "com.apple.product-type.bundle.unit-test";
		};
		53990B381D282481007C84EB /* ReactiveSwift-iOS */ = {
			isa = PBXNativeTarget;
			buildConfigurationList = 53990BF21D282481007C84EB /* Build configuration list for PBXNativeTarget "ReactiveSwift-iOS" */;
			buildPhases = (
				53990B391D282481007C84EB /* Sources */,
				53990BA81D282481007C84EB /* Frameworks */,
			);
			buildRules = (
			);
			dependencies = (
			);
			name = "ReactiveSwift-iOS";
			productName = ReactiveCocoa;
			productReference = 53990BF71D282481007C84EB /* ReactiveSwift.framework */;
			productType = "com.apple.product-type.framework";
		};
		53990BF91D282490007C84EB /* ReactiveSwift-iOSTests */ = {
			isa = PBXNativeTarget;
			buildConfigurationList = 53990C481D282490007C84EB /* Build configuration list for PBXNativeTarget "ReactiveSwift-iOSTests" */;
			buildPhases = (
				53990BFC1D282490007C84EB /* Sources */,
				53990C3D1D282490007C84EB /* Frameworks */,
				53990C431D282490007C84EB /* Copy Frameworks */,
			);
			buildRules = (
			);
			dependencies = (
				53990C561D282612007C84EB /* PBXTargetDependency */,
			);
			name = "ReactiveSwift-iOSTests";
			productName = ReactiveCocoaTests;
			productReference = 53990C4D1D282490007C84EB /* ReactiveSwift-iOSTests.xctest */;
			productType = "com.apple.product-type.bundle.unit-test";
		};
		53990C591D2829A7007C84EB /* ReactiveSwift-watchOS */ = {
			isa = PBXNativeTarget;
			buildConfigurationList = 53990CEA1D2829A7007C84EB /* Build configuration list for PBXNativeTarget "ReactiveSwift-watchOS" */;
			buildPhases = (
				53990C5A1D2829A7007C84EB /* Sources */,
				53990CB41D2829A7007C84EB /* Frameworks */,
			);
			buildRules = (
			);
			dependencies = (
			);
			name = "ReactiveSwift-watchOS";
			productName = ReactiveCocoa;
			productReference = 53990CEF1D2829A7007C84EB /* ReactiveSwift.framework */;
			productType = "com.apple.product-type.framework";
		};
		53990D0A1D28405A007C84EB /* ReactiveSwift-tvOS */ = {
			isa = PBXNativeTarget;
			buildConfigurationList = 53990DB01D28405A007C84EB /* Build configuration list for PBXNativeTarget "ReactiveSwift-tvOS" */;
			buildPhases = (
				53990D0B1D28405A007C84EB /* Sources */,
				53990D701D28405A007C84EB /* Frameworks */,
			);
			buildRules = (
			);
			dependencies = (
			);
			name = "ReactiveSwift-tvOS";
			productName = ReactiveCocoa;
			productReference = 53990DB51D28405A007C84EB /* ReactiveSwift.framework */;
			productType = "com.apple.product-type.framework";
		};
		53990DB71D28405D007C84EB /* ReactiveSwift-tvOSTests */ = {
			isa = PBXNativeTarget;
			buildConfigurationList = 53990E021D28405D007C84EB /* Build configuration list for PBXNativeTarget "ReactiveSwift-tvOSTests" */;
			buildPhases = (
				53990DBA1D28405D007C84EB /* Sources */,
				53990DF71D28405D007C84EB /* Frameworks */,
				53990DFD1D28405D007C84EB /* Copy Frameworks */,
			);
			buildRules = (
			);
			dependencies = (
				536ADDEA1D2C04AE002822B7 /* PBXTargetDependency */,
			);
			name = "ReactiveSwift-tvOSTests";
			productName = "ReactiveCocoa-tvOSTests";
			productReference = 53990E071D28405D007C84EB /* ReactiveSwift-tvOSTests.xctest */;
			productType = "com.apple.product-type.bundle.unit-test";
		};
		57A4D1AF1BA13D7A00F7D4B1 /* ReactiveCocoa-tvOS */ = {
			isa = PBXNativeTarget;
			buildConfigurationList = 57A4D23C1BA13D7A00F7D4B1 /* Build configuration list for PBXNativeTarget "ReactiveCocoa-tvOS" */;
			buildPhases = (
				57A4D1B01BA13D7A00F7D4B1 /* Sources */,
				57A4D2071BA13D7A00F7D4B1 /* Frameworks */,
				57A4D2091BA13D7A00F7D4B1 /* Headers */,
				57A4D23B1BA13D7A00F7D4B1 /* Resources */,
			);
			buildRules = (
			);
			dependencies = (
			);
			name = "ReactiveCocoa-tvOS";
			productName = ReactiveCocoa;
			productReference = 57A4D2411BA13D7A00F7D4B1 /* ReactiveCocoa.framework */;
			productType = "com.apple.product-type.framework";
		};
		7DFBED021CDB8C9500EE435B /* ReactiveCocoa-tvOSTests */ = {
			isa = PBXNativeTarget;
			buildConfigurationList = 7DFBED0F1CDB8C9500EE435B /* Build configuration list for PBXNativeTarget "ReactiveCocoa-tvOSTests" */;
			buildPhases = (
				7DFBECFF1CDB8C9500EE435B /* Sources */,
				7DFBED001CDB8C9500EE435B /* Frameworks */,
				7DFBED011CDB8C9500EE435B /* Resources */,
				7DFBED151CDB8CEC00EE435B /* Copy Frameworks */,
			);
			buildRules = (
			);
			dependencies = (
				7DFBED0A1CDB8C9500EE435B /* PBXTargetDependency */,
			);
			name = "ReactiveCocoa-tvOSTests";
			productName = "ReactiveCocoa-tvOSTests";
			productReference = 7DFBED031CDB8C9500EE435B /* ReactiveCocoaTests.xctest */;
			productType = "com.apple.product-type.bundle.unit-test";
		};
		A9B315531B3940610001CB9C /* ReactiveCocoa-watchOS */ = {
			isa = PBXNativeTarget;
			buildConfigurationList = A9B3155D1B3940610001CB9C /* Build configuration list for PBXNativeTarget "ReactiveCocoa-watchOS" */;
			buildPhases = (
				A9B3154F1B3940610001CB9C /* Sources */,
				A9B315501B3940610001CB9C /* Frameworks */,
				A9B315511B3940610001CB9C /* Headers */,
				A9B315521B3940610001CB9C /* Resources */,
			);
			buildRules = (
			);
			dependencies = (
			);
			name = "ReactiveCocoa-watchOS";
			productName = ReactiveCocoa;
			productReference = A9B315541B3940610001CB9C /* ReactiveCocoa.framework */;
			productType = "com.apple.product-type.framework";
		};
		D04725E919E49ED7006002AA /* ReactiveCocoa-Mac */ = {
			isa = PBXNativeTarget;
			buildConfigurationList = D047260019E49ED7006002AA /* Build configuration list for PBXNativeTarget "ReactiveCocoa-Mac" */;
			buildPhases = (
				D04725E519E49ED7006002AA /* Sources */,
				D04725E619E49ED7006002AA /* Frameworks */,
				D04725E719E49ED7006002AA /* Headers */,
				D04725E819E49ED7006002AA /* Resources */,
			);
			buildRules = (
			);
			dependencies = (
			);
			name = "ReactiveCocoa-Mac";
			productName = ReactiveCocoa;
			productReference = D04725EA19E49ED7006002AA /* ReactiveCocoa.framework */;
			productType = "com.apple.product-type.framework";
		};
		D04725F419E49ED7006002AA /* ReactiveCocoa-MacTests */ = {
			isa = PBXNativeTarget;
			buildConfigurationList = D047260319E49ED7006002AA /* Build configuration list for PBXNativeTarget "ReactiveCocoa-MacTests" */;
			buildPhases = (
				D04725F119E49ED7006002AA /* Sources */,
				D04725F219E49ED7006002AA /* Frameworks */,
				D04725F319E49ED7006002AA /* Resources */,
			);
			buildRules = (
			);
			dependencies = (
				D04725F819E49ED7006002AA /* PBXTargetDependency */,
			);
			name = "ReactiveCocoa-MacTests";
			productName = ReactiveCocoaTests;
			productReference = D04725F519E49ED7006002AA /* ReactiveCocoaTests.xctest */;
			productType = "com.apple.product-type.bundle.unit-test";
		};
		D047260B19E49F82006002AA /* ReactiveCocoa-iOS */ = {
			isa = PBXNativeTarget;
			buildConfigurationList = D047261F19E49F82006002AA /* Build configuration list for PBXNativeTarget "ReactiveCocoa-iOS" */;
			buildPhases = (
				D047260719E49F82006002AA /* Sources */,
				D047260819E49F82006002AA /* Frameworks */,
				D047260919E49F82006002AA /* Headers */,
				D047260A19E49F82006002AA /* Resources */,
			);
			buildRules = (
			);
			dependencies = (
			);
			name = "ReactiveCocoa-iOS";
			productName = ReactiveCocoa;
			productReference = D047260C19E49F82006002AA /* ReactiveCocoa.framework */;
			productType = "com.apple.product-type.framework";
		};
		D047261519E49F82006002AA /* ReactiveCocoa-iOSTests */ = {
			isa = PBXNativeTarget;
			buildConfigurationList = D047262219E49F82006002AA /* Build configuration list for PBXNativeTarget "ReactiveCocoa-iOSTests" */;
			buildPhases = (
				D047261219E49F82006002AA /* Sources */,
				D047261319E49F82006002AA /* Frameworks */,
				D047261419E49F82006002AA /* Resources */,
				D01B7B6119EDD8F600D26E01 /* Copy Frameworks */,
			);
			buildRules = (
			);
			dependencies = (
				D047261919E49F82006002AA /* PBXTargetDependency */,
			);
			name = "ReactiveCocoa-iOSTests";
			productName = ReactiveCocoaTests;
			productReference = D047261619E49F82006002AA /* ReactiveCocoaTests.xctest */;
			productType = "com.apple.product-type.bundle.unit-test";
		};
/* End PBXNativeTarget section */

/* Begin PBXProject section */
		D04725E119E49ED7006002AA /* Project object */ = {
			isa = PBXProject;
			attributes = {
				LastSwiftUpdateCheck = 0730;
				LastUpgradeCheck = 0710;
				ORGANIZATIONNAME = GitHub;
				TargetAttributes = {
<<<<<<< HEAD
					530F8B731D0DB70B00009C2C = {
						CreatedOnToolsVersion = 7.3.1;
					};
					530F8B7C1D0DB70B00009C2C = {
						CreatedOnToolsVersion = 7.3.1;
=======
					57A4D1AF1BA13D7A00F7D4B1 = {
						LastSwiftMigration = 0800;
>>>>>>> 1138948f
					};
					7DFBED021CDB8C9500EE435B = {
						CreatedOnToolsVersion = 7.3.1;
						LastSwiftMigration = 0800;
					};
					A9B315531B3940610001CB9C = {
						CreatedOnToolsVersion = 7.0;
						LastSwiftMigration = 0800;
					};
					D04725E919E49ED7006002AA = {
						CreatedOnToolsVersion = 6.1;
						LastSwiftMigration = 0800;
					};
					D04725F419E49ED7006002AA = {
						CreatedOnToolsVersion = 6.1;
						LastSwiftMigration = 0800;
					};
					D047260B19E49F82006002AA = {
						CreatedOnToolsVersion = 6.1;
						LastSwiftMigration = 0800;
					};
					D047261519E49F82006002AA = {
						CreatedOnToolsVersion = 6.1;
						LastSwiftMigration = 0800;
					};
				};
			};
			buildConfigurationList = D04725E419E49ED7006002AA /* Build configuration list for PBXProject "ReactiveCocoa" */;
			compatibilityVersion = "Xcode 3.2";
			developmentRegion = English;
			hasScannedForEncodings = 0;
			knownRegions = (
				en,
			);
			mainGroup = D04725E019E49ED7006002AA;
			productRefGroup = D04725EB19E49ED7006002AA /* Products */;
			projectDirPath = "";
			projectRoot = "";
			targets = (
				D04725E919E49ED7006002AA /* ReactiveCocoa-Mac */,
				D04725F419E49ED7006002AA /* ReactiveCocoa-MacTests */,
				D047260B19E49F82006002AA /* ReactiveCocoa-iOS */,
				D047261519E49F82006002AA /* ReactiveCocoa-iOSTests */,
				A9B315531B3940610001CB9C /* ReactiveCocoa-watchOS */,
				57A4D1AF1BA13D7A00F7D4B1 /* ReactiveCocoa-tvOS */,
				7DFBED021CDB8C9500EE435B /* ReactiveCocoa-tvOSTests */,
				530F8B731D0DB70B00009C2C /* ReactiveSwift-Mac */,
				530F8B7C1D0DB70B00009C2C /* ReactiveSwift-MacTests */,
				53990B381D282481007C84EB /* ReactiveSwift-iOS */,
				53990BF91D282490007C84EB /* ReactiveSwift-iOSTests */,
				53990C591D2829A7007C84EB /* ReactiveSwift-watchOS */,
				53990D0A1D28405A007C84EB /* ReactiveSwift-tvOS */,
				53990DB71D28405D007C84EB /* ReactiveSwift-tvOSTests */,
			);
		};
/* End PBXProject section */

/* Begin PBXResourcesBuildPhase section */
		57A4D23B1BA13D7A00F7D4B1 /* Resources */ = {
			isa = PBXResourcesBuildPhase;
			buildActionMask = 2147483647;
			files = (
			);
			runOnlyForDeploymentPostprocessing = 0;
		};
		7DFBED011CDB8C9500EE435B /* Resources */ = {
			isa = PBXResourcesBuildPhase;
			buildActionMask = 2147483647;
			files = (
				7DFBED141CDB8CE600EE435B /* test-data.json in Resources */,
			);
			runOnlyForDeploymentPostprocessing = 0;
		};
		A9B315521B3940610001CB9C /* Resources */ = {
			isa = PBXResourcesBuildPhase;
			buildActionMask = 2147483647;
			files = (
			);
			runOnlyForDeploymentPostprocessing = 0;
		};
		D04725E819E49ED7006002AA /* Resources */ = {
			isa = PBXResourcesBuildPhase;
			buildActionMask = 2147483647;
			files = (
			);
			runOnlyForDeploymentPostprocessing = 0;
		};
		D04725F319E49ED7006002AA /* Resources */ = {
			isa = PBXResourcesBuildPhase;
			buildActionMask = 2147483647;
			files = (
				D037671719EDA60000A782A9 /* test-data.json in Resources */,
			);
			runOnlyForDeploymentPostprocessing = 0;
		};
		D047260A19E49F82006002AA /* Resources */ = {
			isa = PBXResourcesBuildPhase;
			buildActionMask = 2147483647;
			files = (
			);
			runOnlyForDeploymentPostprocessing = 0;
		};
		D047261419E49F82006002AA /* Resources */ = {
			isa = PBXResourcesBuildPhase;
			buildActionMask = 2147483647;
			files = (
				D037671819EDA60000A782A9 /* test-data.json in Resources */,
			);
			runOnlyForDeploymentPostprocessing = 0;
		};
/* End PBXResourcesBuildPhase section */

/* Begin PBXSourcesBuildPhase section */
		530F8B6F1D0DB70B00009C2C /* Sources */ = {
			isa = PBXSourcesBuildPhase;
			buildActionMask = 2147483647;
			files = (
				530F8B921D0DB76F00009C2C /* Event.swift in Sources */,
				530F8B9C1D0DB76F00009C2C /* SignalProducer.swift in Sources */,
				530F8B961D0DB76F00009C2C /* Scheduler.swift in Sources */,
				530F8B971D0DB76F00009C2C /* EventLogger.swift in Sources */,
				530F8B981D0DB76F00009C2C /* Action.swift in Sources */,
				530F8B991D0DB76F00009C2C /* Flatten.swift in Sources */,
				530F8B941D0DB76F00009C2C /* Observer.swift in Sources */,
				530F8B9B1D0DB76F00009C2C /* Signal.swift in Sources */,
				530F8B9A1D0DB76F00009C2C /* Property.swift in Sources */,
				530F8B9D1D0DB76F00009C2C /* TupleExtensions.swift in Sources */,
				530F8B951D0DB76F00009C2C /* Optional.swift in Sources */,
				530F8B901D0DB76F00009C2C /* Bag.swift in Sources */,
				530F8B911D0DB76F00009C2C /* Disposable.swift in Sources */,
				530F8B8F1D0DB76F00009C2C /* Atomic.swift in Sources */,
			);
			runOnlyForDeploymentPostprocessing = 0;
		};
		530F8B791D0DB70B00009C2C /* Sources */ = {
			isa = PBXSourcesBuildPhase;
			buildActionMask = 2147483647;
			files = (
				530F8BAC1D0DB7E500009C2C /* TestError.swift in Sources */,
				530F8BA41D0DB7E500009C2C /* DisposableSpec.swift in Sources */,
				530F8BAD1D0DB7E500009C2C /* TestLogger.swift in Sources */,
				530F8BA11D0DB7E500009C2C /* ActionSpec.swift in Sources */,
				530F8BA51D0DB7E500009C2C /* FlattenSpec.swift in Sources */,
				530F8BA81D0DB7E500009C2C /* SignalLifetimeSpec.swift in Sources */,
				530F8BAA1D0DB7E500009C2C /* SignalProducerSpec.swift in Sources */,
				530F8BA21D0DB7E500009C2C /* AtomicSpec.swift in Sources */,
				530F8BA31D0DB7E500009C2C /* BagSpec.swift in Sources */,
				530F8BA71D0DB7E500009C2C /* SchedulerSpec.swift in Sources */,
				530F8BA91D0DB7E500009C2C /* SignalProducerLiftingSpec.swift in Sources */,
				530F8BA61D0DB7E500009C2C /* PropertySpec.swift in Sources */,
				530F8BAB1D0DB7E500009C2C /* SignalSpec.swift in Sources */,
				530F8BB31D0DBBEB00009C2C /* SignalProducerNimbleMatchers.swift in Sources */,
			);
			runOnlyForDeploymentPostprocessing = 0;
		};
		53990B391D282481007C84EB /* Sources */ = {
			isa = PBXSourcesBuildPhase;
			buildActionMask = 2147483647;
			files = (
				53990B3B1D282481007C84EB /* Signal.swift in Sources */,
				53990B421D282481007C84EB /* Optional.swift in Sources */,
				53990B441D282481007C84EB /* Disposable.swift in Sources */,
				53990B4B1D282481007C84EB /* SignalProducer.swift in Sources */,
				53990B541D282481007C84EB /* Observer.swift in Sources */,
				53990B641D282481007C84EB /* Flatten.swift in Sources */,
				53990B711D282481007C84EB /* Property.swift in Sources */,
				53990B781D282481007C84EB /* TupleExtensions.swift in Sources */,
				53990B871D282481007C84EB /* Event.swift in Sources */,
				53990B8B1D282481007C84EB /* EventLogger.swift in Sources */,
				53990B8C1D282481007C84EB /* Atomic.swift in Sources */,
				53990B8D1D282481007C84EB /* Scheduler.swift in Sources */,
				53990B951D282481007C84EB /* Bag.swift in Sources */,
				53990B961D282481007C84EB /* Action.swift in Sources */,
			);
			runOnlyForDeploymentPostprocessing = 0;
		};
		53990BFC1D282490007C84EB /* Sources */ = {
			isa = PBXSourcesBuildPhase;
			buildActionMask = 2147483647;
			files = (
				53990BFD1D282490007C84EB /* SignalProducerSpec.swift in Sources */,
				53990C011D282490007C84EB /* PropertySpec.swift in Sources */,
				53990C031D282490007C84EB /* SignalSpec.swift in Sources */,
				53990C041D282490007C84EB /* AtomicSpec.swift in Sources */,
				53990C091D282490007C84EB /* ActionSpec.swift in Sources */,
				53990C0E1D282490007C84EB /* SignalProducerLiftingSpec.swift in Sources */,
				53990C0F1D282490007C84EB /* SignalProducerNimbleMatchers.swift in Sources */,
				53990C1B1D282490007C84EB /* TestError.swift in Sources */,
				53990C201D282490007C84EB /* SchedulerSpec.swift in Sources */,
				53990C211D282490007C84EB /* TestLogger.swift in Sources */,
				53990C221D282490007C84EB /* DisposableSpec.swift in Sources */,
				53990C251D282490007C84EB /* FlattenSpec.swift in Sources */,
				53990C371D282490007C84EB /* BagSpec.swift in Sources */,
				53990C3C1D282490007C84EB /* SignalLifetimeSpec.swift in Sources */,
			);
			runOnlyForDeploymentPostprocessing = 0;
		};
		53990C5A1D2829A7007C84EB /* Sources */ = {
			isa = PBXSourcesBuildPhase;
			buildActionMask = 2147483647;
			files = (
				53990C5B1D2829A7007C84EB /* Optional.swift in Sources */,
				53990C5C1D2829A7007C84EB /* RACCompoundDisposableProvider.d in Sources */,
				53990C5D1D2829A7007C84EB /* RACSignalProvider.d in Sources */,
				53990C5E1D2829A7007C84EB /* Disposable.swift in Sources */,
				53990C5F1D2829A7007C84EB /* Event.swift in Sources */,
				53990C611D2829A7007C84EB /* Scheduler.swift in Sources */,
				53990C621D2829A7007C84EB /* Action.swift in Sources */,
				53990C631D2829A7007C84EB /* Property.swift in Sources */,
				53990C641D2829A7007C84EB /* Signal.swift in Sources */,
				53990C651D2829A7007C84EB /* SignalProducer.swift in Sources */,
				53990C661D2829A7007C84EB /* Atomic.swift in Sources */,
				53990C671D2829A7007C84EB /* Bag.swift in Sources */,
				53990C681D2829A7007C84EB /* TupleExtensions.swift in Sources */,
				53990C6F1D2829A7007C84EB /* Flatten.swift in Sources */,
				53990C881D2829A7007C84EB /* Observer.swift in Sources */,
				53990C891D2829A7007C84EB /* EventLogger.swift in Sources */,
			);
			runOnlyForDeploymentPostprocessing = 0;
		};
		53990D0B1D28405A007C84EB /* Sources */ = {
			isa = PBXSourcesBuildPhase;
			buildActionMask = 2147483647;
			files = (
				53990D0C1D28405A007C84EB /* Optional.swift in Sources */,
				53990D0E1D28405A007C84EB /* RACCompoundDisposableProvider.d in Sources */,
				53990D101D28405A007C84EB /* RACSignalProvider.d in Sources */,
				53990D111D28405A007C84EB /* Disposable.swift in Sources */,
				53990D121D28405A007C84EB /* Event.swift in Sources */,
				53990D141D28405A007C84EB /* Scheduler.swift in Sources */,
				53990D151D28405A007C84EB /* Action.swift in Sources */,
				53990D161D28405A007C84EB /* Property.swift in Sources */,
				53990D171D28405A007C84EB /* Signal.swift in Sources */,
				53990D181D28405A007C84EB /* SignalProducer.swift in Sources */,
				53990D191D28405A007C84EB /* Atomic.swift in Sources */,
				53990D1A1D28405A007C84EB /* Bag.swift in Sources */,
				53990D1B1D28405A007C84EB /* TupleExtensions.swift in Sources */,
				53990D221D28405A007C84EB /* Flatten.swift in Sources */,
				53990D411D28405A007C84EB /* Observer.swift in Sources */,
				53990D461D28405A007C84EB /* EventLogger.swift in Sources */,
			);
			runOnlyForDeploymentPostprocessing = 0;
		};
		53990DBA1D28405D007C84EB /* Sources */ = {
			isa = PBXSourcesBuildPhase;
			buildActionMask = 2147483647;
			files = (
				53990DBB1D28405D007C84EB /* ActionSpec.swift in Sources */,
				53990DBC1D28405D007C84EB /* AtomicSpec.swift in Sources */,
				53990DBD1D28405D007C84EB /* BagSpec.swift in Sources */,
				53990DBE1D28405D007C84EB /* DisposableSpec.swift in Sources */,
				53990DC11D28405D007C84EB /* PropertySpec.swift in Sources */,
				53990DC21D28405D007C84EB /* SchedulerSpec.swift in Sources */,
				53990DC31D28405D007C84EB /* SignalLifetimeSpec.swift in Sources */,
				53990DC41D28405D007C84EB /* SignalProducerSpec.swift in Sources */,
				53990DC51D28405D007C84EB /* SignalProducerLiftingSpec.swift in Sources */,
				53990DC61D28405D007C84EB /* SignalSpec.swift in Sources */,
				53990DC71D28405D007C84EB /* FlattenSpec.swift in Sources */,
				53990DC81D28405D007C84EB /* TestError.swift in Sources */,
				53990DC91D28405D007C84EB /* TestLogger.swift in Sources */,
				53990DE01D28405D007C84EB /* SignalProducerNimbleMatchers.swift in Sources */,
			);
			runOnlyForDeploymentPostprocessing = 0;
		};
		57A4D1B01BA13D7A00F7D4B1 /* Sources */ = {
			isa = PBXSourcesBuildPhase;
			buildActionMask = 2147483647;
			files = (
				57A4D1B11BA13D7A00F7D4B1 /* Optional.swift in Sources */,
				57D476951C4206EC00EFE697 /* UITableViewCell+RACSignalSupport.m in Sources */,
				57A4D1B21BA13D7A00F7D4B1 /* RACCompoundDisposableProvider.d in Sources */,
				57D476901C4206D400EFE697 /* UIControl+RACSignalSupportPrivate.m in Sources */,
				57A4D1B31BA13D7A00F7D4B1 /* RACSignalProvider.d in Sources */,
				57A4D1B41BA13D7A00F7D4B1 /* Disposable.swift in Sources */,
				57A4D1B61BA13D7A00F7D4B1 /* Event.swift in Sources */,
				57A4D1B71BA13D7A00F7D4B1 /* ObjectiveCBridging.swift in Sources */,
				57A4D1B81BA13D7A00F7D4B1 /* Scheduler.swift in Sources */,
				57A4D1B91BA13D7A00F7D4B1 /* Action.swift in Sources */,
				57A4D1BA1BA13D7A00F7D4B1 /* Property.swift in Sources */,
				57A4D1BB1BA13D7A00F7D4B1 /* Signal.swift in Sources */,
				57A4D1BC1BA13D7A00F7D4B1 /* SignalProducer.swift in Sources */,
				57A4D1BD1BA13D7A00F7D4B1 /* Atomic.swift in Sources */,
				57A4D1BE1BA13D7A00F7D4B1 /* Bag.swift in Sources */,
				57A4D1BF1BA13D7A00F7D4B1 /* TupleExtensions.swift in Sources */,
				57A4D1C01BA13D7A00F7D4B1 /* FoundationExtensions.swift in Sources */,
				57A4D1C11BA13D7A00F7D4B1 /* EXTRuntimeExtensions.m in Sources */,
				57A4D1C21BA13D7A00F7D4B1 /* NSArray+RACSequenceAdditions.m in Sources */,
				57A4D1C31BA13D7A00F7D4B1 /* NSData+RACSupport.m in Sources */,
				57A4D1C41BA13D7A00F7D4B1 /* NSDictionary+RACSequenceAdditions.m in Sources */,
				57A4D1C51BA13D7A00F7D4B1 /* NSEnumerator+RACSequenceAdditions.m in Sources */,
				D85C652D1C0E70E5005A77AD /* Flatten.swift in Sources */,
				57D476961C4206EC00EFE697 /* UITableViewHeaderFooterView+RACSignalSupport.m in Sources */,
				57A4D1C61BA13D7A00F7D4B1 /* NSFileHandle+RACSupport.m in Sources */,
				57A4D1C71BA13D7A00F7D4B1 /* NSIndexSet+RACSequenceAdditions.m in Sources */,
				57A4D1C81BA13D7A00F7D4B1 /* NSInvocation+RACTypeParsing.m in Sources */,
				57D4769B1C4206F200EFE697 /* UICollectionReusableView+RACSignalSupport.m in Sources */,
				57A4D1C91BA13D7A00F7D4B1 /* NSNotificationCenter+RACSupport.m in Sources */,
				7DFBED6E1CDB918900EE435B /* UIBarButtonItem+RACCommandSupport.m in Sources */,
				57A4D1CA1BA13D7A00F7D4B1 /* NSObject+RACDeallocating.m in Sources */,
				57A4D1CB1BA13D7A00F7D4B1 /* NSObject+RACDescription.m in Sources */,
				57A4D1CC1BA13D7A00F7D4B1 /* NSObject+RACKVOWrapper.m in Sources */,
				57A4D1CD1BA13D7A00F7D4B1 /* NSObject+RACLifting.m in Sources */,
				57A4D1CE1BA13D7A00F7D4B1 /* NSObject+RACPropertySubscribing.m in Sources */,
				57A4D1CF1BA13D7A00F7D4B1 /* NSObject+RACSelectorSignal.m in Sources */,
				57D476981C4206EC00EFE697 /* UITextView+RACSignalSupport.m in Sources */,
				57A4D1D01BA13D7A00F7D4B1 /* NSOrderedSet+RACSequenceAdditions.m in Sources */,
				57A4D1D11BA13D7A00F7D4B1 /* NSSet+RACSequenceAdditions.m in Sources */,
				57D476911C4206DA00EFE697 /* UIGestureRecognizer+RACSignalSupport.m in Sources */,
				57A4D1D21BA13D7A00F7D4B1 /* NSString+RACKeyPathUtilities.m in Sources */,
				57D4769A1C4206F200EFE697 /* UIButton+RACCommandSupport.m in Sources */,
				57A4D1D31BA13D7A00F7D4B1 /* NSString+RACSequenceAdditions.m in Sources */,
				57A4D1D41BA13D7A00F7D4B1 /* NSString+RACSupport.m in Sources */,
				57A4D1D61BA13D7A00F7D4B1 /* NSUserDefaults+RACSupport.m in Sources */,
				57A4D1D71BA13D7A00F7D4B1 /* RACArraySequence.m in Sources */,
				57A4D1D81BA13D7A00F7D4B1 /* RACBehaviorSubject.m in Sources */,
				57A4D1D91BA13D7A00F7D4B1 /* RACBlockTrampoline.m in Sources */,
				57A4D1DA1BA13D7A00F7D4B1 /* RACChannel.m in Sources */,
				57A4D1DB1BA13D7A00F7D4B1 /* RACCommand.m in Sources */,
				57A4D1DC1BA13D7A00F7D4B1 /* RACCompoundDisposable.m in Sources */,
				57A4D1DD1BA13D7A00F7D4B1 /* RACDelegateProxy.m in Sources */,
				57A4D1DE1BA13D7A00F7D4B1 /* RACDisposable.m in Sources */,
				EBCC7DBF1BBF01E200A2AE92 /* Observer.swift in Sources */,
				57A4D1DF1BA13D7A00F7D4B1 /* RACDynamicSequence.m in Sources */,
				C7142DBF1CDEA195009F402D /* CocoaAction.swift in Sources */,
				57A4D1E01BA13D7A00F7D4B1 /* RACDynamicSignal.m in Sources */,
				57A4D1E11BA13D7A00F7D4B1 /* RACEagerSequence.m in Sources */,
				C79B64801CD52E4E003F2376 /* EventLogger.swift in Sources */,
				57D4768D1C42063C00EFE697 /* UIControl+RACSignalSupport.m in Sources */,
				57A4D1E21BA13D7A00F7D4B1 /* RACEmptySequence.m in Sources */,
				57A4D1E31BA13D7A00F7D4B1 /* RACEmptySignal.m in Sources */,
				57A4D1E41BA13D7A00F7D4B1 /* RACErrorSignal.m in Sources */,
				57A4D1E51BA13D7A00F7D4B1 /* RACEvent.m in Sources */,
				57A4D1E61BA13D7A00F7D4B1 /* RACGroupedSignal.m in Sources */,
				57A4D1E71BA13D7A00F7D4B1 /* RACImmediateScheduler.m in Sources */,
				57D476971C4206EC00EFE697 /* UITextField+RACSignalSupport.m in Sources */,
				57A4D1E81BA13D7A00F7D4B1 /* RACIndexSetSequence.m in Sources */,
				57A4D1E91BA13D7A00F7D4B1 /* RACKVOChannel.m in Sources */,
				57A4D1EA1BA13D7A00F7D4B1 /* RACKVOProxy.m in Sources */,
				57A4D1EB1BA13D7A00F7D4B1 /* RACKVOTrampoline.m in Sources */,
				57A4D1EC1BA13D7A00F7D4B1 /* RACMulticastConnection.m in Sources */,
				57A4D1EE1BA13D7A00F7D4B1 /* RACPassthroughSubscriber.m in Sources */,
				57A4D1EF1BA13D7A00F7D4B1 /* RACQueueScheduler.m in Sources */,
				57A4D1F01BA13D7A00F7D4B1 /* RACReplaySubject.m in Sources */,
				57A4D1F11BA13D7A00F7D4B1 /* RACReturnSignal.m in Sources */,
				57A4D1F21BA13D7A00F7D4B1 /* RACScheduler.m in Sources */,
				57A4D1F31BA13D7A00F7D4B1 /* RACScopedDisposable.m in Sources */,
				57A4D1F41BA13D7A00F7D4B1 /* RACSequence.m in Sources */,
				57A4D1F51BA13D7A00F7D4B1 /* RACSerialDisposable.m in Sources */,
				57A4D1F61BA13D7A00F7D4B1 /* RACSignal.m in Sources */,
				57D476921C4206DF00EFE697 /* UISegmentedControl+RACSignalSupport.m in Sources */,
				57A4D1F71BA13D7A00F7D4B1 /* RACSignal+Operations.m in Sources */,
				57A4D1F81BA13D7A00F7D4B1 /* RACSignalSequence.m in Sources */,
				57A4D1F91BA13D7A00F7D4B1 /* RACStream.m in Sources */,
				57A4D1FA1BA13D7A00F7D4B1 /* RACStringSequence.m in Sources */,
				CD0C45E11CC9A288009F5BF0 /* DynamicProperty.swift in Sources */,
				57A4D1FB1BA13D7A00F7D4B1 /* RACSubject.m in Sources */,
				57A4D1FC1BA13D7A00F7D4B1 /* RACSubscriber.m in Sources */,
				57A4D1FD1BA13D7A00F7D4B1 /* RACSubscriptingAssignmentTrampoline.m in Sources */,
				57A4D1FE1BA13D7A00F7D4B1 /* RACSubscriptionScheduler.m in Sources */,
				57A4D1FF1BA13D7A00F7D4B1 /* RACTargetQueueScheduler.m in Sources */,
				57A4D2001BA13D7A00F7D4B1 /* RACTestScheduler.m in Sources */,
				57A4D2011BA13D7A00F7D4B1 /* RACTuple.m in Sources */,
				57A4D2021BA13D7A00F7D4B1 /* RACTupleSequence.m in Sources */,
				57A4D2031BA13D7A00F7D4B1 /* RACUnarySequence.m in Sources */,
				57A4D2041BA13D7A00F7D4B1 /* RACUnit.m in Sources */,
				57A4D2051BA13D7A00F7D4B1 /* RACValueTransformer.m in Sources */,
				57A4D2061BA13D7A00F7D4B1 /* RACDynamicPropertySuperclass.m in Sources */,
			);
			runOnlyForDeploymentPostprocessing = 0;
		};
		7DFBECFF1CDB8C9500EE435B /* Sources */ = {
			isa = PBXSourcesBuildPhase;
			buildActionMask = 2147483647;
			files = (
				7DFBED221CDB8DE300EE435B /* ActionSpec.swift in Sources */,
				7DFBED231CDB8DE300EE435B /* AtomicSpec.swift in Sources */,
				7DFBED241CDB8DE300EE435B /* BagSpec.swift in Sources */,
				7DFBED251CDB8DE300EE435B /* DisposableSpec.swift in Sources */,
				7DFBED261CDB8DE300EE435B /* FoundationExtensionsSpec.swift in Sources */,
				7DFBED271CDB8DE300EE435B /* ObjectiveCBridgingSpec.swift in Sources */,
				7DFBED281CDB8DE300EE435B /* PropertySpec.swift in Sources */,
				7DFBED291CDB8DE300EE435B /* SchedulerSpec.swift in Sources */,
				7DFBED2A1CDB8DE300EE435B /* SignalLifetimeSpec.swift in Sources */,
				7DFBED2B1CDB8DE300EE435B /* SignalProducerSpec.swift in Sources */,
				7DFBED2C1CDB8DE300EE435B /* SignalProducerLiftingSpec.swift in Sources */,
				7DFBED2D1CDB8DE300EE435B /* SignalSpec.swift in Sources */,
				7DFBED2E1CDB8DE300EE435B /* FlattenSpec.swift in Sources */,
				7DFBED2F1CDB8DE300EE435B /* TestError.swift in Sources */,
				7DFBED301CDB8DE300EE435B /* TestLogger.swift in Sources */,
				7DFBED321CDB8DE300EE435B /* NSEnumeratorRACSequenceAdditionsSpec.m in Sources */,
				7DFBED331CDB8DE300EE435B /* NSNotificationCenterRACSupportSpec.m in Sources */,
				7DFBED351CDB8DE300EE435B /* NSObjectRACDeallocatingSpec.m in Sources */,
				7DFBED361CDB8DE300EE435B /* NSObjectRACLiftingSpec.m in Sources */,
				7DFBED381CDB8DE300EE435B /* NSObjectRACPropertySubscribingExamples.m in Sources */,
				7DFBED391CDB8DE300EE435B /* NSObjectRACPropertySubscribingSpec.m in Sources */,
				7DFBED3A1CDB8DE300EE435B /* NSObjectRACSelectorSignalSpec.m in Sources */,
				7DFBED3B1CDB8DE300EE435B /* NSStringRACKeyPathUtilitiesSpec.m in Sources */,
				7DFBED3D1CDB8DE300EE435B /* NSUserDefaultsRACSupportSpec.m in Sources */,
				7DFBED3E1CDB8DE300EE435B /* RACBlockTrampolineSpec.m in Sources */,
				7DFBED401CDB8DE300EE435B /* RACChannelExamples.m in Sources */,
				7DFBED411CDB8DE300EE435B /* RACChannelSpec.m in Sources */,
				7DFBED421CDB8DE300EE435B /* RACCommandSpec.m in Sources */,
				7DFBED431CDB8DE300EE435B /* RACCompoundDisposableSpec.m in Sources */,
				7DFBED451CDB8DE300EE435B /* RACControlCommandExamples.m in Sources */,
				7DFBED461CDB8DE300EE435B /* RACDelegateProxySpec.m in Sources */,
				7DFBED471CDB8DE300EE435B /* RACDisposableSpec.m in Sources */,
				7DFBED481CDB8DE300EE435B /* RACEventSpec.m in Sources */,
				7DFBED491CDB8DE300EE435B /* RACKVOChannelSpec.m in Sources */,
				CD8401851CEE8ED7009F0ABF /* CocoaActionSpec.swift in Sources */,
				7DFBED4A1CDB8DE300EE435B /* RACKVOProxySpec.m in Sources */,
				7DFBED4B1CDB8DE300EE435B /* RACKVOWrapperSpec.m in Sources */,
				7DFBED6D1CDB8F7D00EE435B /* SignalProducerNimbleMatchers.swift in Sources */,
				7DFBED4C1CDB8DE300EE435B /* RACMulticastConnectionSpec.m in Sources */,
				7DFBED4E1CDB8DE300EE435B /* RACPropertySignalExamples.m in Sources */,
				7DFBED4F1CDB8DE300EE435B /* RACSchedulerSpec.m in Sources */,
				7DFBED501CDB8DE300EE435B /* RACSequenceAdditionsSpec.m in Sources */,
				7DFBED521CDB8DE300EE435B /* RACSequenceExamples.m in Sources */,
				7DFBED531CDB8DE300EE435B /* RACSequenceSpec.m in Sources */,
				7DFBED541CDB8DE300EE435B /* RACSerialDisposableSpec.m in Sources */,
				7DFBED551CDB8DE300EE435B /* RACSignalSpec.m in Sources */,
				7DFBED571CDB8DE300EE435B /* RACStreamExamples.m in Sources */,
				7DFBED591CDB8DE300EE435B /* RACSubclassObject.m in Sources */,
				7DFBED5A1CDB8DE300EE435B /* RACSubjectSpec.m in Sources */,
				7DFBED5C1CDB8DE300EE435B /* RACSubscriberExamples.m in Sources */,
				7DFBED5D1CDB8DE300EE435B /* RACSubscriberSpec.m in Sources */,
				7DFBED5E1CDB8DE300EE435B /* RACSubscriptingAssignmentTrampolineSpec.m in Sources */,
				7DFBED5F1CDB8DE300EE435B /* RACTargetQueueSchedulerSpec.m in Sources */,
				7DFBED601CDB8DE300EE435B /* RACTupleSpec.m in Sources */,
				7DFBED631CDB8DE300EE435B /* UIBarButtonItemRACSupportSpec.m in Sources */,
				7DFBED641CDB8DE300EE435B /* UIButtonRACSupportSpec.m in Sources */,
				7DFBED671CDB8DE300EE435B /* RACTestExampleScheduler.m in Sources */,
				7DFBED691CDB8DE300EE435B /* RACTestObject.m in Sources */,
				7DFBED6A1CDB8DE300EE435B /* RACTestSchedulerSpec.m in Sources */,
				7DFBED6C1CDB8DE300EE435B /* RACTestUIButton.m in Sources */,
			);
			runOnlyForDeploymentPostprocessing = 0;
		};
		A9B3154F1B3940610001CB9C /* Sources */ = {
			isa = PBXSourcesBuildPhase;
			buildActionMask = 2147483647;
			files = (
				A9F793341B60D0140026BCBA /* Optional.swift in Sources */,
				A9B316341B394C7F0001CB9C /* RACCompoundDisposableProvider.d in Sources */,
				A9B316351B394C7F0001CB9C /* RACSignalProvider.d in Sources */,
				A9B315BC1B3940810001CB9C /* Disposable.swift in Sources */,
				A9B315BE1B3940810001CB9C /* Event.swift in Sources */,
				A9B315BF1B3940810001CB9C /* ObjectiveCBridging.swift in Sources */,
				A9B315C01B3940810001CB9C /* Scheduler.swift in Sources */,
				A9B315C11B3940810001CB9C /* Action.swift in Sources */,
				A9B315C21B3940810001CB9C /* Property.swift in Sources */,
				A9B315C31B3940810001CB9C /* Signal.swift in Sources */,
				A9B315C41B3940810001CB9C /* SignalProducer.swift in Sources */,
				A9B315C51B3940810001CB9C /* Atomic.swift in Sources */,
				A9B315C61B3940810001CB9C /* Bag.swift in Sources */,
				A9B315C71B3940810001CB9C /* TupleExtensions.swift in Sources */,
				A9B315C81B3940810001CB9C /* FoundationExtensions.swift in Sources */,
				A9B3155E1B3940750001CB9C /* EXTRuntimeExtensions.m in Sources */,
				A9B315601B3940750001CB9C /* NSArray+RACSequenceAdditions.m in Sources */,
				A9B315631B3940750001CB9C /* NSData+RACSupport.m in Sources */,
				A9B315641B3940750001CB9C /* NSDictionary+RACSequenceAdditions.m in Sources */,
				A9B315651B3940750001CB9C /* NSEnumerator+RACSequenceAdditions.m in Sources */,
				D85C652C1C0E70E4005A77AD /* Flatten.swift in Sources */,
				A9B315661B3940750001CB9C /* NSFileHandle+RACSupport.m in Sources */,
				A9B315671B3940750001CB9C /* NSIndexSet+RACSequenceAdditions.m in Sources */,
				A9B315681B3940750001CB9C /* NSInvocation+RACTypeParsing.m in Sources */,
				A9B315691B3940750001CB9C /* NSNotificationCenter+RACSupport.m in Sources */,
				A9B3156B1B3940750001CB9C /* NSObject+RACDeallocating.m in Sources */,
				A9B3156C1B3940750001CB9C /* NSObject+RACDescription.m in Sources */,
				A9B3156D1B3940750001CB9C /* NSObject+RACKVOWrapper.m in Sources */,
				A9B3156E1B3940750001CB9C /* NSObject+RACLifting.m in Sources */,
				A9B3156F1B3940750001CB9C /* NSObject+RACPropertySubscribing.m in Sources */,
				A9B315701B3940750001CB9C /* NSObject+RACSelectorSignal.m in Sources */,
				A9B315711B3940750001CB9C /* NSOrderedSet+RACSequenceAdditions.m in Sources */,
				A9B315721B3940750001CB9C /* NSSet+RACSequenceAdditions.m in Sources */,
				A9B315731B3940750001CB9C /* NSString+RACKeyPathUtilities.m in Sources */,
				A9B315741B3940750001CB9C /* NSString+RACSequenceAdditions.m in Sources */,
				A9B315751B3940750001CB9C /* NSString+RACSupport.m in Sources */,
				A9B315781B3940750001CB9C /* NSUserDefaults+RACSupport.m in Sources */,
				A9B315791B3940750001CB9C /* RACArraySequence.m in Sources */,
				A9B3157A1B3940750001CB9C /* RACBehaviorSubject.m in Sources */,
				A9B3157B1B3940750001CB9C /* RACBlockTrampoline.m in Sources */,
				A9B3157C1B3940750001CB9C /* RACChannel.m in Sources */,
				A9B3157D1B3940750001CB9C /* RACCommand.m in Sources */,
				A9B3157E1B3940750001CB9C /* RACCompoundDisposable.m in Sources */,
				A9B3157F1B3940750001CB9C /* RACDelegateProxy.m in Sources */,
				A9B315801B3940750001CB9C /* RACDisposable.m in Sources */,
				EBCC7DBE1BBF01E200A2AE92 /* Observer.swift in Sources */,
				C79B647F1CD52E4D003F2376 /* EventLogger.swift in Sources */,
				A9B315811B3940750001CB9C /* RACDynamicSequence.m in Sources */,
				A9B315821B3940750001CB9C /* RACDynamicSignal.m in Sources */,
				A9B315831B3940750001CB9C /* RACEagerSequence.m in Sources */,
				A9B315841B3940750001CB9C /* RACEmptySequence.m in Sources */,
				A9B315851B3940750001CB9C /* RACEmptySignal.m in Sources */,
				A9B315861B3940750001CB9C /* RACErrorSignal.m in Sources */,
				A9B315871B3940750001CB9C /* RACEvent.m in Sources */,
				A9B315881B3940750001CB9C /* RACGroupedSignal.m in Sources */,
				A9B315891B3940750001CB9C /* RACImmediateScheduler.m in Sources */,
				A9B3158A1B3940750001CB9C /* RACIndexSetSequence.m in Sources */,
				A9B3158B1B3940750001CB9C /* RACKVOChannel.m in Sources */,
				A9B3158C1B3940750001CB9C /* RACKVOProxy.m in Sources */,
				A9B3158D1B3940750001CB9C /* RACKVOTrampoline.m in Sources */,
				A9B3158E1B3940750001CB9C /* RACMulticastConnection.m in Sources */,
				C7142DBE1CDEA194009F402D /* CocoaAction.swift in Sources */,
				A9B315901B3940750001CB9C /* RACPassthroughSubscriber.m in Sources */,
				A9B315911B3940750001CB9C /* RACQueueScheduler.m in Sources */,
				A9B315921B3940750001CB9C /* RACReplaySubject.m in Sources */,
				A9B315931B3940750001CB9C /* RACReturnSignal.m in Sources */,
				A9B315941B3940750001CB9C /* RACScheduler.m in Sources */,
				A9B315951B3940750001CB9C /* RACScopedDisposable.m in Sources */,
				A9B315961B3940750001CB9C /* RACSequence.m in Sources */,
				A9B315971B3940750001CB9C /* RACSerialDisposable.m in Sources */,
				A9B315981B3940750001CB9C /* RACSignal.m in Sources */,
				A9B315991B3940750001CB9C /* RACSignal+Operations.m in Sources */,
				A9B3159A1B3940750001CB9C /* RACSignalSequence.m in Sources */,
				A9B3159B1B3940750001CB9C /* RACStream.m in Sources */,
				A9B3159C1B3940750001CB9C /* RACStringSequence.m in Sources */,
				CD0C45E01CC9A288009F5BF0 /* DynamicProperty.swift in Sources */,
				A9B3159D1B3940750001CB9C /* RACSubject.m in Sources */,
				A9B3159E1B3940750001CB9C /* RACSubscriber.m in Sources */,
				A9B3159F1B3940750001CB9C /* RACSubscriptingAssignmentTrampoline.m in Sources */,
				A9B315A01B3940750001CB9C /* RACSubscriptionScheduler.m in Sources */,
				A9B315A11B3940750001CB9C /* RACTargetQueueScheduler.m in Sources */,
				A9B315A21B3940750001CB9C /* RACTestScheduler.m in Sources */,
				A9B315A31B3940750001CB9C /* RACTuple.m in Sources */,
				A9B315A41B3940750001CB9C /* RACTupleSequence.m in Sources */,
				A9B315A51B3940750001CB9C /* RACUnarySequence.m in Sources */,
				A9B315A61B3940750001CB9C /* RACUnit.m in Sources */,
				A9B315A71B3940750001CB9C /* RACValueTransformer.m in Sources */,
				A9B315BB1B3940750001CB9C /* RACDynamicPropertySuperclass.m in Sources */,
			);
			runOnlyForDeploymentPostprocessing = 0;
		};
		D04725E519E49ED7006002AA /* Sources */ = {
			isa = PBXSourcesBuildPhase;
			buildActionMask = 2147483647;
			files = (
				D037654219EDA41200A782A9 /* NSText+RACSignalSupport.m in Sources */,
				D037659C19EDA41200A782A9 /* RACKVOChannel.m in Sources */,
				D03765C819EDA41200A782A9 /* RACScopedDisposable.m in Sources */,
				D03764FE19EDA41200A782A9 /* NSEnumerator+RACSequenceAdditions.m in Sources */,
				D03764EA19EDA41200A782A9 /* NSArray+RACSequenceAdditions.m in Sources */,
				D00004091A46864E000E7D41 /* TupleExtensions.swift in Sources */,
				D03765C019EDA41200A782A9 /* RACScheduler.m in Sources */,
				D43F27A21A9F7E8A00C1AD76 /* RACDynamicPropertySuperclass.m in Sources */,
				D037659819EDA41200A782A9 /* RACIndexSetSequence.m in Sources */,
				D03765D819EDA41200A782A9 /* RACSignal+Operations.m in Sources */,
				D871D69F1B3B29A40070F16C /* Optional.swift in Sources */,
				D08C54B61A69A3DB00AD8286 /* Event.swift in Sources */,
				D03764F219EDA41200A782A9 /* NSControl+RACTextSignalSupport.m in Sources */,
				D037650219EDA41200A782A9 /* NSFileHandle+RACSupport.m in Sources */,
				D03765E219EDA41200A782A9 /* RACStream.m in Sources */,
				D037655619EDA41200A782A9 /* RACBehaviorSubject.m in Sources */,
				D037660219EDA41200A782A9 /* RACTestScheduler.m in Sources */,
				D03765B819EDA41200A782A9 /* RACReplaySubject.m in Sources */,
				D03765EC19EDA41200A782A9 /* RACSubject.m in Sources */,
				D03765D019EDA41200A782A9 /* RACSerialDisposable.m in Sources */,
				D0C312D319EF2A5800984962 /* Disposable.swift in Sources */,
				D037666F19EDA57100A782A9 /* EXTRuntimeExtensions.m in Sources */,
				D037653E19EDA41200A782A9 /* NSString+RACSupport.m in Sources */,
				D037653619EDA41200A782A9 /* NSString+RACKeyPathUtilities.m in Sources */,
				D03764FA19EDA41200A782A9 /* NSDictionary+RACSequenceAdditions.m in Sources */,
				EBCC7DBC1BBF010C00A2AE92 /* Observer.swift in Sources */,
				CD0C45DE1CC9A288009F5BF0 /* DynamicProperty.swift in Sources */,
				D037656819EDA41200A782A9 /* RACCompoundDisposableProvider.d in Sources */,
				D03B4A3D19F4C39A009E02AC /* FoundationExtensions.swift in Sources */,
				D037653A19EDA41200A782A9 /* NSString+RACSequenceAdditions.m in Sources */,
				D03765E819EDA41200A782A9 /* RACStringSequence.m in Sources */,
				D03764EE19EDA41200A782A9 /* NSControl+RACCommandSupport.m in Sources */,
				D08C54B31A69A2AE00AD8286 /* Signal.swift in Sources */,
				D037660A19EDA41200A782A9 /* RACTupleSequence.m in Sources */,
				D03765D419EDA41200A782A9 /* RACSignal.m in Sources */,
				D037651A19EDA41200A782A9 /* NSObject+RACDescription.m in Sources */,
				D03765A419EDA41200A782A9 /* RACMulticastConnection.m in Sources */,
				D037654E19EDA41200A782A9 /* RACArraySequence.m in Sources */,
				D037652219EDA41200A782A9 /* NSObject+RACLifting.m in Sources */,
				D037650619EDA41200A782A9 /* NSIndexSet+RACSequenceAdditions.m in Sources */,
				D037650E19EDA41200A782A9 /* NSNotificationCenter+RACSupport.m in Sources */,
				D03765FA19EDA41200A782A9 /* RACSubscriptionScheduler.m in Sources */,
				D85C652A1C0D84C7005A77AD /* Flatten.swift in Sources */,
				D0C312CF19EF2A5800984962 /* Bag.swift in Sources */,
				D037658019EDA41200A782A9 /* RACEmptySequence.m in Sources */,
				D037654A19EDA41200A782A9 /* NSUserDefaults+RACSupport.m in Sources */,
				D037660E19EDA41200A782A9 /* RACUnarySequence.m in Sources */,
				D03765FE19EDA41200A782A9 /* RACTargetQueueScheduler.m in Sources */,
				C7142DBC1CDEA167009F402D /* CocoaAction.swift in Sources */,
				D03765DE19EDA41200A782A9 /* RACSignalSequence.m in Sources */,
				D037656C19EDA41200A782A9 /* RACDelegateProxy.m in Sources */,
				D037657419EDA41200A782A9 /* RACDynamicSequence.m in Sources */,
				D037657019EDA41200A782A9 /* RACDisposable.m in Sources */,
				D03765DA19EDA41200A782A9 /* RACSignalProvider.d in Sources */,
				D037653219EDA41200A782A9 /* NSSet+RACSequenceAdditions.m in Sources */,
				D037651219EDA41200A782A9 /* NSObject+RACAppKitBindings.m in Sources */,
				D037656619EDA41200A782A9 /* RACCompoundDisposable.m in Sources */,
				D037655A19EDA41200A782A9 /* RACBlockTrampoline.m in Sources */,
				D0C312DF19EF2A5800984962 /* ObjectiveCBridging.swift in Sources */,
				D037659019EDA41200A782A9 /* RACGroupedSignal.m in Sources */,
				D037655E19EDA41200A782A9 /* RACChannel.m in Sources */,
				D037657C19EDA41200A782A9 /* RACEagerSequence.m in Sources */,
				D037657819EDA41200A782A9 /* RACDynamicSignal.m in Sources */,
				D037659419EDA41200A782A9 /* RACImmediateScheduler.m in Sources */,
				7A7065811A3F88B8001E8354 /* RACKVOProxy.m in Sources */,
				D037651619EDA41200A782A9 /* NSObject+RACDeallocating.m in Sources */,
				D0C312E719EF2A5800984962 /* Scheduler.swift in Sources */,
				D0C312CD19EF2A5800984962 /* Atomic.swift in Sources */,
				D037658419EDA41200A782A9 /* RACEmptySignal.m in Sources */,
				D037654619EDA41200A782A9 /* NSURLConnection+RACSupport.m in Sources */,
				D03765F019EDA41200A782A9 /* RACSubscriber.m in Sources */,
				D03764F619EDA41200A782A9 /* NSData+RACSupport.m in Sources */,
				D037656219EDA41200A782A9 /* RACCommand.m in Sources */,
				D037658819EDA41200A782A9 /* RACErrorSignal.m in Sources */,
				D03765F619EDA41200A782A9 /* RACSubscriptingAssignmentTrampoline.m in Sources */,
				D08C54BA1A69C54300AD8286 /* Property.swift in Sources */,
				D0D11AB91A6AE87700C1F8B1 /* Action.swift in Sources */,
				D037661219EDA41200A782A9 /* RACUnit.m in Sources */,
				D03765A019EDA41200A782A9 /* RACKVOTrampoline.m in Sources */,
				D037650A19EDA41200A782A9 /* NSInvocation+RACTypeParsing.m in Sources */,
				D037660619EDA41200A782A9 /* RACTuple.m in Sources */,
				D037651E19EDA41200A782A9 /* NSObject+RACKVOWrapper.m in Sources */,
				D037661619EDA41200A782A9 /* RACValueTransformer.m in Sources */,
				C79B647C1CD52E23003F2376 /* EventLogger.swift in Sources */,
				D03765CC19EDA41200A782A9 /* RACSequence.m in Sources */,
				D037652E19EDA41200A782A9 /* NSOrderedSet+RACSequenceAdditions.m in Sources */,
				D037652619EDA41200A782A9 /* NSObject+RACPropertySubscribing.m in Sources */,
				D037658C19EDA41200A782A9 /* RACEvent.m in Sources */,
				D08C54B81A69A9D000AD8286 /* SignalProducer.swift in Sources */,
				D03765B219EDA41200A782A9 /* RACQueueScheduler.m in Sources */,
				D037652A19EDA41200A782A9 /* NSObject+RACSelectorSignal.m in Sources */,
				D03765AE19EDA41200A782A9 /* RACPassthroughSubscriber.m in Sources */,
				D03765BC19EDA41200A782A9 /* RACReturnSignal.m in Sources */,
			);
			runOnlyForDeploymentPostprocessing = 0;
		};
		D04725F119E49ED7006002AA /* Sources */ = {
			isa = PBXSourcesBuildPhase;
			buildActionMask = 2147483647;
			files = (
				D0A2260E1A72F16D00D33B74 /* PropertySpec.swift in Sources */,
				D03766C719EDA60000A782A9 /* NSObjectRACPropertySubscribingExamples.m in Sources */,
				D03766E319EDA60000A782A9 /* RACDelegateProxySpec.m in Sources */,
				B696FB811A7640C00075236D /* TestError.swift in Sources */,
				D021671D1A6CD50500987861 /* ActionSpec.swift in Sources */,
				D03766F919EDA60000A782A9 /* RACSerialDisposableSpec.m in Sources */,
				D0C3131E19EF2D9700984962 /* RACTestExampleScheduler.m in Sources */,
				D037670B19EDA60000A782A9 /* RACTargetQueueSchedulerSpec.m in Sources */,
				530F8BB71D0DBED200009C2C /* RACDynamicPropertySuperclass.m in Sources */,
				D03766DD19EDA60000A782A9 /* RACCommandSpec.m in Sources */,
				D0C3130E19EF2B1F00984962 /* SchedulerSpec.swift in Sources */,
				D037670919EDA60000A782A9 /* RACSubscriptingAssignmentTrampolineSpec.m in Sources */,
				BFA6B94D1A7604D400C846D1 /* SignalProducerNimbleMatchers.swift in Sources */,
				D03766EB19EDA60000A782A9 /* RACKVOWrapperSpec.m in Sources */,
				D03766E719EDA60000A782A9 /* RACEventSpec.m in Sources */,
				D03766F719EDA60000A782A9 /* RACSequenceSpec.m in Sources */,
				D8170FC11B100EBC004192AD /* FoundationExtensionsSpec.swift in Sources */,
				D03766C919EDA60000A782A9 /* NSObjectRACPropertySubscribingSpec.m in Sources */,
				D03766C319EDA60000A782A9 /* NSObjectRACDeallocatingSpec.m in Sources */,
				C79B64741CD38B2B003F2376 /* TestLogger.swift in Sources */,
				530F8BB51D0DBC3200009C2C /* DynamicPropertySpec.swift in Sources */,
				D03766BD19EDA60000A782A9 /* NSEnumeratorRACSequenceAdditionsSpec.m in Sources */,
				CA6F28501C52626B001879D2 /* FlattenSpec.swift in Sources */,
				D037670119EDA60000A782A9 /* RACSubclassObject.m in Sources */,
				D03766CD19EDA60000A782A9 /* NSStringRACKeyPathUtilitiesSpec.m in Sources */,
				D037671519EDA60000A782A9 /* RACTupleSpec.m in Sources */,
				D03766C519EDA60000A782A9 /* NSObjectRACLiftingSpec.m in Sources */,
				D03766D119EDA60000A782A9 /* NSURLConnectionRACSupportSpec.m in Sources */,
				D03766F319EDA60000A782A9 /* RACSequenceAdditionsSpec.m in Sources */,
				D03766ED19EDA60000A782A9 /* RACMulticastConnectionSpec.m in Sources */,
				CDCD247A1C277EEC00710AEE /* AtomicSpec.swift in Sources */,
				D03766E919EDA60000A782A9 /* RACKVOChannelSpec.m in Sources */,
				D03766FB19EDA60000A782A9 /* RACSignalSpec.m in Sources */,
				7A7065841A3F8967001E8354 /* RACKVOProxySpec.m in Sources */,
				579504331BB8A34200A5E482 /* BagSpec.swift in Sources */,
				D037670719EDA60000A782A9 /* RACSubscriberSpec.m in Sources */,
				CD8401831CEE8ED7009F0ABF /* CocoaActionSpec.swift in Sources */,
				D03766EF19EDA60000A782A9 /* RACPropertySignalExamples.m in Sources */,
				D037670519EDA60000A782A9 /* RACSubscriberExamples.m in Sources */,
				D0A226081A72E0E900D33B74 /* SignalSpec.swift in Sources */,
				D0C3132219EF2D9700984962 /* RACTestSchedulerSpec.m in Sources */,
				02D2602B1C1D6DB8003ACC61 /* SignalLifetimeSpec.swift in Sources */,
				D0C3130C19EF2B1F00984962 /* DisposableSpec.swift in Sources */,
				D03766D719EDA60000A782A9 /* RACBlockTrampolineSpec.m in Sources */,
				D0A2260B1A72E6C500D33B74 /* SignalProducerSpec.swift in Sources */,
				D03766FF19EDA60000A782A9 /* RACStreamExamples.m in Sources */,
				D03766CB19EDA60000A782A9 /* NSObjectRACSelectorSignalSpec.m in Sources */,
				D03766E119EDA60000A782A9 /* RACControlCommandExamples.m in Sources */,
				D03766BF19EDA60000A782A9 /* NSNotificationCenterRACSupportSpec.m in Sources */,
				D037670319EDA60000A782A9 /* RACSubjectSpec.m in Sources */,
				D03766F119EDA60000A782A9 /* RACSchedulerSpec.m in Sources */,
				D03766DF19EDA60000A782A9 /* RACCompoundDisposableSpec.m in Sources */,
				D03766E519EDA60000A782A9 /* RACDisposableSpec.m in Sources */,
				D0C3132019EF2D9700984962 /* RACTestObject.m in Sources */,
				D03766D319EDA60000A782A9 /* NSUserDefaultsRACSupportSpec.m in Sources */,
				D03766C119EDA60000A782A9 /* NSObjectRACAppKitBindingsSpec.m in Sources */,
				D03766DB19EDA60000A782A9 /* RACChannelSpec.m in Sources */,
				D0A226111A72F30B00D33B74 /* ObjectiveCBridgingSpec.swift in Sources */,
				D03766D919EDA60000A782A9 /* RACChannelExamples.m in Sources */,
				D03766F519EDA60000A782A9 /* RACSequenceExamples.m in Sources */,
				D8024DB21B2E1BB0005E6B9A /* SignalProducerLiftingSpec.swift in Sources */,
				D03766B919EDA60000A782A9 /* NSControllerRACSupportSpec.m in Sources */,
			);
			runOnlyForDeploymentPostprocessing = 0;
		};
		D047260719E49F82006002AA /* Sources */ = {
			isa = PBXSourcesBuildPhase;
			buildActionMask = 2147483647;
			files = (
				D037659D19EDA41200A782A9 /* RACKVOChannel.m in Sources */,
				D08C54B41A69A2AF00AD8286 /* Signal.swift in Sources */,
				D037666319EDA41200A782A9 /* UITextView+RACSignalSupport.m in Sources */,
				D037662F19EDA41200A782A9 /* UIControl+RACSignalSupport.m in Sources */,
				D03765C919EDA41200A782A9 /* RACScopedDisposable.m in Sources */,
				D03764FF19EDA41200A782A9 /* NSEnumerator+RACSequenceAdditions.m in Sources */,
				D037664719EDA41200A782A9 /* UISegmentedControl+RACSignalSupport.m in Sources */,
				D43F27A31A9F7E8A00C1AD76 /* RACDynamicPropertySuperclass.m in Sources */,
				D8E84A671B3B32FB00C3E831 /* Optional.swift in Sources */,
				D03764EB19EDA41200A782A9 /* NSArray+RACSequenceAdditions.m in Sources */,
				D0C312D419EF2A5800984962 /* Disposable.swift in Sources */,
				D03765C119EDA41200A782A9 /* RACScheduler.m in Sources */,
				D037662B19EDA41200A782A9 /* UICollectionReusableView+RACSignalSupport.m in Sources */,
				D037659919EDA41200A782A9 /* RACIndexSetSequence.m in Sources */,
				D03765D919EDA41200A782A9 /* RACSignal+Operations.m in Sources */,
				D037661B19EDA41200A782A9 /* UIActionSheet+RACSignalSupport.m in Sources */,
				D037650319EDA41200A782A9 /* NSFileHandle+RACSupport.m in Sources */,
				D08C54B91A69A9D100AD8286 /* SignalProducer.swift in Sources */,
				D03765E319EDA41200A782A9 /* RACStream.m in Sources */,
				D037655719EDA41200A782A9 /* RACBehaviorSubject.m in Sources */,
				D037663B19EDA41200A782A9 /* UIGestureRecognizer+RACSignalSupport.m in Sources */,
				D037660319EDA41200A782A9 /* RACTestScheduler.m in Sources */,
				D03765B919EDA41200A782A9 /* RACReplaySubject.m in Sources */,
				D03765ED19EDA41200A782A9 /* RACSubject.m in Sources */,
				D037664F19EDA41200A782A9 /* UIStepper+RACSignalSupport.m in Sources */,
				D03765D119EDA41200A782A9 /* RACSerialDisposable.m in Sources */,
				EBCC7DBD1BBF01E100A2AE92 /* Observer.swift in Sources */,
				D037663F19EDA41200A782A9 /* UIImagePickerController+RACSignalSupport.m in Sources */,
				D037653F19EDA41200A782A9 /* NSString+RACSupport.m in Sources */,
				D037653719EDA41200A782A9 /* NSString+RACKeyPathUtilities.m in Sources */,
				D03764FB19EDA41200A782A9 /* NSDictionary+RACSequenceAdditions.m in Sources */,
				D037656919EDA41200A782A9 /* RACCompoundDisposableProvider.d in Sources */,
				D037653B19EDA41200A782A9 /* NSString+RACSequenceAdditions.m in Sources */,
				D037661F19EDA41200A782A9 /* UIAlertView+RACSignalSupport.m in Sources */,
				D03765E919EDA41200A782A9 /* RACStringSequence.m in Sources */,
				D037660B19EDA41200A782A9 /* RACTupleSequence.m in Sources */,
				D03765D519EDA41200A782A9 /* RACSignal.m in Sources */,
				D037663319EDA41200A782A9 /* UIControl+RACSignalSupportPrivate.m in Sources */,
				CD0C45DF1CC9A288009F5BF0 /* DynamicProperty.swift in Sources */,
				D037664319EDA41200A782A9 /* UIRefreshControl+RACCommandSupport.m in Sources */,
				D037651B19EDA41200A782A9 /* NSObject+RACDescription.m in Sources */,
				D03765A519EDA41200A782A9 /* RACMulticastConnection.m in Sources */,
				D85C652B1C0E70E3005A77AD /* Flatten.swift in Sources */,
				D037654F19EDA41200A782A9 /* RACArraySequence.m in Sources */,
				D037652319EDA41200A782A9 /* NSObject+RACLifting.m in Sources */,
				C7142DBD1CDEA194009F402D /* CocoaAction.swift in Sources */,
				D037650719EDA41200A782A9 /* NSIndexSet+RACSequenceAdditions.m in Sources */,
				D037665F19EDA41200A782A9 /* UITextField+RACSignalSupport.m in Sources */,
				D037650F19EDA41200A782A9 /* NSNotificationCenter+RACSupport.m in Sources */,
				D03765FB19EDA41200A782A9 /* RACSubscriptionScheduler.m in Sources */,
				D037658119EDA41200A782A9 /* RACEmptySequence.m in Sources */,
				D0C312E019EF2A5800984962 /* ObjectiveCBridging.swift in Sources */,
				D037654B19EDA41200A782A9 /* NSUserDefaults+RACSupport.m in Sources */,
				D037660F19EDA41200A782A9 /* RACUnarySequence.m in Sources */,
				D08C54BB1A69C54400AD8286 /* Property.swift in Sources */,
				D03765FF19EDA41200A782A9 /* RACTargetQueueScheduler.m in Sources */,
				D03765DF19EDA41200A782A9 /* RACSignalSequence.m in Sources */,
				D037656D19EDA41200A782A9 /* RACDelegateProxy.m in Sources */,
				D03B4A3E19F4C39A009E02AC /* FoundationExtensions.swift in Sources */,
				D037657519EDA41200A782A9 /* RACDynamicSequence.m in Sources */,
				D037657119EDA41200A782A9 /* RACDisposable.m in Sources */,
				D000040A1A46864E000E7D41 /* TupleExtensions.swift in Sources */,
				D03765DB19EDA41200A782A9 /* RACSignalProvider.d in Sources */,
				D037653319EDA41200A782A9 /* NSSet+RACSequenceAdditions.m in Sources */,
				D037665319EDA41200A782A9 /* UISwitch+RACSignalSupport.m in Sources */,
				D037664B19EDA41200A782A9 /* UISlider+RACSignalSupport.m in Sources */,
				D037656719EDA41200A782A9 /* RACCompoundDisposable.m in Sources */,
				D037655B19EDA41200A782A9 /* RACBlockTrampoline.m in Sources */,
				D037659119EDA41200A782A9 /* RACGroupedSignal.m in Sources */,
				D037655F19EDA41200A782A9 /* RACChannel.m in Sources */,
				D037657D19EDA41200A782A9 /* RACEagerSequence.m in Sources */,
				D037657919EDA41200A782A9 /* RACDynamicSignal.m in Sources */,
				D037659519EDA41200A782A9 /* RACImmediateScheduler.m in Sources */,
				D037651719EDA41200A782A9 /* NSObject+RACDeallocating.m in Sources */,
				D037658519EDA41200A782A9 /* RACEmptySignal.m in Sources */,
				D037663719EDA41200A782A9 /* UIDatePicker+RACSignalSupport.m in Sources */,
				D08C54B71A69A3DB00AD8286 /* Event.swift in Sources */,
				D037654719EDA41200A782A9 /* NSURLConnection+RACSupport.m in Sources */,
				D03765F119EDA41200A782A9 /* RACSubscriber.m in Sources */,
				D03764F719EDA41200A782A9 /* NSData+RACSupport.m in Sources */,
				C79B647D1CD52E4A003F2376 /* EventLogger.swift in Sources */,
				D0C312CE19EF2A5800984962 /* Atomic.swift in Sources */,
				D0C312E819EF2A5800984962 /* Scheduler.swift in Sources */,
				D037656319EDA41200A782A9 /* RACCommand.m in Sources */,
				D037658919EDA41200A782A9 /* RACErrorSignal.m in Sources */,
				D03765F719EDA41200A782A9 /* RACSubscriptingAssignmentTrampoline.m in Sources */,
				D037661319EDA41200A782A9 /* RACUnit.m in Sources */,
				D037662319EDA41200A782A9 /* UIBarButtonItem+RACCommandSupport.m in Sources */,
				D03765A119EDA41200A782A9 /* RACKVOTrampoline.m in Sources */,
				D037665B19EDA41200A782A9 /* UITableViewHeaderFooterView+RACSignalSupport.m in Sources */,
				D0C312D019EF2A5800984962 /* Bag.swift in Sources */,
				D0D11ABA1A6AE87700C1F8B1 /* Action.swift in Sources */,
				D037650B19EDA41200A782A9 /* NSInvocation+RACTypeParsing.m in Sources */,
				D037660719EDA41200A782A9 /* RACTuple.m in Sources */,
				D037667019EDA57100A782A9 /* EXTRuntimeExtensions.m in Sources */,
				D037651F19EDA41200A782A9 /* NSObject+RACKVOWrapper.m in Sources */,
				D037661719EDA41200A782A9 /* RACValueTransformer.m in Sources */,
				D03765CD19EDA41200A782A9 /* RACSequence.m in Sources */,
				314304181ACA8B1E00595017 /* MKAnnotationView+RACSignalSupport.m in Sources */,
				D037652F19EDA41200A782A9 /* NSOrderedSet+RACSequenceAdditions.m in Sources */,
				D037662719EDA41200A782A9 /* UIButton+RACCommandSupport.m in Sources */,
				D037652719EDA41200A782A9 /* NSObject+RACPropertySubscribing.m in Sources */,
				7A7065821A3F88B8001E8354 /* RACKVOProxy.m in Sources */,
				D037658D19EDA41200A782A9 /* RACEvent.m in Sources */,
				D03765B319EDA41200A782A9 /* RACQueueScheduler.m in Sources */,
				D037665719EDA41200A782A9 /* UITableViewCell+RACSignalSupport.m in Sources */,
				D037652B19EDA41200A782A9 /* NSObject+RACSelectorSignal.m in Sources */,
				D03765AF19EDA41200A782A9 /* RACPassthroughSubscriber.m in Sources */,
				D03765BD19EDA41200A782A9 /* RACReturnSignal.m in Sources */,
			);
			runOnlyForDeploymentPostprocessing = 0;
		};
		D047261219E49F82006002AA /* Sources */ = {
			isa = PBXSourcesBuildPhase;
			buildActionMask = 2147483647;
			files = (
				D0A2260C1A72E6C500D33B74 /* SignalProducerSpec.swift in Sources */,
				D03766C819EDA60000A782A9 /* NSObjectRACPropertySubscribingExamples.m in Sources */,
				D037672419EDA60000A782A9 /* UIImagePickerControllerRACSupportSpec.m in Sources */,
				D03766E419EDA60000A782A9 /* RACDelegateProxySpec.m in Sources */,
				D0A2260F1A72F16D00D33B74 /* PropertySpec.swift in Sources */,
				D03766FA19EDA60000A782A9 /* RACSerialDisposableSpec.m in Sources */,
				D0A226091A72E0E900D33B74 /* SignalSpec.swift in Sources */,
				CDCD247B1C277EED00710AEE /* AtomicSpec.swift in Sources */,
				D037670C19EDA60000A782A9 /* RACTargetQueueSchedulerSpec.m in Sources */,
				D03766DE19EDA60000A782A9 /* RACCommandSpec.m in Sources */,
				D037670A19EDA60000A782A9 /* RACSubscriptingAssignmentTrampolineSpec.m in Sources */,
				D03766EC19EDA60000A782A9 /* RACKVOWrapperSpec.m in Sources */,
				D021671E1A6CD50500987861 /* ActionSpec.swift in Sources */,
				D03766E819EDA60000A782A9 /* RACEventSpec.m in Sources */,
				D03766F819EDA60000A782A9 /* RACSequenceSpec.m in Sources */,
				D0A226121A72F30B00D33B74 /* ObjectiveCBridgingSpec.swift in Sources */,
				D037671E19EDA60000A782A9 /* UIBarButtonItemRACSupportSpec.m in Sources */,
				D8024DB31B2E1BB0005E6B9A /* SignalProducerLiftingSpec.swift in Sources */,
				BFA6B94E1A7604D500C846D1 /* SignalProducerNimbleMatchers.swift in Sources */,
				D03766CA19EDA60000A782A9 /* NSObjectRACPropertySubscribingSpec.m in Sources */,
				D0C3132319EF2D9700984962 /* RACTestSchedulerSpec.m in Sources */,
				D03766C419EDA60000A782A9 /* NSObjectRACDeallocatingSpec.m in Sources */,
				D03766BE19EDA60000A782A9 /* NSEnumeratorRACSequenceAdditionsSpec.m in Sources */,
				D037672019EDA60000A782A9 /* UIButtonRACSupportSpec.m in Sources */,
				D0C3132519EF2D9700984962 /* RACTestUIButton.m in Sources */,
				D037670219EDA60000A782A9 /* RACSubclassObject.m in Sources */,
				D03766CE19EDA60000A782A9 /* NSStringRACKeyPathUtilitiesSpec.m in Sources */,
				D037671619EDA60000A782A9 /* RACTupleSpec.m in Sources */,
				7A7065851A3F8967001E8354 /* RACKVOProxySpec.m in Sources */,
				D03766C619EDA60000A782A9 /* NSObjectRACLiftingSpec.m in Sources */,
				B696FB821A7640C00075236D /* TestError.swift in Sources */,
				D0C3131F19EF2D9700984962 /* RACTestExampleScheduler.m in Sources */,
				D8170FC21B100EBC004192AD /* FoundationExtensionsSpec.swift in Sources */,
				D03766D219EDA60000A782A9 /* NSURLConnectionRACSupportSpec.m in Sources */,
				D03766F419EDA60000A782A9 /* RACSequenceAdditionsSpec.m in Sources */,
				D0C3131419EF2B2000984962 /* SchedulerSpec.swift in Sources */,
				C79B64751CD38B2B003F2376 /* TestLogger.swift in Sources */,
				D0C3131219EF2B2000984962 /* DisposableSpec.swift in Sources */,
				D03766EE19EDA60000A782A9 /* RACMulticastConnectionSpec.m in Sources */,
				D03766EA19EDA60000A782A9 /* RACKVOChannelSpec.m in Sources */,
				CA6F28511C52626B001879D2 /* FlattenSpec.swift in Sources */,
				D0C3132119EF2D9700984962 /* RACTestObject.m in Sources */,
				D03766FC19EDA60000A782A9 /* RACSignalSpec.m in Sources */,
				D037670819EDA60000A782A9 /* RACSubscriberSpec.m in Sources */,
				D037671C19EDA60000A782A9 /* UIAlertViewRACSupportSpec.m in Sources */,
				D03766F019EDA60000A782A9 /* RACPropertySignalExamples.m in Sources */,
				D037670619EDA60000A782A9 /* RACSubscriberExamples.m in Sources */,
				D03766D819EDA60000A782A9 /* RACBlockTrampolineSpec.m in Sources */,
				D037670019EDA60000A782A9 /* RACStreamExamples.m in Sources */,
				D03766CC19EDA60000A782A9 /* NSObjectRACSelectorSignalSpec.m in Sources */,
				D03766E219EDA60000A782A9 /* RACControlCommandExamples.m in Sources */,
				D03766C019EDA60000A782A9 /* NSNotificationCenterRACSupportSpec.m in Sources */,
				D037670419EDA60000A782A9 /* RACSubjectSpec.m in Sources */,
				D03766F219EDA60000A782A9 /* RACSchedulerSpec.m in Sources */,
				D03766E019EDA60000A782A9 /* RACCompoundDisposableSpec.m in Sources */,
				D03766E619EDA60000A782A9 /* RACDisposableSpec.m in Sources */,
				D03766D419EDA60000A782A9 /* NSUserDefaultsRACSupportSpec.m in Sources */,
				D03766DC19EDA60000A782A9 /* RACChannelSpec.m in Sources */,
				579504341BB8A34300A5E482 /* BagSpec.swift in Sources */,
				D037671A19EDA60000A782A9 /* UIActionSheetRACSupportSpec.m in Sources */,
				D03766DA19EDA60000A782A9 /* RACChannelExamples.m in Sources */,
				D03766F619EDA60000A782A9 /* RACSequenceExamples.m in Sources */,
				CD8401841CEE8ED7009F0ABF /* CocoaActionSpec.swift in Sources */,
				02D2602A1C1D6DAF003ACC61 /* SignalLifetimeSpec.swift in Sources */,
			);
			runOnlyForDeploymentPostprocessing = 0;
		};
/* End PBXSourcesBuildPhase section */

/* Begin PBXTargetDependency section */
		530F8B801D0DB70B00009C2C /* PBXTargetDependency */ = {
			isa = PBXTargetDependency;
			target = 530F8B731D0DB70B00009C2C /* ReactiveSwift-Mac */;
			targetProxy = 530F8B7F1D0DB70B00009C2C /* PBXContainerItemProxy */;
		};
		536ADDEA1D2C04AE002822B7 /* PBXTargetDependency */ = {
			isa = PBXTargetDependency;
			target = 53990D0A1D28405A007C84EB /* ReactiveSwift-tvOS */;
			targetProxy = 536ADDE91D2C04AE002822B7 /* PBXContainerItemProxy */;
		};
		53990C561D282612007C84EB /* PBXTargetDependency */ = {
			isa = PBXTargetDependency;
			target = 53990B381D282481007C84EB /* ReactiveSwift-iOS */;
			targetProxy = 53990C551D282612007C84EB /* PBXContainerItemProxy */;
		};
		7DFBED0A1CDB8C9500EE435B /* PBXTargetDependency */ = {
			isa = PBXTargetDependency;
			target = 57A4D1AF1BA13D7A00F7D4B1 /* ReactiveCocoa-tvOS */;
			targetProxy = 7DFBED091CDB8C9500EE435B /* PBXContainerItemProxy */;
		};
		D04725F819E49ED7006002AA /* PBXTargetDependency */ = {
			isa = PBXTargetDependency;
			target = D04725E919E49ED7006002AA /* ReactiveCocoa-Mac */;
			targetProxy = D04725F719E49ED7006002AA /* PBXContainerItemProxy */;
		};
		D047261919E49F82006002AA /* PBXTargetDependency */ = {
			isa = PBXTargetDependency;
			target = D047260B19E49F82006002AA /* ReactiveCocoa-iOS */;
			targetProxy = D047261819E49F82006002AA /* PBXContainerItemProxy */;
		};
/* End PBXTargetDependency section */

/* Begin XCBuildConfiguration section */
		530F8B851D0DB70B00009C2C /* Debug */ = {
			isa = XCBuildConfiguration;
			baseConfigurationReference = D047263A19E49FE8006002AA /* Mac-Framework.xcconfig */;
			buildSettings = {
<<<<<<< HEAD
				ALWAYS_SEARCH_USER_PATHS = NO;
				APPLICATION_EXTENSION_API_ONLY = YES;
				CLANG_ANALYZER_NONNULL = YES;
				CLANG_CXX_LANGUAGE_STANDARD = "gnu++0x";
				CLANG_CXX_LIBRARY = "libc++";
				CLANG_ENABLE_MODULES = YES;
				CLANG_ENABLE_OBJC_ARC = YES;
				CLANG_WARN_BOOL_CONVERSION = YES;
				CLANG_WARN_CONSTANT_CONVERSION = YES;
				CLANG_WARN_DIRECT_OBJC_ISA_USAGE = YES_ERROR;
				CLANG_WARN_EMPTY_BODY = YES;
				CLANG_WARN_ENUM_CONVERSION = YES;
				CLANG_WARN_INT_CONVERSION = YES;
				CLANG_WARN_OBJC_ROOT_CLASS = YES_ERROR;
				CLANG_WARN_UNREACHABLE_CODE = YES;
				CLANG_WARN__DUPLICATE_METHOD_MATCH = YES;
				CODE_SIGN_IDENTITY = "";
				COMBINE_HIDPI_IMAGES = YES;
				COPY_PHASE_STRIP = NO;
				DEBUG_INFORMATION_FORMAT = "dwarf-with-dsym";
				DEFINES_MODULE = YES;
				DYLIB_COMPATIBILITY_VERSION = 1;
				DYLIB_CURRENT_VERSION = 1;
				DYLIB_INSTALL_NAME_BASE = "@rpath";
				ENABLE_BITCODE = NO;
				ENABLE_STRICT_OBJC_MSGSEND = YES;
				FRAMEWORK_SEARCH_PATHS = (
					"$(inherited)",
					"$(PROJECT_DIR)/Carthage/Checkouts/Result/build/Debug",
				);
				FRAMEWORK_VERSION = A;
				GCC_C_LANGUAGE_STANDARD = gnu99;
				GCC_DYNAMIC_NO_PIC = NO;
				GCC_NO_COMMON_BLOCKS = YES;
				GCC_OPTIMIZATION_LEVEL = 0;
=======
				DYLIB_COMPATIBILITY_VERSION = 1;
				DYLIB_CURRENT_VERSION = 1;
				ENABLE_BITCODE = YES;
>>>>>>> 1138948f
				GCC_PREPROCESSOR_DEFINITIONS = (
					"DEBUG=1",
					"$(inherited)",
				);
				GCC_WARN_64_TO_32_BIT_CONVERSION = YES;
				GCC_WARN_ABOUT_RETURN_TYPE = YES_ERROR;
				GCC_WARN_UNDECLARED_SELECTOR = YES;
				GCC_WARN_UNINITIALIZED_AUTOS = YES_AGGRESSIVE;
				GCC_WARN_UNUSED_FUNCTION = YES;
				GCC_WARN_UNUSED_VARIABLE = YES;
				INFOPLIST_FILE = ReactiveCocoa/Info.plist;
				INSTALL_PATH = "@rpath";
				LD_RUNPATH_SEARCH_PATHS = "$(inherited) @executable_path/../Frameworks @loader_path/Frameworks";
				MACOSX_DEPLOYMENT_TARGET = 10.9;
				MTL_ENABLE_DEBUG_INFO = YES;
				OTHER_SWIFT_FLAGS = "-D REACTIVE_SWIFT $(inherited)";
				PRODUCT_BUNDLE_IDENTIFIER = org.reactivecocoa.ReactiveSwift;
				PRODUCT_NAME = ReactiveSwift;
				SDKROOT = macosx;
				SKIP_INSTALL = YES;
				SWIFT_OPTIMIZATION_LEVEL = "-Onone";
			};
			name = Debug;
		};
		530F8B861D0DB70B00009C2C /* Test */ = {
			isa = XCBuildConfiguration;
			baseConfigurationReference = D047263A19E49FE8006002AA /* Mac-Framework.xcconfig */;
			buildSettings = {
<<<<<<< HEAD
				ALWAYS_SEARCH_USER_PATHS = NO;
				APPLICATION_EXTENSION_API_ONLY = YES;
				CLANG_ANALYZER_NONNULL = YES;
				CLANG_CXX_LANGUAGE_STANDARD = "gnu++0x";
				CLANG_CXX_LIBRARY = "libc++";
				CLANG_ENABLE_MODULES = YES;
				CLANG_ENABLE_OBJC_ARC = YES;
				CLANG_WARN_BOOL_CONVERSION = YES;
				CLANG_WARN_CONSTANT_CONVERSION = YES;
				CLANG_WARN_DIRECT_OBJC_ISA_USAGE = YES_ERROR;
				CLANG_WARN_EMPTY_BODY = YES;
				CLANG_WARN_ENUM_CONVERSION = YES;
				CLANG_WARN_INT_CONVERSION = YES;
				CLANG_WARN_OBJC_ROOT_CLASS = YES_ERROR;
				CLANG_WARN_UNREACHABLE_CODE = YES;
				CLANG_WARN__DUPLICATE_METHOD_MATCH = YES;
				CODE_SIGN_IDENTITY = "";
				COMBINE_HIDPI_IMAGES = YES;
				COPY_PHASE_STRIP = NO;
				DEBUG_INFORMATION_FORMAT = "dwarf-with-dsym";
				DEFINES_MODULE = YES;
				DYLIB_COMPATIBILITY_VERSION = 1;
				DYLIB_CURRENT_VERSION = 1;
				DYLIB_INSTALL_NAME_BASE = "@rpath";
				ENABLE_BITCODE = NO;
				ENABLE_NS_ASSERTIONS = NO;
				ENABLE_STRICT_OBJC_MSGSEND = YES;
				FRAMEWORK_SEARCH_PATHS = (
=======
				DYLIB_COMPATIBILITY_VERSION = 1;
				DYLIB_CURRENT_VERSION = 1;
				ENABLE_BITCODE = YES;
				GCC_PREPROCESSOR_DEFINITIONS = (
>>>>>>> 1138948f
					"$(inherited)",
					"$(PROJECT_DIR)/Carthage/Checkouts/Result/build/Debug",
				);
				FRAMEWORK_VERSION = A;
				GCC_C_LANGUAGE_STANDARD = gnu99;
				GCC_NO_COMMON_BLOCKS = YES;
				GCC_WARN_64_TO_32_BIT_CONVERSION = YES;
				GCC_WARN_ABOUT_RETURN_TYPE = YES_ERROR;
				GCC_WARN_UNDECLARED_SELECTOR = YES;
				GCC_WARN_UNINITIALIZED_AUTOS = YES_AGGRESSIVE;
				GCC_WARN_UNUSED_FUNCTION = YES;
				GCC_WARN_UNUSED_VARIABLE = YES;
				INFOPLIST_FILE = ReactiveCocoa/Info.plist;
				INSTALL_PATH = "@rpath";
				LD_RUNPATH_SEARCH_PATHS = "$(inherited) @executable_path/../Frameworks @loader_path/Frameworks";
				MACOSX_DEPLOYMENT_TARGET = 10.9;
				MTL_ENABLE_DEBUG_INFO = NO;
				OTHER_SWIFT_FLAGS = "-D REACTIVE_SWIFT $(inherited)";
				PRODUCT_BUNDLE_IDENTIFIER = org.reactivecocoa.ReactiveSwift;
				PRODUCT_NAME = ReactiveSwift;
				SDKROOT = macosx;
				SKIP_INSTALL = YES;
			};
			name = Test;
		};
		530F8B871D0DB70B00009C2C /* Release */ = {
			isa = XCBuildConfiguration;
			baseConfigurationReference = D047263A19E49FE8006002AA /* Mac-Framework.xcconfig */;
			buildSettings = {
<<<<<<< HEAD
				ALWAYS_SEARCH_USER_PATHS = NO;
				APPLICATION_EXTENSION_API_ONLY = YES;
				CLANG_ANALYZER_NONNULL = YES;
				CLANG_CXX_LANGUAGE_STANDARD = "gnu++0x";
				CLANG_CXX_LIBRARY = "libc++";
				CLANG_ENABLE_MODULES = YES;
				CLANG_ENABLE_OBJC_ARC = YES;
				CLANG_WARN_BOOL_CONVERSION = YES;
				CLANG_WARN_CONSTANT_CONVERSION = YES;
				CLANG_WARN_DIRECT_OBJC_ISA_USAGE = YES_ERROR;
				CLANG_WARN_EMPTY_BODY = YES;
				CLANG_WARN_ENUM_CONVERSION = YES;
				CLANG_WARN_INT_CONVERSION = YES;
				CLANG_WARN_OBJC_ROOT_CLASS = YES_ERROR;
				CLANG_WARN_UNREACHABLE_CODE = YES;
				CLANG_WARN__DUPLICATE_METHOD_MATCH = YES;
				CODE_SIGN_IDENTITY = "";
				COMBINE_HIDPI_IMAGES = YES;
				COPY_PHASE_STRIP = NO;
				DEBUG_INFORMATION_FORMAT = "dwarf-with-dsym";
				DEFINES_MODULE = YES;
				DYLIB_COMPATIBILITY_VERSION = 1;
				DYLIB_CURRENT_VERSION = 1;
				DYLIB_INSTALL_NAME_BASE = "@rpath";
				ENABLE_BITCODE = NO;
				ENABLE_NS_ASSERTIONS = NO;
				ENABLE_STRICT_OBJC_MSGSEND = YES;
				FRAMEWORK_SEARCH_PATHS = (
=======
				DYLIB_COMPATIBILITY_VERSION = 1;
				DYLIB_CURRENT_VERSION = 1;
				ENABLE_BITCODE = YES;
				GCC_PREPROCESSOR_DEFINITIONS = (
>>>>>>> 1138948f
					"$(inherited)",
					"$(PROJECT_DIR)/Carthage/Checkouts/Result/build/Debug",
				);
				FRAMEWORK_VERSION = A;
				GCC_C_LANGUAGE_STANDARD = gnu99;
				GCC_NO_COMMON_BLOCKS = YES;
				GCC_WARN_64_TO_32_BIT_CONVERSION = YES;
				GCC_WARN_ABOUT_RETURN_TYPE = YES_ERROR;
				GCC_WARN_UNDECLARED_SELECTOR = YES;
				GCC_WARN_UNINITIALIZED_AUTOS = YES_AGGRESSIVE;
				GCC_WARN_UNUSED_FUNCTION = YES;
				GCC_WARN_UNUSED_VARIABLE = YES;
				INFOPLIST_FILE = ReactiveCocoa/Info.plist;
				INSTALL_PATH = "@rpath";
				LD_RUNPATH_SEARCH_PATHS = "$(inherited) @executable_path/../Frameworks @loader_path/Frameworks";
				MACOSX_DEPLOYMENT_TARGET = 10.9;
				MTL_ENABLE_DEBUG_INFO = NO;
				OTHER_SWIFT_FLAGS = "-D REACTIVE_SWIFT $(inherited)";
				PRODUCT_BUNDLE_IDENTIFIER = org.reactivecocoa.ReactiveSwift;
				PRODUCT_NAME = ReactiveSwift;
				SDKROOT = macosx;
				SKIP_INSTALL = YES;
			};
			name = Release;
		};
		530F8B881D0DB70B00009C2C /* Profile */ = {
			isa = XCBuildConfiguration;
			baseConfigurationReference = D047263A19E49FE8006002AA /* Mac-Framework.xcconfig */;
			buildSettings = {
<<<<<<< HEAD
				ALWAYS_SEARCH_USER_PATHS = NO;
				APPLICATION_EXTENSION_API_ONLY = YES;
				CLANG_ANALYZER_NONNULL = YES;
				CLANG_CXX_LANGUAGE_STANDARD = "gnu++0x";
				CLANG_CXX_LIBRARY = "libc++";
				CLANG_ENABLE_MODULES = YES;
				CLANG_ENABLE_OBJC_ARC = YES;
				CLANG_WARN_BOOL_CONVERSION = YES;
				CLANG_WARN_CONSTANT_CONVERSION = YES;
				CLANG_WARN_DIRECT_OBJC_ISA_USAGE = YES_ERROR;
				CLANG_WARN_EMPTY_BODY = YES;
				CLANG_WARN_ENUM_CONVERSION = YES;
				CLANG_WARN_INT_CONVERSION = YES;
				CLANG_WARN_OBJC_ROOT_CLASS = YES_ERROR;
				CLANG_WARN_UNREACHABLE_CODE = YES;
				CLANG_WARN__DUPLICATE_METHOD_MATCH = YES;
				CODE_SIGN_IDENTITY = "";
				COMBINE_HIDPI_IMAGES = YES;
				COPY_PHASE_STRIP = NO;
				DEBUG_INFORMATION_FORMAT = "dwarf-with-dsym";
				DEFINES_MODULE = YES;
				DYLIB_COMPATIBILITY_VERSION = 1;
				DYLIB_CURRENT_VERSION = 1;
				DYLIB_INSTALL_NAME_BASE = "@rpath";
				ENABLE_BITCODE = NO;
				ENABLE_NS_ASSERTIONS = NO;
				ENABLE_STRICT_OBJC_MSGSEND = YES;
				FRAMEWORK_SEARCH_PATHS = (
=======
				DYLIB_COMPATIBILITY_VERSION = 1;
				DYLIB_CURRENT_VERSION = 1;
				ENABLE_BITCODE = YES;
				GCC_PREPROCESSOR_DEFINITIONS = (
>>>>>>> 1138948f
					"$(inherited)",
					"$(PROJECT_DIR)/Carthage/Checkouts/Result/build/Debug",
				);
				FRAMEWORK_VERSION = A;
				GCC_C_LANGUAGE_STANDARD = gnu99;
				GCC_NO_COMMON_BLOCKS = YES;
				GCC_WARN_64_TO_32_BIT_CONVERSION = YES;
				GCC_WARN_ABOUT_RETURN_TYPE = YES_ERROR;
				GCC_WARN_UNDECLARED_SELECTOR = YES;
				GCC_WARN_UNINITIALIZED_AUTOS = YES_AGGRESSIVE;
				GCC_WARN_UNUSED_FUNCTION = YES;
				GCC_WARN_UNUSED_VARIABLE = YES;
				INFOPLIST_FILE = ReactiveCocoa/Info.plist;
				INSTALL_PATH = "@rpath";
				LD_RUNPATH_SEARCH_PATHS = "$(inherited) @executable_path/../Frameworks @loader_path/Frameworks";
				MACOSX_DEPLOYMENT_TARGET = 10.9;
				MTL_ENABLE_DEBUG_INFO = NO;
				OTHER_SWIFT_FLAGS = "-D REACTIVE_SWIFT $(inherited)";
				PRODUCT_BUNDLE_IDENTIFIER = org.reactivecocoa.ReactiveSwift;
				PRODUCT_NAME = ReactiveSwift;
				SDKROOT = macosx;
				SKIP_INSTALL = YES;
			};
			name = Profile;
		};
		530F8B891D0DB70B00009C2C /* Debug */ = {
			isa = XCBuildConfiguration;
			baseConfigurationReference = D047263719E49FE8006002AA /* Mac-Application.xcconfig */;
			buildSettings = {
<<<<<<< HEAD
				ALWAYS_SEARCH_USER_PATHS = NO;
				CLANG_ANALYZER_NONNULL = YES;
				CLANG_CXX_LANGUAGE_STANDARD = "gnu++0x";
				CLANG_CXX_LIBRARY = "libc++";
				CLANG_ENABLE_MODULES = YES;
				CLANG_ENABLE_OBJC_ARC = YES;
				CLANG_WARN_BOOL_CONVERSION = YES;
				CLANG_WARN_CONSTANT_CONVERSION = YES;
				CLANG_WARN_DIRECT_OBJC_ISA_USAGE = YES_ERROR;
				CLANG_WARN_EMPTY_BODY = YES;
				CLANG_WARN_ENUM_CONVERSION = YES;
				CLANG_WARN_INT_CONVERSION = YES;
				CLANG_WARN_OBJC_ROOT_CLASS = YES_ERROR;
				CLANG_WARN_UNREACHABLE_CODE = YES;
				CLANG_WARN__DUPLICATE_METHOD_MATCH = YES;
				CODE_SIGN_IDENTITY = "-";
				COMBINE_HIDPI_IMAGES = YES;
				COPY_PHASE_STRIP = NO;
				DEBUG_INFORMATION_FORMAT = dwarf;
				ENABLE_BITCODE = NO;
				ENABLE_STRICT_OBJC_MSGSEND = YES;
=======
				CODE_SIGN_IDENTITY = "";
>>>>>>> 1138948f
				FRAMEWORK_SEARCH_PATHS = (
					"$(inherited)",
					"$(PROJECT_DIR)/Carthage/Checkouts/Nimble/build/Debug",
					"$(PROJECT_DIR)/Carthage/Checkouts/Quick/build/Debug",
				);
				GCC_C_LANGUAGE_STANDARD = gnu99;
				GCC_DYNAMIC_NO_PIC = NO;
				GCC_NO_COMMON_BLOCKS = YES;
				GCC_OPTIMIZATION_LEVEL = 0;
				GCC_PREPROCESSOR_DEFINITIONS = (
					"DEBUG=1",
					"$(inherited)",
					REACTIVE_SWIFT,
				);
				GCC_WARN_64_TO_32_BIT_CONVERSION = YES;
				GCC_WARN_ABOUT_RETURN_TYPE = YES_ERROR;
				GCC_WARN_UNDECLARED_SELECTOR = YES;
				GCC_WARN_UNINITIALIZED_AUTOS = YES_AGGRESSIVE;
				GCC_WARN_UNUSED_FUNCTION = YES;
				GCC_WARN_UNUSED_VARIABLE = YES;
				INFOPLIST_FILE = ReactiveCocoaTests/Info.plist;
				LD_RUNPATH_SEARCH_PATHS = "$(inherited) @executable_path/../Frameworks @loader_path/../Frameworks";
				MACOSX_DEPLOYMENT_TARGET = 10.9;
				MTL_ENABLE_DEBUG_INFO = YES;
				OTHER_SWIFT_FLAGS = "-D DEBUG -D REACTIVE_SWIFT";
				PRODUCT_BUNDLE_IDENTIFIER = org.reactivecocoa.ReactiveSwiftTests;
				PRODUCT_NAME = "$(TARGET_NAME)";
				SDKROOT = macosx;
				SWIFT_OPTIMIZATION_LEVEL = "-Onone";
			};
			name = Debug;
		};
		530F8B8A1D0DB70B00009C2C /* Test */ = {
			isa = XCBuildConfiguration;
			baseConfigurationReference = D047263719E49FE8006002AA /* Mac-Application.xcconfig */;
			buildSettings = {
<<<<<<< HEAD
				ALWAYS_SEARCH_USER_PATHS = NO;
				CLANG_ANALYZER_NONNULL = YES;
				CLANG_CXX_LANGUAGE_STANDARD = "gnu++0x";
				CLANG_CXX_LIBRARY = "libc++";
				CLANG_ENABLE_MODULES = YES;
				CLANG_ENABLE_OBJC_ARC = YES;
				CLANG_WARN_BOOL_CONVERSION = YES;
				CLANG_WARN_CONSTANT_CONVERSION = YES;
				CLANG_WARN_DIRECT_OBJC_ISA_USAGE = YES_ERROR;
				CLANG_WARN_EMPTY_BODY = YES;
				CLANG_WARN_ENUM_CONVERSION = YES;
				CLANG_WARN_INT_CONVERSION = YES;
				CLANG_WARN_OBJC_ROOT_CLASS = YES_ERROR;
				CLANG_WARN_UNREACHABLE_CODE = YES;
				CLANG_WARN__DUPLICATE_METHOD_MATCH = YES;
				CODE_SIGN_IDENTITY = "-";
				COMBINE_HIDPI_IMAGES = YES;
				COPY_PHASE_STRIP = NO;
				DEBUG_INFORMATION_FORMAT = "dwarf-with-dsym";
				ENABLE_BITCODE = NO;
				ENABLE_NS_ASSERTIONS = NO;
				ENABLE_STRICT_OBJC_MSGSEND = YES;
=======
				CODE_SIGN_IDENTITY = "";
>>>>>>> 1138948f
				FRAMEWORK_SEARCH_PATHS = (
					"$(inherited)",
					"$(PROJECT_DIR)/Carthage/Checkouts/Nimble/build/Debug",
					"$(PROJECT_DIR)/Carthage/Checkouts/Quick/build/Debug",
				);
				GCC_C_LANGUAGE_STANDARD = gnu99;
				GCC_NO_COMMON_BLOCKS = YES;
				GCC_WARN_64_TO_32_BIT_CONVERSION = YES;
				GCC_WARN_ABOUT_RETURN_TYPE = YES_ERROR;
				GCC_WARN_UNDECLARED_SELECTOR = YES;
				GCC_WARN_UNINITIALIZED_AUTOS = YES_AGGRESSIVE;
				GCC_WARN_UNUSED_FUNCTION = YES;
				GCC_WARN_UNUSED_VARIABLE = YES;
				INFOPLIST_FILE = ReactiveCocoaTests/Info.plist;
				LD_RUNPATH_SEARCH_PATHS = "$(inherited) @executable_path/../Frameworks @loader_path/../Frameworks";
				MACOSX_DEPLOYMENT_TARGET = 10.9;
				MTL_ENABLE_DEBUG_INFO = NO;
				OTHER_SWIFT_FLAGS = "-D DEBUG";
				PRODUCT_BUNDLE_IDENTIFIER = org.reactivecocoa.ReactiveSwiftTests;
				PRODUCT_NAME = "$(TARGET_NAME)";
				SDKROOT = macosx;
			};
			name = Test;
		};
		530F8B8B1D0DB70B00009C2C /* Release */ = {
			isa = XCBuildConfiguration;
			baseConfigurationReference = D047263719E49FE8006002AA /* Mac-Application.xcconfig */;
			buildSettings = {
				ALWAYS_SEARCH_USER_PATHS = NO;
				CLANG_ANALYZER_NONNULL = YES;
				CLANG_CXX_LANGUAGE_STANDARD = "gnu++0x";
				CLANG_CXX_LIBRARY = "libc++";
				CLANG_ENABLE_MODULES = YES;
				CLANG_ENABLE_OBJC_ARC = YES;
				CLANG_WARN_BOOL_CONVERSION = YES;
				CLANG_WARN_CONSTANT_CONVERSION = YES;
				CLANG_WARN_DIRECT_OBJC_ISA_USAGE = YES_ERROR;
				CLANG_WARN_EMPTY_BODY = YES;
				CLANG_WARN_ENUM_CONVERSION = YES;
				CLANG_WARN_INT_CONVERSION = YES;
				CLANG_WARN_OBJC_ROOT_CLASS = YES_ERROR;
				CLANG_WARN_UNREACHABLE_CODE = YES;
				CLANG_WARN__DUPLICATE_METHOD_MATCH = YES;
				CODE_SIGN_IDENTITY = "-";
				COMBINE_HIDPI_IMAGES = YES;
				COPY_PHASE_STRIP = NO;
				DEBUG_INFORMATION_FORMAT = "dwarf-with-dsym";
				ENABLE_BITCODE = NO;
				ENABLE_NS_ASSERTIONS = NO;
				ENABLE_STRICT_OBJC_MSGSEND = YES;
				FRAMEWORK_SEARCH_PATHS = (
					"$(inherited)",
					"$(PROJECT_DIR)/Carthage/Checkouts/Nimble/build/Debug",
					"$(PROJECT_DIR)/Carthage/Checkouts/Quick/build/Debug",
				);
				GCC_C_LANGUAGE_STANDARD = gnu99;
				GCC_NO_COMMON_BLOCKS = YES;
				GCC_WARN_64_TO_32_BIT_CONVERSION = YES;
				GCC_WARN_ABOUT_RETURN_TYPE = YES_ERROR;
				GCC_WARN_UNDECLARED_SELECTOR = YES;
				GCC_WARN_UNINITIALIZED_AUTOS = YES_AGGRESSIVE;
				GCC_WARN_UNUSED_FUNCTION = YES;
				GCC_WARN_UNUSED_VARIABLE = YES;
				INFOPLIST_FILE = ReactiveCocoaTests/Info.plist;
				LD_RUNPATH_SEARCH_PATHS = "$(inherited) @executable_path/../Frameworks @loader_path/../Frameworks";
				MACOSX_DEPLOYMENT_TARGET = 10.9;
				MTL_ENABLE_DEBUG_INFO = NO;
				PRODUCT_BUNDLE_IDENTIFIER = org.reactivecocoa.ReactiveSwiftTests;
				PRODUCT_NAME = "$(TARGET_NAME)";
				SDKROOT = macosx;
			};
			name = Release;
		};
		530F8B8C1D0DB70B00009C2C /* Profile */ = {
			isa = XCBuildConfiguration;
			baseConfigurationReference = D047263719E49FE8006002AA /* Mac-Application.xcconfig */;
			buildSettings = {
				ALWAYS_SEARCH_USER_PATHS = NO;
				CLANG_ANALYZER_NONNULL = YES;
				CLANG_CXX_LANGUAGE_STANDARD = "gnu++0x";
				CLANG_CXX_LIBRARY = "libc++";
				CLANG_ENABLE_MODULES = YES;
				CLANG_ENABLE_OBJC_ARC = YES;
				CLANG_WARN_BOOL_CONVERSION = YES;
				CLANG_WARN_CONSTANT_CONVERSION = YES;
				CLANG_WARN_DIRECT_OBJC_ISA_USAGE = YES_ERROR;
				CLANG_WARN_EMPTY_BODY = YES;
				CLANG_WARN_ENUM_CONVERSION = YES;
				CLANG_WARN_INT_CONVERSION = YES;
				CLANG_WARN_OBJC_ROOT_CLASS = YES_ERROR;
				CLANG_WARN_UNREACHABLE_CODE = YES;
				CLANG_WARN__DUPLICATE_METHOD_MATCH = YES;
				CODE_SIGN_IDENTITY = "-";
				COMBINE_HIDPI_IMAGES = YES;
				COPY_PHASE_STRIP = NO;
				DEBUG_INFORMATION_FORMAT = "dwarf-with-dsym";
				ENABLE_BITCODE = NO;
				ENABLE_NS_ASSERTIONS = NO;
				ENABLE_STRICT_OBJC_MSGSEND = YES;
				FRAMEWORK_SEARCH_PATHS = (
					"$(inherited)",
					"$(PROJECT_DIR)/Carthage/Checkouts/Nimble/build/Debug",
					"$(PROJECT_DIR)/Carthage/Checkouts/Quick/build/Debug",
				);
				GCC_C_LANGUAGE_STANDARD = gnu99;
				GCC_NO_COMMON_BLOCKS = YES;
				GCC_WARN_64_TO_32_BIT_CONVERSION = YES;
				GCC_WARN_ABOUT_RETURN_TYPE = YES_ERROR;
				GCC_WARN_UNDECLARED_SELECTOR = YES;
				GCC_WARN_UNINITIALIZED_AUTOS = YES_AGGRESSIVE;
				GCC_WARN_UNUSED_FUNCTION = YES;
				GCC_WARN_UNUSED_VARIABLE = YES;
				INFOPLIST_FILE = ReactiveCocoaTests/Info.plist;
				LD_RUNPATH_SEARCH_PATHS = "$(inherited) @executable_path/../Frameworks @loader_path/../Frameworks";
				MACOSX_DEPLOYMENT_TARGET = 10.9;
				MTL_ENABLE_DEBUG_INFO = NO;
				PRODUCT_BUNDLE_IDENTIFIER = org.reactivecocoa.ReactiveSwiftTests;
				PRODUCT_NAME = "$(TARGET_NAME)";
				SDKROOT = macosx;
			};
			name = Profile;
		};
		53990BF31D282481007C84EB /* Debug */ = {
			isa = XCBuildConfiguration;
			baseConfigurationReference = D047263419E49FE8006002AA /* iOS-Framework.xcconfig */;
			buildSettings = {
				CODE_SIGN_IDENTITY = "";
				"CODE_SIGN_IDENTITY[sdk=iphonesimulator*]" = "";
				DYLIB_COMPATIBILITY_VERSION = 1;
				DYLIB_CURRENT_VERSION = 1;
				INFOPLIST_FILE = ReactiveCocoa/Info.plist;
				LD_RUNPATH_SEARCH_PATHS = "$(inherited) @executable_path/Frameworks @loader_path/Frameworks";
				OTHER_SWIFT_FLAGS = "-D REACTIVE_SWIFT $(inherited)";
				PRODUCT_NAME = ReactiveSwift;
			};
			name = Debug;
		};
		53990BF41D282481007C84EB /* Test */ = {
			isa = XCBuildConfiguration;
			baseConfigurationReference = D047263419E49FE8006002AA /* iOS-Framework.xcconfig */;
			buildSettings = {
				CODE_SIGN_IDENTITY = "";
				"CODE_SIGN_IDENTITY[sdk=iphonesimulator*]" = "";
				DYLIB_COMPATIBILITY_VERSION = 1;
				DYLIB_CURRENT_VERSION = 1;
				INFOPLIST_FILE = ReactiveCocoa/Info.plist;
				LD_RUNPATH_SEARCH_PATHS = "$(inherited) @executable_path/Frameworks @loader_path/Frameworks";
				OTHER_SWIFT_FLAGS = "-D REACTIVE_SWIFT $(inherited)";
				PRODUCT_NAME = ReactiveSwift;
			};
			name = Test;
		};
		53990BF51D282481007C84EB /* Release */ = {
			isa = XCBuildConfiguration;
			baseConfigurationReference = D047263419E49FE8006002AA /* iOS-Framework.xcconfig */;
			buildSettings = {
				CODE_SIGN_IDENTITY = "";
				"CODE_SIGN_IDENTITY[sdk=iphonesimulator*]" = "";
				DYLIB_COMPATIBILITY_VERSION = 1;
				DYLIB_CURRENT_VERSION = 1;
				INFOPLIST_FILE = ReactiveCocoa/Info.plist;
				LD_RUNPATH_SEARCH_PATHS = "$(inherited) @executable_path/Frameworks @loader_path/Frameworks";
				OTHER_SWIFT_FLAGS = "-D REACTIVE_SWIFT $(inherited)";
				PRODUCT_NAME = ReactiveSwift;
			};
			name = Release;
		};
		53990BF61D282481007C84EB /* Profile */ = {
			isa = XCBuildConfiguration;
			baseConfigurationReference = D047263419E49FE8006002AA /* iOS-Framework.xcconfig */;
			buildSettings = {
				CODE_SIGN_IDENTITY = "";
				"CODE_SIGN_IDENTITY[sdk=iphonesimulator*]" = "";
				DYLIB_COMPATIBILITY_VERSION = 1;
				DYLIB_CURRENT_VERSION = 1;
				INFOPLIST_FILE = ReactiveCocoa/Info.plist;
				LD_RUNPATH_SEARCH_PATHS = "$(inherited) @executable_path/Frameworks @loader_path/Frameworks";
				OTHER_SWIFT_FLAGS = "-D REACTIVE_SWIFT $(inherited)";
				PRODUCT_NAME = ReactiveSwift;
			};
			name = Profile;
		};
		53990C491D282490007C84EB /* Debug */ = {
			isa = XCBuildConfiguration;
			baseConfigurationReference = D047263219E49FE8006002AA /* iOS-Application.xcconfig */;
			buildSettings = {
				FRAMEWORK_SEARCH_PATHS = (
					"$(SDKROOT)/Developer/Library/Frameworks",
					"$(inherited)",
					"$(PROJECT_DIR)/Carthage/Checkouts/Nimble/build/Debug-iphoneos",
				);
				INFOPLIST_FILE = ReactiveCocoaTests/Info.plist;
				LD_RUNPATH_SEARCH_PATHS = "$(inherited) @executable_path/Frameworks @loader_path/Frameworks";
				OTHER_SWIFT_FLAGS = "-D DEBUG -D REACTIVE_SWIFT";
				PRODUCT_NAME = "$(TARGET_NAME)";
			};
			name = Debug;
		};
		53990C4A1D282490007C84EB /* Test */ = {
			isa = XCBuildConfiguration;
			baseConfigurationReference = D047263219E49FE8006002AA /* iOS-Application.xcconfig */;
			buildSettings = {
				FRAMEWORK_SEARCH_PATHS = (
					"$(SDKROOT)/Developer/Library/Frameworks",
					"$(inherited)",
					"$(PROJECT_DIR)/Carthage/Checkouts/Nimble/build/Debug-iphoneos",
				);
				INFOPLIST_FILE = ReactiveCocoaTests/Info.plist;
				LD_RUNPATH_SEARCH_PATHS = "$(inherited) @executable_path/Frameworks @loader_path/Frameworks";
				OTHER_SWIFT_FLAGS = "-D DEBUG -D REACTIVE_SWIFT";
				PRODUCT_NAME = "$(TARGET_NAME)";
			};
			name = Test;
		};
		53990C4B1D282490007C84EB /* Release */ = {
			isa = XCBuildConfiguration;
			baseConfigurationReference = D047263219E49FE8006002AA /* iOS-Application.xcconfig */;
			buildSettings = {
				FRAMEWORK_SEARCH_PATHS = (
					"$(SDKROOT)/Developer/Library/Frameworks",
					"$(inherited)",
					"$(PROJECT_DIR)/Carthage/Checkouts/Nimble/build/Debug-iphoneos",
				);
				INFOPLIST_FILE = ReactiveCocoaTests/Info.plist;
				LD_RUNPATH_SEARCH_PATHS = "$(inherited) @executable_path/Frameworks @loader_path/Frameworks";
				OTHER_SWIFT_FLAGS = "-D REACTIVE_SWIFT";
				PRODUCT_NAME = "$(TARGET_NAME)";
			};
			name = Release;
		};
		53990C4C1D282490007C84EB /* Profile */ = {
			isa = XCBuildConfiguration;
			baseConfigurationReference = D047263219E49FE8006002AA /* iOS-Application.xcconfig */;
			buildSettings = {
				FRAMEWORK_SEARCH_PATHS = (
					"$(SDKROOT)/Developer/Library/Frameworks",
					"$(inherited)",
					"$(PROJECT_DIR)/Carthage/Checkouts/Nimble/build/Debug-iphoneos",
				);
				INFOPLIST_FILE = ReactiveCocoaTests/Info.plist;
				LD_RUNPATH_SEARCH_PATHS = "$(inherited) @executable_path/Frameworks @loader_path/Frameworks";
				OTHER_SWIFT_FLAGS = "-D REACTIVE_SWIFT";
				PRODUCT_NAME = "$(TARGET_NAME)";
			};
			name = Profile;
		};
		53990CEB1D2829A7007C84EB /* Debug */ = {
			isa = XCBuildConfiguration;
			baseConfigurationReference = A97451351B3A935E00F48E55 /* watchOS-Framework.xcconfig */;
			buildSettings = {
				"CODE_SIGN_IDENTITY[sdk=watchsimulator*]" = "";
				DYLIB_COMPATIBILITY_VERSION = 1;
				DYLIB_CURRENT_VERSION = 1;
				GCC_PREPROCESSOR_DEFINITIONS = (
					"$(inherited)",
					"DTRACE_PROBES_DISABLED=1",
				);
				INFOPLIST_FILE = ReactiveCocoa/Info.plist;
				OTHER_SWIFT_FLAGS = "-D REACTIVE_SWIFT $(inherited)";
				PRODUCT_NAME = ReactiveSwift;
			};
			name = Debug;
		};
		53990CEC1D2829A7007C84EB /* Test */ = {
			isa = XCBuildConfiguration;
			baseConfigurationReference = A97451351B3A935E00F48E55 /* watchOS-Framework.xcconfig */;
			buildSettings = {
				"CODE_SIGN_IDENTITY[sdk=watchsimulator*]" = "";
				DYLIB_COMPATIBILITY_VERSION = 1;
				DYLIB_CURRENT_VERSION = 1;
				GCC_PREPROCESSOR_DEFINITIONS = (
					"$(inherited)",
					"DTRACE_PROBES_DISABLED=1",
				);
				INFOPLIST_FILE = ReactiveCocoa/Info.plist;
				OTHER_SWIFT_FLAGS = "-D REACTIVE_SWIFT $(inherited)";
				PRODUCT_NAME = ReactiveSwift;
			};
			name = Test;
		};
		53990CED1D2829A7007C84EB /* Release */ = {
			isa = XCBuildConfiguration;
			baseConfigurationReference = A97451351B3A935E00F48E55 /* watchOS-Framework.xcconfig */;
			buildSettings = {
				"CODE_SIGN_IDENTITY[sdk=watchsimulator*]" = "";
				DYLIB_COMPATIBILITY_VERSION = 1;
				DYLIB_CURRENT_VERSION = 1;
				GCC_PREPROCESSOR_DEFINITIONS = (
					"$(inherited)",
					"DTRACE_PROBES_DISABLED=1",
				);
				INFOPLIST_FILE = ReactiveCocoa/Info.plist;
				OTHER_SWIFT_FLAGS = "-D REACTIVE_SWIFT $(inherited)";
				PRODUCT_NAME = ReactiveSwift;
			};
			name = Release;
		};
		53990CEE1D2829A7007C84EB /* Profile */ = {
			isa = XCBuildConfiguration;
			baseConfigurationReference = A97451351B3A935E00F48E55 /* watchOS-Framework.xcconfig */;
			buildSettings = {
				"CODE_SIGN_IDENTITY[sdk=watchsimulator*]" = "";
				DYLIB_COMPATIBILITY_VERSION = 1;
				DYLIB_CURRENT_VERSION = 1;
				GCC_PREPROCESSOR_DEFINITIONS = (
					"$(inherited)",
					"DTRACE_PROBES_DISABLED=1",
				);
				INFOPLIST_FILE = ReactiveCocoa/Info.plist;
				OTHER_SWIFT_FLAGS = "-D REACTIVE_SWIFT $(inherited)";
				PRODUCT_NAME = ReactiveSwift;
			};
			name = Profile;
		};
		53990DB11D28405A007C84EB /* Debug */ = {
			isa = XCBuildConfiguration;
			baseConfigurationReference = 57A4D2461BA13F9700F7D4B1 /* tvOS-Framework.xcconfig */;
			buildSettings = {
				"CODE_SIGN_IDENTITY[sdk=appletvsimulator*]" = "";
				DYLIB_COMPATIBILITY_VERSION = 1;
				DYLIB_CURRENT_VERSION = 1;
				GCC_PREPROCESSOR_DEFINITIONS = (
					"$(inherited)",
					"DTRACE_PROBES_DISABLED=1",
				);
				INFOPLIST_FILE = ReactiveCocoa/Info.plist;
				OTHER_SWIFT_FLAGS = "-D REACTIVE_SWIFT $(inherited)";
				PRODUCT_NAME = ReactiveSwift;
			};
			name = Debug;
		};
		53990DB21D28405A007C84EB /* Test */ = {
			isa = XCBuildConfiguration;
			baseConfigurationReference = 57A4D2461BA13F9700F7D4B1 /* tvOS-Framework.xcconfig */;
			buildSettings = {
				"CODE_SIGN_IDENTITY[sdk=appletvsimulator*]" = "";
				DYLIB_COMPATIBILITY_VERSION = 1;
				DYLIB_CURRENT_VERSION = 1;
				GCC_PREPROCESSOR_DEFINITIONS = (
					"$(inherited)",
					"DTRACE_PROBES_DISABLED=1",
				);
				INFOPLIST_FILE = ReactiveCocoa/Info.plist;
				OTHER_SWIFT_FLAGS = "-D REACTIVE_SWIFT $(inherited)";
				PRODUCT_NAME = ReactiveSwift;
			};
			name = Test;
		};
		53990DB31D28405A007C84EB /* Release */ = {
			isa = XCBuildConfiguration;
			baseConfigurationReference = 57A4D2461BA13F9700F7D4B1 /* tvOS-Framework.xcconfig */;
			buildSettings = {
				"CODE_SIGN_IDENTITY[sdk=appletvsimulator*]" = "";
				DYLIB_COMPATIBILITY_VERSION = 1;
				DYLIB_CURRENT_VERSION = 1;
				GCC_PREPROCESSOR_DEFINITIONS = (
					"$(inherited)",
					"DTRACE_PROBES_DISABLED=1",
				);
				INFOPLIST_FILE = ReactiveCocoa/Info.plist;
				OTHER_SWIFT_FLAGS = "-D REACTIVE_SWIFT $(inherited)";
				PRODUCT_NAME = ReactiveSwift;
			};
			name = Release;
		};
		53990DB41D28405A007C84EB /* Profile */ = {
			isa = XCBuildConfiguration;
			baseConfigurationReference = 57A4D2461BA13F9700F7D4B1 /* tvOS-Framework.xcconfig */;
			buildSettings = {
				"CODE_SIGN_IDENTITY[sdk=appletvsimulator*]" = "";
				DYLIB_COMPATIBILITY_VERSION = 1;
				DYLIB_CURRENT_VERSION = 1;
				GCC_PREPROCESSOR_DEFINITIONS = (
					"$(inherited)",
					"DTRACE_PROBES_DISABLED=1",
				);
				INFOPLIST_FILE = ReactiveCocoa/Info.plist;
				OTHER_SWIFT_FLAGS = "-D REACTIVE_SWIFT $(inherited)";
				PRODUCT_NAME = ReactiveSwift;
			};
			name = Profile;
		};
		53990E031D28405D007C84EB /* Debug */ = {
			isa = XCBuildConfiguration;
			baseConfigurationReference = 57A4D2441BA13F9700F7D4B1 /* tvOS-Application.xcconfig */;
			buildSettings = {
				FRAMEWORK_SEARCH_PATHS = (
					"$(SDKROOT)/Developer/Library/Frameworks",
					"$(inherited)",
				);
				INFOPLIST_FILE = ReactiveCocoaTests/Info.plist;
				LD_RUNPATH_SEARCH_PATHS = "$(inherited) @executable_path/Frameworks @loader_path/Frameworks";
				OTHER_SWIFT_FLAGS = "-D DEBUG -D REACTIVE_SWIFT";
				PRODUCT_NAME = "$(TARGET_NAME)";
			};
			name = Debug;
		};
		53990E041D28405D007C84EB /* Test */ = {
			isa = XCBuildConfiguration;
			baseConfigurationReference = 57A4D2441BA13F9700F7D4B1 /* tvOS-Application.xcconfig */;
			buildSettings = {
				FRAMEWORK_SEARCH_PATHS = (
					"$(SDKROOT)/Developer/Library/Frameworks",
					"$(inherited)",
				);
				INFOPLIST_FILE = ReactiveCocoaTests/Info.plist;
				LD_RUNPATH_SEARCH_PATHS = "$(inherited) @executable_path/Frameworks @loader_path/Frameworks";
				OTHER_SWIFT_FLAGS = "-D DEBUG -D REACTIVE_SWIFT";
				PRODUCT_NAME = "$(TARGET_NAME)";
			};
			name = Test;
		};
		53990E051D28405D007C84EB /* Release */ = {
			isa = XCBuildConfiguration;
			baseConfigurationReference = 57A4D2441BA13F9700F7D4B1 /* tvOS-Application.xcconfig */;
			buildSettings = {
				FRAMEWORK_SEARCH_PATHS = (
					"$(SDKROOT)/Developer/Library/Frameworks",
					"$(inherited)",
				);
				INFOPLIST_FILE = ReactiveCocoaTests/Info.plist;
				LD_RUNPATH_SEARCH_PATHS = "$(inherited) @executable_path/Frameworks @loader_path/Frameworks";
				OTHER_SWIFT_FLAGS = "-D REACTIVE_SWIFT";
				PRODUCT_NAME = "$(TARGET_NAME)";
			};
			name = Release;
		};
		53990E061D28405D007C84EB /* Profile */ = {
			isa = XCBuildConfiguration;
			baseConfigurationReference = 57A4D2441BA13F9700F7D4B1 /* tvOS-Application.xcconfig */;
			buildSettings = {
				FRAMEWORK_SEARCH_PATHS = (
					"$(SDKROOT)/Developer/Library/Frameworks",
					"$(inherited)",
				);
				INFOPLIST_FILE = ReactiveCocoaTests/Info.plist;
				LD_RUNPATH_SEARCH_PATHS = "$(inherited) @executable_path/Frameworks @loader_path/Frameworks";
				OTHER_SWIFT_FLAGS = "-D REACTIVE_SWIFT";
				PRODUCT_NAME = "$(TARGET_NAME)";
			};
			name = Profile;
		};
		57A4D23D1BA13D7A00F7D4B1 /* Debug */ = {
			isa = XCBuildConfiguration;
			baseConfigurationReference = 57A4D2461BA13F9700F7D4B1 /* tvOS-Framework.xcconfig */;
			buildSettings = {
				"CODE_SIGN_IDENTITY[sdk=appletvsimulator*]" = "";
				DYLIB_COMPATIBILITY_VERSION = 1;
				DYLIB_CURRENT_VERSION = 1;
				GCC_PREPROCESSOR_DEFINITIONS = (
					"$(inherited)",
					"DTRACE_PROBES_DISABLED=1",
				);
				INFOPLIST_FILE = ReactiveCocoa/Info.plist;
			};
			name = Debug;
		};
		57A4D23E1BA13D7A00F7D4B1 /* Test */ = {
			isa = XCBuildConfiguration;
			baseConfigurationReference = 57A4D2461BA13F9700F7D4B1 /* tvOS-Framework.xcconfig */;
			buildSettings = {
				"CODE_SIGN_IDENTITY[sdk=appletvsimulator*]" = "";
				DYLIB_COMPATIBILITY_VERSION = 1;
				DYLIB_CURRENT_VERSION = 1;
				GCC_PREPROCESSOR_DEFINITIONS = (
					"$(inherited)",
					"DTRACE_PROBES_DISABLED=1",
				);
				INFOPLIST_FILE = ReactiveCocoa/Info.plist;
			};
			name = Test;
		};
		57A4D23F1BA13D7A00F7D4B1 /* Release */ = {
			isa = XCBuildConfiguration;
			baseConfigurationReference = 57A4D2461BA13F9700F7D4B1 /* tvOS-Framework.xcconfig */;
			buildSettings = {
				"CODE_SIGN_IDENTITY[sdk=appletvsimulator*]" = "";
				DYLIB_COMPATIBILITY_VERSION = 1;
				DYLIB_CURRENT_VERSION = 1;
				GCC_PREPROCESSOR_DEFINITIONS = (
					"$(inherited)",
					"DTRACE_PROBES_DISABLED=1",
				);
				INFOPLIST_FILE = ReactiveCocoa/Info.plist;
			};
			name = Release;
		};
		57A4D2401BA13D7A00F7D4B1 /* Profile */ = {
			isa = XCBuildConfiguration;
			baseConfigurationReference = 57A4D2461BA13F9700F7D4B1 /* tvOS-Framework.xcconfig */;
			buildSettings = {
				"CODE_SIGN_IDENTITY[sdk=appletvsimulator*]" = "";
				DYLIB_COMPATIBILITY_VERSION = 1;
				DYLIB_CURRENT_VERSION = 1;
				GCC_PREPROCESSOR_DEFINITIONS = (
					"$(inherited)",
					"DTRACE_PROBES_DISABLED=1",
				);
				INFOPLIST_FILE = ReactiveCocoa/Info.plist;
			};
			name = Profile;
		};
		7DFBED0B1CDB8C9500EE435B /* Debug */ = {
			isa = XCBuildConfiguration;
			baseConfigurationReference = 57A4D2441BA13F9700F7D4B1 /* tvOS-Application.xcconfig */;
			buildSettings = {
				FRAMEWORK_SEARCH_PATHS = (
					"$(SDKROOT)/Developer/Library/Frameworks",
					"$(inherited)",
				);
				INFOPLIST_FILE = ReactiveCocoaTests/Info.plist;
				LD_RUNPATH_SEARCH_PATHS = "$(inherited) @executable_path/Frameworks @loader_path/Frameworks";
				PRODUCT_NAME = "$(PROJECT_NAME)Tests";
			};
			name = Debug;
		};
		7DFBED0C1CDB8C9500EE435B /* Test */ = {
			isa = XCBuildConfiguration;
			baseConfigurationReference = 57A4D2441BA13F9700F7D4B1 /* tvOS-Application.xcconfig */;
			buildSettings = {
				FRAMEWORK_SEARCH_PATHS = (
					"$(SDKROOT)/Developer/Library/Frameworks",
					"$(inherited)",
				);
				INFOPLIST_FILE = ReactiveCocoaTests/Info.plist;
				LD_RUNPATH_SEARCH_PATHS = "$(inherited) @executable_path/Frameworks @loader_path/Frameworks";
				PRODUCT_NAME = "$(PROJECT_NAME)Tests";
			};
			name = Test;
		};
		7DFBED0D1CDB8C9500EE435B /* Release */ = {
			isa = XCBuildConfiguration;
			baseConfigurationReference = 57A4D2441BA13F9700F7D4B1 /* tvOS-Application.xcconfig */;
			buildSettings = {
				CODE_SIGN_IDENTITY = "";
				FRAMEWORK_SEARCH_PATHS = (
					"$(SDKROOT)/Developer/Library/Frameworks",
					"$(inherited)",
				);
				INFOPLIST_FILE = ReactiveCocoaTests/Info.plist;
				LD_RUNPATH_SEARCH_PATHS = "$(inherited) @executable_path/Frameworks @loader_path/Frameworks";
				PRODUCT_NAME = "$(PROJECT_NAME)Tests";
			};
			name = Release;
		};
		7DFBED0E1CDB8C9500EE435B /* Profile */ = {
			isa = XCBuildConfiguration;
			baseConfigurationReference = 57A4D2441BA13F9700F7D4B1 /* tvOS-Application.xcconfig */;
			buildSettings = {
				CODE_SIGN_IDENTITY = "";
				FRAMEWORK_SEARCH_PATHS = (
					"$(SDKROOT)/Developer/Library/Frameworks",
					"$(inherited)",
				);
				INFOPLIST_FILE = ReactiveCocoaTests/Info.plist;
				LD_RUNPATH_SEARCH_PATHS = "$(inherited) @executable_path/Frameworks @loader_path/Frameworks";
				PRODUCT_NAME = "$(PROJECT_NAME)Tests";
			};
			name = Profile;
		};
		A9B315591B3940610001CB9C /* Debug */ = {
			isa = XCBuildConfiguration;
			baseConfigurationReference = A97451351B3A935E00F48E55 /* watchOS-Framework.xcconfig */;
			buildSettings = {
				DYLIB_COMPATIBILITY_VERSION = 1;
				DYLIB_CURRENT_VERSION = 1;
				ENABLE_BITCODE = YES;
				GCC_PREPROCESSOR_DEFINITIONS = (
					"$(inherited)",
					"DTRACE_PROBES_DISABLED=1",
				);
				INFOPLIST_FILE = ReactiveCocoa/Info.plist;
			};
			name = Debug;
		};
		A9B3155A1B3940610001CB9C /* Test */ = {
			isa = XCBuildConfiguration;
			baseConfigurationReference = A97451351B3A935E00F48E55 /* watchOS-Framework.xcconfig */;
			buildSettings = {
				DYLIB_COMPATIBILITY_VERSION = 1;
				DYLIB_CURRENT_VERSION = 1;
				ENABLE_BITCODE = YES;
				GCC_PREPROCESSOR_DEFINITIONS = (
					"$(inherited)",
					"DTRACE_PROBES_DISABLED=1",
				);
				INFOPLIST_FILE = ReactiveCocoa/Info.plist;
			};
			name = Test;
		};
		A9B3155B1B3940610001CB9C /* Release */ = {
			isa = XCBuildConfiguration;
			baseConfigurationReference = A97451351B3A935E00F48E55 /* watchOS-Framework.xcconfig */;
			buildSettings = {
				DYLIB_COMPATIBILITY_VERSION = 1;
				DYLIB_CURRENT_VERSION = 1;
				ENABLE_BITCODE = YES;
				GCC_PREPROCESSOR_DEFINITIONS = (
					"$(inherited)",
					"DTRACE_PROBES_DISABLED=1",
				);
				INFOPLIST_FILE = ReactiveCocoa/Info.plist;
			};
			name = Release;
		};
		A9B3155C1B3940610001CB9C /* Profile */ = {
			isa = XCBuildConfiguration;
			baseConfigurationReference = A97451351B3A935E00F48E55 /* watchOS-Framework.xcconfig */;
			buildSettings = {
				DYLIB_COMPATIBILITY_VERSION = 1;
				DYLIB_CURRENT_VERSION = 1;
				ENABLE_BITCODE = YES;
				GCC_PREPROCESSOR_DEFINITIONS = (
					"$(inherited)",
					"DTRACE_PROBES_DISABLED=1",
				);
				INFOPLIST_FILE = ReactiveCocoa/Info.plist;
			};
			name = Profile;
		};
		D04725FE19E49ED7006002AA /* Debug */ = {
			isa = XCBuildConfiguration;
			baseConfigurationReference = D047262919E49FE8006002AA /* Debug.xcconfig */;
			buildSettings = {
				BITCODE_GENERATION_MODE = bitcode;
				CODE_SIGNING_REQUIRED = NO;
				CURRENT_PROJECT_VERSION = 1;
				ENABLE_BITCODE = NO;
				ENABLE_TESTABILITY = YES;
				IPHONEOS_DEPLOYMENT_TARGET = 8.0;
				MACOSX_DEPLOYMENT_TARGET = 10.9;
				ONLY_ACTIVE_ARCH = YES;
				PRODUCT_BUNDLE_IDENTIFIER = "org.reactivecocoa.$(PRODUCT_NAME:rfc1034identifier)";
				PRODUCT_NAME = "$(PROJECT_NAME)";
				SWIFT_VERSION = 2.3;
				TVOS_DEPLOYMENT_TARGET = 9.0;
				VERSIONING_SYSTEM = "apple-generic";
				VERSION_INFO_PREFIX = "";
				WATCHOS_DEPLOYMENT_TARGET = 2.0;
			};
			name = Debug;
		};
		D04725FF19E49ED7006002AA /* Release */ = {
			isa = XCBuildConfiguration;
			baseConfigurationReference = D047262B19E49FE8006002AA /* Release.xcconfig */;
			buildSettings = {
				BITCODE_GENERATION_MODE = bitcode;
				CODE_SIGNING_REQUIRED = NO;
				CURRENT_PROJECT_VERSION = 1;
				ENABLE_BITCODE = NO;
				GCC_OPTIMIZATION_LEVEL = 0;
				IPHONEOS_DEPLOYMENT_TARGET = 8.0;
				MACOSX_DEPLOYMENT_TARGET = 10.9;
				PRODUCT_BUNDLE_IDENTIFIER = "org.reactivecocoa.$(PRODUCT_NAME:rfc1034identifier)";
				PRODUCT_NAME = "$(PROJECT_NAME)";
				SWIFT_VERSION = 2.3;
				TVOS_DEPLOYMENT_TARGET = 9.0;
				VERSIONING_SYSTEM = "apple-generic";
				VERSION_INFO_PREFIX = "";
				WATCHOS_DEPLOYMENT_TARGET = 2.0;
			};
			name = Release;
		};
		D047260119E49ED7006002AA /* Debug */ = {
			isa = XCBuildConfiguration;
			baseConfigurationReference = D047263A19E49FE8006002AA /* Mac-Framework.xcconfig */;
			buildSettings = {
				DYLIB_COMPATIBILITY_VERSION = 1;
				DYLIB_CURRENT_VERSION = 1;
				FRAMEWORK_VERSION = A;
				INFOPLIST_FILE = ReactiveCocoa/Info.plist;
				LD_RUNPATH_SEARCH_PATHS = "$(inherited) @executable_path/../Frameworks @loader_path/Frameworks";
				USER_HEADER_SEARCH_PATHS = ReactiveCocoa/extobjc;
			};
			name = Debug;
		};
		D047260219E49ED7006002AA /* Release */ = {
			isa = XCBuildConfiguration;
			baseConfigurationReference = D047263A19E49FE8006002AA /* Mac-Framework.xcconfig */;
			buildSettings = {
				DYLIB_COMPATIBILITY_VERSION = 1;
				DYLIB_CURRENT_VERSION = 1;
				FRAMEWORK_VERSION = A;
				INFOPLIST_FILE = ReactiveCocoa/Info.plist;
				LD_RUNPATH_SEARCH_PATHS = "$(inherited) @executable_path/../Frameworks @loader_path/Frameworks";
				USER_HEADER_SEARCH_PATHS = ReactiveCocoa/extobjc;
			};
			name = Release;
		};
		D047260419E49ED7006002AA /* Debug */ = {
			isa = XCBuildConfiguration;
			baseConfigurationReference = D047263719E49FE8006002AA /* Mac-Application.xcconfig */;
			buildSettings = {
				FRAMEWORK_SEARCH_PATHS = (
					"$(DEVELOPER_FRAMEWORKS_DIR)",
					"$(inherited)",
				);
				INFOPLIST_FILE = ReactiveCocoaTests/Info.plist;
				LD_RUNPATH_SEARCH_PATHS = "$(inherited) @executable_path/../Frameworks @loader_path/../Frameworks";
				PRODUCT_NAME = "$(PROJECT_NAME)Tests";
			};
			name = Debug;
		};
		D047260519E49ED7006002AA /* Release */ = {
			isa = XCBuildConfiguration;
			baseConfigurationReference = D047263719E49FE8006002AA /* Mac-Application.xcconfig */;
			buildSettings = {
				FRAMEWORK_SEARCH_PATHS = (
					"$(DEVELOPER_FRAMEWORKS_DIR)",
					"$(inherited)",
				);
				INFOPLIST_FILE = ReactiveCocoaTests/Info.plist;
				LD_RUNPATH_SEARCH_PATHS = "$(inherited) @executable_path/../Frameworks @loader_path/../Frameworks";
				PRODUCT_NAME = "$(PROJECT_NAME)Tests";
			};
			name = Release;
		};
		D047262019E49F82006002AA /* Debug */ = {
			isa = XCBuildConfiguration;
			baseConfigurationReference = D047263419E49FE8006002AA /* iOS-Framework.xcconfig */;
			buildSettings = {
				DYLIB_COMPATIBILITY_VERSION = 1;
				DYLIB_CURRENT_VERSION = 1;
				ENABLE_BITCODE = YES;
				INFOPLIST_FILE = ReactiveCocoa/Info.plist;
				LD_RUNPATH_SEARCH_PATHS = "$(inherited) @executable_path/Frameworks @loader_path/Frameworks";
				USER_HEADER_SEARCH_PATHS = ReactiveCocoa/extobjc;
			};
			name = Debug;
		};
		D047262119E49F82006002AA /* Release */ = {
			isa = XCBuildConfiguration;
			baseConfigurationReference = D047263419E49FE8006002AA /* iOS-Framework.xcconfig */;
			buildSettings = {
				DYLIB_COMPATIBILITY_VERSION = 1;
				DYLIB_CURRENT_VERSION = 1;
				ENABLE_BITCODE = YES;
				INFOPLIST_FILE = ReactiveCocoa/Info.plist;
				LD_RUNPATH_SEARCH_PATHS = "$(inherited) @executable_path/Frameworks @loader_path/Frameworks";
				USER_HEADER_SEARCH_PATHS = ReactiveCocoa/extobjc;
			};
			name = Release;
		};
		D047262319E49F82006002AA /* Debug */ = {
			isa = XCBuildConfiguration;
			baseConfigurationReference = D047263219E49FE8006002AA /* iOS-Application.xcconfig */;
			buildSettings = {
				FRAMEWORK_SEARCH_PATHS = (
					"$(SDKROOT)/Developer/Library/Frameworks",
					"$(inherited)",
				);
				INFOPLIST_FILE = ReactiveCocoaTests/Info.plist;
				LD_RUNPATH_SEARCH_PATHS = "$(inherited) @executable_path/Frameworks @loader_path/Frameworks";
				PRODUCT_NAME = "$(PROJECT_NAME)Tests";
			};
			name = Debug;
		};
		D047262419E49F82006002AA /* Release */ = {
			isa = XCBuildConfiguration;
			baseConfigurationReference = D047263219E49FE8006002AA /* iOS-Application.xcconfig */;
			buildSettings = {
				FRAMEWORK_SEARCH_PATHS = (
					"$(SDKROOT)/Developer/Library/Frameworks",
					"$(inherited)",
				);
				INFOPLIST_FILE = ReactiveCocoaTests/Info.plist;
				LD_RUNPATH_SEARCH_PATHS = "$(inherited) @executable_path/Frameworks @loader_path/Frameworks";
				PRODUCT_NAME = "$(PROJECT_NAME)Tests";
			};
			name = Release;
		};
		D047263D19E4A008006002AA /* Profile */ = {
			isa = XCBuildConfiguration;
			baseConfigurationReference = D047262A19E49FE8006002AA /* Profile.xcconfig */;
			buildSettings = {
				BITCODE_GENERATION_MODE = bitcode;
				CODE_SIGNING_REQUIRED = NO;
				CURRENT_PROJECT_VERSION = 1;
				ENABLE_BITCODE = NO;
				IPHONEOS_DEPLOYMENT_TARGET = 8.0;
				MACOSX_DEPLOYMENT_TARGET = 10.9;
				PRODUCT_BUNDLE_IDENTIFIER = "org.reactivecocoa.$(PRODUCT_NAME:rfc1034identifier)";
				PRODUCT_NAME = "$(PROJECT_NAME)";
				SWIFT_VERSION = 2.3;
				TVOS_DEPLOYMENT_TARGET = 9.0;
				VERSIONING_SYSTEM = "apple-generic";
				VERSION_INFO_PREFIX = "";
				WATCHOS_DEPLOYMENT_TARGET = 2.0;
			};
			name = Profile;
		};
		D047263E19E4A008006002AA /* Profile */ = {
			isa = XCBuildConfiguration;
			baseConfigurationReference = D047263A19E49FE8006002AA /* Mac-Framework.xcconfig */;
			buildSettings = {
				DYLIB_COMPATIBILITY_VERSION = 1;
				DYLIB_CURRENT_VERSION = 1;
				FRAMEWORK_VERSION = A;
				INFOPLIST_FILE = ReactiveCocoa/Info.plist;
				LD_RUNPATH_SEARCH_PATHS = "$(inherited) @executable_path/../Frameworks @loader_path/Frameworks";
				USER_HEADER_SEARCH_PATHS = ReactiveCocoa/extobjc;
			};
			name = Profile;
		};
		D047263F19E4A008006002AA /* Profile */ = {
			isa = XCBuildConfiguration;
			baseConfigurationReference = D047263719E49FE8006002AA /* Mac-Application.xcconfig */;
			buildSettings = {
				FRAMEWORK_SEARCH_PATHS = (
					"$(DEVELOPER_FRAMEWORKS_DIR)",
					"$(inherited)",
				);
				INFOPLIST_FILE = ReactiveCocoaTests/Info.plist;
				LD_RUNPATH_SEARCH_PATHS = "$(inherited) @executable_path/../Frameworks @loader_path/../Frameworks";
				PRODUCT_NAME = "$(PROJECT_NAME)Tests";
			};
			name = Profile;
		};
		D047264019E4A008006002AA /* Profile */ = {
			isa = XCBuildConfiguration;
			baseConfigurationReference = D047263419E49FE8006002AA /* iOS-Framework.xcconfig */;
			buildSettings = {
				DYLIB_COMPATIBILITY_VERSION = 1;
				DYLIB_CURRENT_VERSION = 1;
				ENABLE_BITCODE = YES;
				INFOPLIST_FILE = ReactiveCocoa/Info.plist;
				LD_RUNPATH_SEARCH_PATHS = "$(inherited) @executable_path/Frameworks @loader_path/Frameworks";
				USER_HEADER_SEARCH_PATHS = ReactiveCocoa/extobjc;
			};
			name = Profile;
		};
		D047264119E4A008006002AA /* Profile */ = {
			isa = XCBuildConfiguration;
			baseConfigurationReference = D047263219E49FE8006002AA /* iOS-Application.xcconfig */;
			buildSettings = {
				FRAMEWORK_SEARCH_PATHS = (
					"$(SDKROOT)/Developer/Library/Frameworks",
					"$(inherited)",
				);
				INFOPLIST_FILE = ReactiveCocoaTests/Info.plist;
				LD_RUNPATH_SEARCH_PATHS = "$(inherited) @executable_path/Frameworks @loader_path/Frameworks";
				PRODUCT_NAME = "$(PROJECT_NAME)Tests";
			};
			name = Profile;
		};
		D047264219E4A00B006002AA /* Test */ = {
			isa = XCBuildConfiguration;
			baseConfigurationReference = D047262C19E49FE8006002AA /* Test.xcconfig */;
			buildSettings = {
				BITCODE_GENERATION_MODE = bitcode;
				CODE_SIGNING_REQUIRED = NO;
				CURRENT_PROJECT_VERSION = 1;
				ENABLE_BITCODE = NO;
				IPHONEOS_DEPLOYMENT_TARGET = 8.0;
				MACOSX_DEPLOYMENT_TARGET = 10.9;
				PRODUCT_BUNDLE_IDENTIFIER = "org.reactivecocoa.$(PRODUCT_NAME:rfc1034identifier)-Tests";
				PRODUCT_NAME = "$(PROJECT_NAME)";
				SWIFT_VERSION = 2.3;
				TVOS_DEPLOYMENT_TARGET = 9.0;
				VERSIONING_SYSTEM = "apple-generic";
				VERSION_INFO_PREFIX = "";
				WATCHOS_DEPLOYMENT_TARGET = 2.0;
			};
			name = Test;
		};
		D047264319E4A00B006002AA /* Test */ = {
			isa = XCBuildConfiguration;
			baseConfigurationReference = D047263A19E49FE8006002AA /* Mac-Framework.xcconfig */;
			buildSettings = {
				DYLIB_COMPATIBILITY_VERSION = 1;
				DYLIB_CURRENT_VERSION = 1;
				FRAMEWORK_VERSION = A;
				INFOPLIST_FILE = ReactiveCocoa/Info.plist;
				LD_RUNPATH_SEARCH_PATHS = "$(inherited) @executable_path/../Frameworks @loader_path/Frameworks";
				USER_HEADER_SEARCH_PATHS = ReactiveCocoa/extobjc;
			};
			name = Test;
		};
		D047264419E4A00B006002AA /* Test */ = {
			isa = XCBuildConfiguration;
			baseConfigurationReference = D047263719E49FE8006002AA /* Mac-Application.xcconfig */;
			buildSettings = {
				FRAMEWORK_SEARCH_PATHS = (
					"$(DEVELOPER_FRAMEWORKS_DIR)",
					"$(inherited)",
				);
				INFOPLIST_FILE = ReactiveCocoaTests/Info.plist;
				LD_RUNPATH_SEARCH_PATHS = "$(inherited) @executable_path/../Frameworks @loader_path/../Frameworks";
				PRODUCT_NAME = "$(PROJECT_NAME)Tests";
			};
			name = Test;
		};
		D047264519E4A00B006002AA /* Test */ = {
			isa = XCBuildConfiguration;
			baseConfigurationReference = D047263419E49FE8006002AA /* iOS-Framework.xcconfig */;
			buildSettings = {
				DYLIB_COMPATIBILITY_VERSION = 1;
				DYLIB_CURRENT_VERSION = 1;
				ENABLE_BITCODE = YES;
				INFOPLIST_FILE = ReactiveCocoa/Info.plist;
				LD_RUNPATH_SEARCH_PATHS = "$(inherited) @executable_path/Frameworks @loader_path/Frameworks";
				USER_HEADER_SEARCH_PATHS = ReactiveCocoa/extobjc;
			};
			name = Test;
		};
		D047264619E4A00B006002AA /* Test */ = {
			isa = XCBuildConfiguration;
			baseConfigurationReference = D047263219E49FE8006002AA /* iOS-Application.xcconfig */;
			buildSettings = {
				FRAMEWORK_SEARCH_PATHS = (
					"$(SDKROOT)/Developer/Library/Frameworks",
					"$(inherited)",
				);
				INFOPLIST_FILE = ReactiveCocoaTests/Info.plist;
				LD_RUNPATH_SEARCH_PATHS = "$(inherited) @executable_path/Frameworks @loader_path/Frameworks";
				PRODUCT_NAME = "$(PROJECT_NAME)Tests";
			};
			name = Test;
		};
/* End XCBuildConfiguration section */

/* Begin XCConfigurationList section */
		530F8B8D1D0DB70B00009C2C /* Build configuration list for PBXNativeTarget "ReactiveSwift-Mac" */ = {
			isa = XCConfigurationList;
			buildConfigurations = (
				530F8B851D0DB70B00009C2C /* Debug */,
				530F8B861D0DB70B00009C2C /* Test */,
				530F8B871D0DB70B00009C2C /* Release */,
				530F8B881D0DB70B00009C2C /* Profile */,
			);
			defaultConfigurationIsVisible = 0;
			defaultConfigurationName = Release;
		};
		530F8B8E1D0DB70B00009C2C /* Build configuration list for PBXNativeTarget "ReactiveSwift-MacTests" */ = {
			isa = XCConfigurationList;
			buildConfigurations = (
				530F8B891D0DB70B00009C2C /* Debug */,
				530F8B8A1D0DB70B00009C2C /* Test */,
				530F8B8B1D0DB70B00009C2C /* Release */,
				530F8B8C1D0DB70B00009C2C /* Profile */,
			);
			defaultConfigurationIsVisible = 0;
			defaultConfigurationName = Release;
		};
		53990BF21D282481007C84EB /* Build configuration list for PBXNativeTarget "ReactiveSwift-iOS" */ = {
			isa = XCConfigurationList;
			buildConfigurations = (
				53990BF31D282481007C84EB /* Debug */,
				53990BF41D282481007C84EB /* Test */,
				53990BF51D282481007C84EB /* Release */,
				53990BF61D282481007C84EB /* Profile */,
			);
			defaultConfigurationIsVisible = 0;
			defaultConfigurationName = Release;
		};
		53990C481D282490007C84EB /* Build configuration list for PBXNativeTarget "ReactiveSwift-iOSTests" */ = {
			isa = XCConfigurationList;
			buildConfigurations = (
				53990C491D282490007C84EB /* Debug */,
				53990C4A1D282490007C84EB /* Test */,
				53990C4B1D282490007C84EB /* Release */,
				53990C4C1D282490007C84EB /* Profile */,
			);
			defaultConfigurationIsVisible = 0;
			defaultConfigurationName = Release;
		};
		53990CEA1D2829A7007C84EB /* Build configuration list for PBXNativeTarget "ReactiveSwift-watchOS" */ = {
			isa = XCConfigurationList;
			buildConfigurations = (
				53990CEB1D2829A7007C84EB /* Debug */,
				53990CEC1D2829A7007C84EB /* Test */,
				53990CED1D2829A7007C84EB /* Release */,
				53990CEE1D2829A7007C84EB /* Profile */,
			);
			defaultConfigurationIsVisible = 0;
			defaultConfigurationName = Release;
		};
		53990DB01D28405A007C84EB /* Build configuration list for PBXNativeTarget "ReactiveSwift-tvOS" */ = {
			isa = XCConfigurationList;
			buildConfigurations = (
				53990DB11D28405A007C84EB /* Debug */,
				53990DB21D28405A007C84EB /* Test */,
				53990DB31D28405A007C84EB /* Release */,
				53990DB41D28405A007C84EB /* Profile */,
			);
			defaultConfigurationIsVisible = 0;
			defaultConfigurationName = Release;
		};
		53990E021D28405D007C84EB /* Build configuration list for PBXNativeTarget "ReactiveSwift-tvOSTests" */ = {
			isa = XCConfigurationList;
			buildConfigurations = (
				53990E031D28405D007C84EB /* Debug */,
				53990E041D28405D007C84EB /* Test */,
				53990E051D28405D007C84EB /* Release */,
				53990E061D28405D007C84EB /* Profile */,
			);
			defaultConfigurationIsVisible = 0;
			defaultConfigurationName = Release;
		};
		57A4D23C1BA13D7A00F7D4B1 /* Build configuration list for PBXNativeTarget "ReactiveCocoa-tvOS" */ = {
			isa = XCConfigurationList;
			buildConfigurations = (
				57A4D23D1BA13D7A00F7D4B1 /* Debug */,
				57A4D23E1BA13D7A00F7D4B1 /* Test */,
				57A4D23F1BA13D7A00F7D4B1 /* Release */,
				57A4D2401BA13D7A00F7D4B1 /* Profile */,
			);
			defaultConfigurationIsVisible = 0;
			defaultConfigurationName = Release;
		};
		7DFBED0F1CDB8C9500EE435B /* Build configuration list for PBXNativeTarget "ReactiveCocoa-tvOSTests" */ = {
			isa = XCConfigurationList;
			buildConfigurations = (
				7DFBED0B1CDB8C9500EE435B /* Debug */,
				7DFBED0C1CDB8C9500EE435B /* Test */,
				7DFBED0D1CDB8C9500EE435B /* Release */,
				7DFBED0E1CDB8C9500EE435B /* Profile */,
			);
			defaultConfigurationIsVisible = 0;
			defaultConfigurationName = Release;
		};
		A9B3155D1B3940610001CB9C /* Build configuration list for PBXNativeTarget "ReactiveCocoa-watchOS" */ = {
			isa = XCConfigurationList;
			buildConfigurations = (
				A9B315591B3940610001CB9C /* Debug */,
				A9B3155A1B3940610001CB9C /* Test */,
				A9B3155B1B3940610001CB9C /* Release */,
				A9B3155C1B3940610001CB9C /* Profile */,
			);
			defaultConfigurationIsVisible = 0;
			defaultConfigurationName = Release;
		};
		D04725E419E49ED7006002AA /* Build configuration list for PBXProject "ReactiveCocoa" */ = {
			isa = XCConfigurationList;
			buildConfigurations = (
				D04725FE19E49ED7006002AA /* Debug */,
				D047264219E4A00B006002AA /* Test */,
				D04725FF19E49ED7006002AA /* Release */,
				D047263D19E4A008006002AA /* Profile */,
			);
			defaultConfigurationIsVisible = 0;
			defaultConfigurationName = Release;
		};
		D047260019E49ED7006002AA /* Build configuration list for PBXNativeTarget "ReactiveCocoa-Mac" */ = {
			isa = XCConfigurationList;
			buildConfigurations = (
				D047260119E49ED7006002AA /* Debug */,
				D047264319E4A00B006002AA /* Test */,
				D047260219E49ED7006002AA /* Release */,
				D047263E19E4A008006002AA /* Profile */,
			);
			defaultConfigurationIsVisible = 0;
			defaultConfigurationName = Release;
		};
		D047260319E49ED7006002AA /* Build configuration list for PBXNativeTarget "ReactiveCocoa-MacTests" */ = {
			isa = XCConfigurationList;
			buildConfigurations = (
				D047260419E49ED7006002AA /* Debug */,
				D047264419E4A00B006002AA /* Test */,
				D047260519E49ED7006002AA /* Release */,
				D047263F19E4A008006002AA /* Profile */,
			);
			defaultConfigurationIsVisible = 0;
			defaultConfigurationName = Release;
		};
		D047261F19E49F82006002AA /* Build configuration list for PBXNativeTarget "ReactiveCocoa-iOS" */ = {
			isa = XCConfigurationList;
			buildConfigurations = (
				D047262019E49F82006002AA /* Debug */,
				D047264519E4A00B006002AA /* Test */,
				D047262119E49F82006002AA /* Release */,
				D047264019E4A008006002AA /* Profile */,
			);
			defaultConfigurationIsVisible = 0;
			defaultConfigurationName = Release;
		};
		D047262219E49F82006002AA /* Build configuration list for PBXNativeTarget "ReactiveCocoa-iOSTests" */ = {
			isa = XCConfigurationList;
			buildConfigurations = (
				D047262319E49F82006002AA /* Debug */,
				D047264619E4A00B006002AA /* Test */,
				D047262419E49F82006002AA /* Release */,
				D047264119E4A008006002AA /* Profile */,
			);
			defaultConfigurationIsVisible = 0;
			defaultConfigurationName = Release;
		};
/* End XCConfigurationList section */
	};
	rootObject = D04725E119E49ED7006002AA /* Project object */;
}<|MERGE_RESOLUTION|>--- conflicted
+++ resolved
@@ -11,131 +11,6 @@
 		02D2602B1C1D6DB8003ACC61 /* SignalLifetimeSpec.swift in Sources */ = {isa = PBXBuildFile; fileRef = 02D260291C1D6DAF003ACC61 /* SignalLifetimeSpec.swift */; };
 		314304171ACA8B1E00595017 /* MKAnnotationView+RACSignalSupport.h in Headers */ = {isa = PBXBuildFile; fileRef = 314304151ACA8B1E00595017 /* MKAnnotationView+RACSignalSupport.h */; settings = {ATTRIBUTES = (Public, ); }; };
 		314304181ACA8B1E00595017 /* MKAnnotationView+RACSignalSupport.m in Sources */ = {isa = PBXBuildFile; fileRef = 314304161ACA8B1E00595017 /* MKAnnotationView+RACSignalSupport.m */; };
-		530F8B7E1D0DB70B00009C2C /* ReactiveSwift.framework in Frameworks */ = {isa = PBXBuildFile; fileRef = 530F8B741D0DB70B00009C2C /* ReactiveSwift.framework */; };
-		530F8B8F1D0DB76F00009C2C /* Atomic.swift in Sources */ = {isa = PBXBuildFile; fileRef = D0C312BB19EF2A5800984962 /* Atomic.swift */; };
-		530F8B901D0DB76F00009C2C /* Bag.swift in Sources */ = {isa = PBXBuildFile; fileRef = D0C312BC19EF2A5800984962 /* Bag.swift */; };
-		530F8B911D0DB76F00009C2C /* Disposable.swift in Sources */ = {isa = PBXBuildFile; fileRef = D0C312BE19EF2A5800984962 /* Disposable.swift */; };
-		530F8B921D0DB76F00009C2C /* Event.swift in Sources */ = {isa = PBXBuildFile; fileRef = D08C54B51A69A3DB00AD8286 /* Event.swift */; };
-		530F8B941D0DB76F00009C2C /* Observer.swift in Sources */ = {isa = PBXBuildFile; fileRef = EBCC7DBB1BBF010C00A2AE92 /* Observer.swift */; };
-		530F8B951D0DB76F00009C2C /* Optional.swift in Sources */ = {isa = PBXBuildFile; fileRef = D871D69E1B3B29A40070F16C /* Optional.swift */; };
-		530F8B961D0DB76F00009C2C /* Scheduler.swift in Sources */ = {isa = PBXBuildFile; fileRef = D0C312C819EF2A5800984962 /* Scheduler.swift */; };
-		530F8B971D0DB76F00009C2C /* EventLogger.swift in Sources */ = {isa = PBXBuildFile; fileRef = C79B647B1CD52E23003F2376 /* EventLogger.swift */; };
-		530F8B981D0DB76F00009C2C /* Action.swift in Sources */ = {isa = PBXBuildFile; fileRef = D08C54AF1A69A2AC00AD8286 /* Action.swift */; };
-		530F8B991D0DB76F00009C2C /* Flatten.swift in Sources */ = {isa = PBXBuildFile; fileRef = D85C65291C0D84C7005A77AD /* Flatten.swift */; };
-		530F8B9A1D0DB76F00009C2C /* Property.swift in Sources */ = {isa = PBXBuildFile; fileRef = D08C54B01A69A2AC00AD8286 /* Property.swift */; };
-		530F8B9B1D0DB76F00009C2C /* Signal.swift in Sources */ = {isa = PBXBuildFile; fileRef = D08C54B11A69A2AC00AD8286 /* Signal.swift */; };
-		530F8B9C1D0DB76F00009C2C /* SignalProducer.swift in Sources */ = {isa = PBXBuildFile; fileRef = D08C54B21A69A2AC00AD8286 /* SignalProducer.swift */; };
-		530F8B9D1D0DB76F00009C2C /* TupleExtensions.swift in Sources */ = {isa = PBXBuildFile; fileRef = D00004081A46864E000E7D41 /* TupleExtensions.swift */; };
-		530F8BA01D0DB7A800009C2C /* Result.framework in Frameworks */ = {isa = PBXBuildFile; fileRef = CDC42E2E1AE7AB8B00965373 /* Result.framework */; };
-		530F8BA11D0DB7E500009C2C /* ActionSpec.swift in Sources */ = {isa = PBXBuildFile; fileRef = D021671C1A6CD50500987861 /* ActionSpec.swift */; };
-		530F8BA21D0DB7E500009C2C /* AtomicSpec.swift in Sources */ = {isa = PBXBuildFile; fileRef = D0C312EE19EF2A7700984962 /* AtomicSpec.swift */; };
-		530F8BA31D0DB7E500009C2C /* BagSpec.swift in Sources */ = {isa = PBXBuildFile; fileRef = D0C312EF19EF2A7700984962 /* BagSpec.swift */; };
-		530F8BA41D0DB7E500009C2C /* DisposableSpec.swift in Sources */ = {isa = PBXBuildFile; fileRef = D0C312F019EF2A7700984962 /* DisposableSpec.swift */; };
-		530F8BA51D0DB7E500009C2C /* FlattenSpec.swift in Sources */ = {isa = PBXBuildFile; fileRef = CA6F284F1C52626B001879D2 /* FlattenSpec.swift */; };
-		530F8BA61D0DB7E500009C2C /* PropertySpec.swift in Sources */ = {isa = PBXBuildFile; fileRef = D0A2260D1A72F16D00D33B74 /* PropertySpec.swift */; };
-		530F8BA71D0DB7E500009C2C /* SchedulerSpec.swift in Sources */ = {isa = PBXBuildFile; fileRef = D0C312F219EF2A7700984962 /* SchedulerSpec.swift */; };
-		530F8BA81D0DB7E500009C2C /* SignalLifetimeSpec.swift in Sources */ = {isa = PBXBuildFile; fileRef = 02D260291C1D6DAF003ACC61 /* SignalLifetimeSpec.swift */; };
-		530F8BA91D0DB7E500009C2C /* SignalProducerLiftingSpec.swift in Sources */ = {isa = PBXBuildFile; fileRef = D8024DB11B2E1BB0005E6B9A /* SignalProducerLiftingSpec.swift */; };
-		530F8BAA1D0DB7E500009C2C /* SignalProducerSpec.swift in Sources */ = {isa = PBXBuildFile; fileRef = D0A2260A1A72E6C500D33B74 /* SignalProducerSpec.swift */; };
-		530F8BAB1D0DB7E500009C2C /* SignalSpec.swift in Sources */ = {isa = PBXBuildFile; fileRef = D0A226071A72E0E900D33B74 /* SignalSpec.swift */; };
-		530F8BAC1D0DB7E500009C2C /* TestError.swift in Sources */ = {isa = PBXBuildFile; fileRef = B696FB801A7640C00075236D /* TestError.swift */; };
-		530F8BAD1D0DB7E500009C2C /* TestLogger.swift in Sources */ = {isa = PBXBuildFile; fileRef = C79B64731CD38B2B003F2376 /* TestLogger.swift */; };
-		530F8BAF1D0DB7F600009C2C /* Nimble.framework in Frameworks */ = {isa = PBXBuildFile; fileRef = 530F8BAE1D0DB7F600009C2C /* Nimble.framework */; };
-		530F8BB11D0DB7FC00009C2C /* Quick.framework in Frameworks */ = {isa = PBXBuildFile; fileRef = 530F8BB01D0DB7FC00009C2C /* Quick.framework */; };
-		530F8BB21D0DB80200009C2C /* Result.framework in Frameworks */ = {isa = PBXBuildFile; fileRef = CDC42E2E1AE7AB8B00965373 /* Result.framework */; };
-		530F8BB31D0DBBEB00009C2C /* SignalProducerNimbleMatchers.swift in Sources */ = {isa = PBXBuildFile; fileRef = BFA6B94A1A76044800C846D1 /* SignalProducerNimbleMatchers.swift */; };
-		530F8BB51D0DBC3200009C2C /* DynamicPropertySpec.swift in Sources */ = {isa = PBXBuildFile; fileRef = 530F8BB41D0DBC3200009C2C /* DynamicPropertySpec.swift */; };
-		530F8BB71D0DBED200009C2C /* RACDynamicPropertySuperclass.m in Sources */ = {isa = PBXBuildFile; fileRef = D43F279F1A9F7E8A00C1AD76 /* RACDynamicPropertySuperclass.m */; };
-		5332070E1D2979D200587DAC /* Quick.framework in Frameworks */ = {isa = PBXBuildFile; fileRef = 5332070D1D2979D200587DAC /* Quick.framework */; };
-		533207101D2979D600587DAC /* Nimble.framework in Frameworks */ = {isa = PBXBuildFile; fileRef = 5332070F1D2979D600587DAC /* Nimble.framework */; };
-		536ADDEB1D2C0941002822B7 /* ReactiveSwift.framework in Copy Frameworks */ = {isa = PBXBuildFile; fileRef = 53990DB51D28405A007C84EB /* ReactiveSwift.framework */; settings = {ATTRIBUTES = (CodeSignOnCopy, RemoveHeadersOnCopy, ); }; };
-		53990B3B1D282481007C84EB /* Signal.swift in Sources */ = {isa = PBXBuildFile; fileRef = D08C54B11A69A2AC00AD8286 /* Signal.swift */; };
-		53990B421D282481007C84EB /* Optional.swift in Sources */ = {isa = PBXBuildFile; fileRef = D871D69E1B3B29A40070F16C /* Optional.swift */; };
-		53990B441D282481007C84EB /* Disposable.swift in Sources */ = {isa = PBXBuildFile; fileRef = D0C312BE19EF2A5800984962 /* Disposable.swift */; };
-		53990B4B1D282481007C84EB /* SignalProducer.swift in Sources */ = {isa = PBXBuildFile; fileRef = D08C54B21A69A2AC00AD8286 /* SignalProducer.swift */; };
-		53990B541D282481007C84EB /* Observer.swift in Sources */ = {isa = PBXBuildFile; fileRef = EBCC7DBB1BBF010C00A2AE92 /* Observer.swift */; };
-		53990B641D282481007C84EB /* Flatten.swift in Sources */ = {isa = PBXBuildFile; fileRef = D85C65291C0D84C7005A77AD /* Flatten.swift */; };
-		53990B711D282481007C84EB /* Property.swift in Sources */ = {isa = PBXBuildFile; fileRef = D08C54B01A69A2AC00AD8286 /* Property.swift */; };
-		53990B781D282481007C84EB /* TupleExtensions.swift in Sources */ = {isa = PBXBuildFile; fileRef = D00004081A46864E000E7D41 /* TupleExtensions.swift */; };
-		53990B871D282481007C84EB /* Event.swift in Sources */ = {isa = PBXBuildFile; fileRef = D08C54B51A69A3DB00AD8286 /* Event.swift */; };
-		53990B8B1D282481007C84EB /* EventLogger.swift in Sources */ = {isa = PBXBuildFile; fileRef = C79B647B1CD52E23003F2376 /* EventLogger.swift */; };
-		53990B8C1D282481007C84EB /* Atomic.swift in Sources */ = {isa = PBXBuildFile; fileRef = D0C312BB19EF2A5800984962 /* Atomic.swift */; };
-		53990B8D1D282481007C84EB /* Scheduler.swift in Sources */ = {isa = PBXBuildFile; fileRef = D0C312C819EF2A5800984962 /* Scheduler.swift */; };
-		53990B951D282481007C84EB /* Bag.swift in Sources */ = {isa = PBXBuildFile; fileRef = D0C312BC19EF2A5800984962 /* Bag.swift */; };
-		53990B961D282481007C84EB /* Action.swift in Sources */ = {isa = PBXBuildFile; fileRef = D08C54AF1A69A2AC00AD8286 /* Action.swift */; };
-		53990BA91D282481007C84EB /* Result.framework in Frameworks */ = {isa = PBXBuildFile; fileRef = CDC42E2E1AE7AB8B00965373 /* Result.framework */; };
-		53990BFD1D282490007C84EB /* SignalProducerSpec.swift in Sources */ = {isa = PBXBuildFile; fileRef = D0A2260A1A72E6C500D33B74 /* SignalProducerSpec.swift */; };
-		53990C011D282490007C84EB /* PropertySpec.swift in Sources */ = {isa = PBXBuildFile; fileRef = D0A2260D1A72F16D00D33B74 /* PropertySpec.swift */; };
-		53990C031D282490007C84EB /* SignalSpec.swift in Sources */ = {isa = PBXBuildFile; fileRef = D0A226071A72E0E900D33B74 /* SignalSpec.swift */; };
-		53990C041D282490007C84EB /* AtomicSpec.swift in Sources */ = {isa = PBXBuildFile; fileRef = D0C312EE19EF2A7700984962 /* AtomicSpec.swift */; };
-		53990C091D282490007C84EB /* ActionSpec.swift in Sources */ = {isa = PBXBuildFile; fileRef = D021671C1A6CD50500987861 /* ActionSpec.swift */; };
-		53990C0E1D282490007C84EB /* SignalProducerLiftingSpec.swift in Sources */ = {isa = PBXBuildFile; fileRef = D8024DB11B2E1BB0005E6B9A /* SignalProducerLiftingSpec.swift */; };
-		53990C0F1D282490007C84EB /* SignalProducerNimbleMatchers.swift in Sources */ = {isa = PBXBuildFile; fileRef = BFA6B94A1A76044800C846D1 /* SignalProducerNimbleMatchers.swift */; };
-		53990C1B1D282490007C84EB /* TestError.swift in Sources */ = {isa = PBXBuildFile; fileRef = B696FB801A7640C00075236D /* TestError.swift */; };
-		53990C201D282490007C84EB /* SchedulerSpec.swift in Sources */ = {isa = PBXBuildFile; fileRef = D0C312F219EF2A7700984962 /* SchedulerSpec.swift */; };
-		53990C211D282490007C84EB /* TestLogger.swift in Sources */ = {isa = PBXBuildFile; fileRef = C79B64731CD38B2B003F2376 /* TestLogger.swift */; };
-		53990C221D282490007C84EB /* DisposableSpec.swift in Sources */ = {isa = PBXBuildFile; fileRef = D0C312F019EF2A7700984962 /* DisposableSpec.swift */; };
-		53990C251D282490007C84EB /* FlattenSpec.swift in Sources */ = {isa = PBXBuildFile; fileRef = CA6F284F1C52626B001879D2 /* FlattenSpec.swift */; };
-		53990C371D282490007C84EB /* BagSpec.swift in Sources */ = {isa = PBXBuildFile; fileRef = D0C312EF19EF2A7700984962 /* BagSpec.swift */; };
-		53990C3C1D282490007C84EB /* SignalLifetimeSpec.swift in Sources */ = {isa = PBXBuildFile; fileRef = 02D260291C1D6DAF003ACC61 /* SignalLifetimeSpec.swift */; };
-		53990C441D282490007C84EB /* Result.framework in Copy Frameworks */ = {isa = PBXBuildFile; fileRef = CDC42E2E1AE7AB8B00965373 /* Result.framework */; settings = {ATTRIBUTES = (CodeSignOnCopy, RemoveHeadersOnCopy, ); }; };
-		53990C571D28261C007C84EB /* Result.framework in Frameworks */ = {isa = PBXBuildFile; fileRef = CDC42E2E1AE7AB8B00965373 /* Result.framework */; };
-		53990C5B1D2829A7007C84EB /* Optional.swift in Sources */ = {isa = PBXBuildFile; fileRef = D871D69E1B3B29A40070F16C /* Optional.swift */; };
-		53990C5C1D2829A7007C84EB /* RACCompoundDisposableProvider.d in Sources */ = {isa = PBXBuildFile; fileRef = D037646A19EDA41200A782A9 /* RACCompoundDisposableProvider.d */; };
-		53990C5D1D2829A7007C84EB /* RACSignalProvider.d in Sources */ = {isa = PBXBuildFile; fileRef = D03764A319EDA41200A782A9 /* RACSignalProvider.d */; };
-		53990C5E1D2829A7007C84EB /* Disposable.swift in Sources */ = {isa = PBXBuildFile; fileRef = D0C312BE19EF2A5800984962 /* Disposable.swift */; };
-		53990C5F1D2829A7007C84EB /* Event.swift in Sources */ = {isa = PBXBuildFile; fileRef = D08C54B51A69A3DB00AD8286 /* Event.swift */; };
-		53990C611D2829A7007C84EB /* Scheduler.swift in Sources */ = {isa = PBXBuildFile; fileRef = D0C312C819EF2A5800984962 /* Scheduler.swift */; };
-		53990C621D2829A7007C84EB /* Action.swift in Sources */ = {isa = PBXBuildFile; fileRef = D08C54AF1A69A2AC00AD8286 /* Action.swift */; };
-		53990C631D2829A7007C84EB /* Property.swift in Sources */ = {isa = PBXBuildFile; fileRef = D08C54B01A69A2AC00AD8286 /* Property.swift */; };
-		53990C641D2829A7007C84EB /* Signal.swift in Sources */ = {isa = PBXBuildFile; fileRef = D08C54B11A69A2AC00AD8286 /* Signal.swift */; };
-		53990C651D2829A7007C84EB /* SignalProducer.swift in Sources */ = {isa = PBXBuildFile; fileRef = D08C54B21A69A2AC00AD8286 /* SignalProducer.swift */; };
-		53990C661D2829A7007C84EB /* Atomic.swift in Sources */ = {isa = PBXBuildFile; fileRef = D0C312BB19EF2A5800984962 /* Atomic.swift */; };
-		53990C671D2829A7007C84EB /* Bag.swift in Sources */ = {isa = PBXBuildFile; fileRef = D0C312BC19EF2A5800984962 /* Bag.swift */; };
-		53990C681D2829A7007C84EB /* TupleExtensions.swift in Sources */ = {isa = PBXBuildFile; fileRef = D00004081A46864E000E7D41 /* TupleExtensions.swift */; };
-		53990C6F1D2829A7007C84EB /* Flatten.swift in Sources */ = {isa = PBXBuildFile; fileRef = D85C65291C0D84C7005A77AD /* Flatten.swift */; };
-		53990C881D2829A7007C84EB /* Observer.swift in Sources */ = {isa = PBXBuildFile; fileRef = EBCC7DBB1BBF010C00A2AE92 /* Observer.swift */; };
-		53990C891D2829A7007C84EB /* EventLogger.swift in Sources */ = {isa = PBXBuildFile; fileRef = C79B647B1CD52E23003F2376 /* EventLogger.swift */; };
-		53990CB51D2829A7007C84EB /* Result.framework in Frameworks */ = {isa = PBXBuildFile; fileRef = CDC42E2E1AE7AB8B00965373 /* Result.framework */; };
-		53990D0C1D28405A007C84EB /* Optional.swift in Sources */ = {isa = PBXBuildFile; fileRef = D871D69E1B3B29A40070F16C /* Optional.swift */; };
-		53990D0E1D28405A007C84EB /* RACCompoundDisposableProvider.d in Sources */ = {isa = PBXBuildFile; fileRef = D037646A19EDA41200A782A9 /* RACCompoundDisposableProvider.d */; };
-		53990D101D28405A007C84EB /* RACSignalProvider.d in Sources */ = {isa = PBXBuildFile; fileRef = D03764A319EDA41200A782A9 /* RACSignalProvider.d */; };
-		53990D111D28405A007C84EB /* Disposable.swift in Sources */ = {isa = PBXBuildFile; fileRef = D0C312BE19EF2A5800984962 /* Disposable.swift */; };
-		53990D121D28405A007C84EB /* Event.swift in Sources */ = {isa = PBXBuildFile; fileRef = D08C54B51A69A3DB00AD8286 /* Event.swift */; };
-		53990D141D28405A007C84EB /* Scheduler.swift in Sources */ = {isa = PBXBuildFile; fileRef = D0C312C819EF2A5800984962 /* Scheduler.swift */; };
-		53990D151D28405A007C84EB /* Action.swift in Sources */ = {isa = PBXBuildFile; fileRef = D08C54AF1A69A2AC00AD8286 /* Action.swift */; };
-		53990D161D28405A007C84EB /* Property.swift in Sources */ = {isa = PBXBuildFile; fileRef = D08C54B01A69A2AC00AD8286 /* Property.swift */; };
-		53990D171D28405A007C84EB /* Signal.swift in Sources */ = {isa = PBXBuildFile; fileRef = D08C54B11A69A2AC00AD8286 /* Signal.swift */; };
-		53990D181D28405A007C84EB /* SignalProducer.swift in Sources */ = {isa = PBXBuildFile; fileRef = D08C54B21A69A2AC00AD8286 /* SignalProducer.swift */; };
-		53990D191D28405A007C84EB /* Atomic.swift in Sources */ = {isa = PBXBuildFile; fileRef = D0C312BB19EF2A5800984962 /* Atomic.swift */; };
-		53990D1A1D28405A007C84EB /* Bag.swift in Sources */ = {isa = PBXBuildFile; fileRef = D0C312BC19EF2A5800984962 /* Bag.swift */; };
-		53990D1B1D28405A007C84EB /* TupleExtensions.swift in Sources */ = {isa = PBXBuildFile; fileRef = D00004081A46864E000E7D41 /* TupleExtensions.swift */; };
-		53990D221D28405A007C84EB /* Flatten.swift in Sources */ = {isa = PBXBuildFile; fileRef = D85C65291C0D84C7005A77AD /* Flatten.swift */; };
-		53990D411D28405A007C84EB /* Observer.swift in Sources */ = {isa = PBXBuildFile; fileRef = EBCC7DBB1BBF010C00A2AE92 /* Observer.swift */; };
-		53990D461D28405A007C84EB /* EventLogger.swift in Sources */ = {isa = PBXBuildFile; fileRef = C79B647B1CD52E23003F2376 /* EventLogger.swift */; };
-		53990D711D28405A007C84EB /* Result.framework in Frameworks */ = {isa = PBXBuildFile; fileRef = CDC42E2E1AE7AB8B00965373 /* Result.framework */; };
-		53990DBB1D28405D007C84EB /* ActionSpec.swift in Sources */ = {isa = PBXBuildFile; fileRef = D021671C1A6CD50500987861 /* ActionSpec.swift */; };
-		53990DBC1D28405D007C84EB /* AtomicSpec.swift in Sources */ = {isa = PBXBuildFile; fileRef = D0C312EE19EF2A7700984962 /* AtomicSpec.swift */; };
-		53990DBD1D28405D007C84EB /* BagSpec.swift in Sources */ = {isa = PBXBuildFile; fileRef = D0C312EF19EF2A7700984962 /* BagSpec.swift */; };
-		53990DBE1D28405D007C84EB /* DisposableSpec.swift in Sources */ = {isa = PBXBuildFile; fileRef = D0C312F019EF2A7700984962 /* DisposableSpec.swift */; };
-		53990DC11D28405D007C84EB /* PropertySpec.swift in Sources */ = {isa = PBXBuildFile; fileRef = D0A2260D1A72F16D00D33B74 /* PropertySpec.swift */; };
-		53990DC21D28405D007C84EB /* SchedulerSpec.swift in Sources */ = {isa = PBXBuildFile; fileRef = D0C312F219EF2A7700984962 /* SchedulerSpec.swift */; };
-		53990DC31D28405D007C84EB /* SignalLifetimeSpec.swift in Sources */ = {isa = PBXBuildFile; fileRef = 02D260291C1D6DAF003ACC61 /* SignalLifetimeSpec.swift */; };
-		53990DC41D28405D007C84EB /* SignalProducerSpec.swift in Sources */ = {isa = PBXBuildFile; fileRef = D0A2260A1A72E6C500D33B74 /* SignalProducerSpec.swift */; };
-		53990DC51D28405D007C84EB /* SignalProducerLiftingSpec.swift in Sources */ = {isa = PBXBuildFile; fileRef = D8024DB11B2E1BB0005E6B9A /* SignalProducerLiftingSpec.swift */; };
-		53990DC61D28405D007C84EB /* SignalSpec.swift in Sources */ = {isa = PBXBuildFile; fileRef = D0A226071A72E0E900D33B74 /* SignalSpec.swift */; };
-		53990DC71D28405D007C84EB /* FlattenSpec.swift in Sources */ = {isa = PBXBuildFile; fileRef = CA6F284F1C52626B001879D2 /* FlattenSpec.swift */; };
-		53990DC81D28405D007C84EB /* TestError.swift in Sources */ = {isa = PBXBuildFile; fileRef = B696FB801A7640C00075236D /* TestError.swift */; };
-		53990DC91D28405D007C84EB /* TestLogger.swift in Sources */ = {isa = PBXBuildFile; fileRef = C79B64731CD38B2B003F2376 /* TestLogger.swift */; };
-		53990DE01D28405D007C84EB /* SignalProducerNimbleMatchers.swift in Sources */ = {isa = PBXBuildFile; fileRef = BFA6B94A1A76044800C846D1 /* SignalProducerNimbleMatchers.swift */; };
-		53990DF81D28405D007C84EB /* Nimble.framework in Frameworks */ = {isa = PBXBuildFile; fileRef = D05E662419EDD82000904ACA /* Nimble.framework */; };
-		53990DF91D28405D007C84EB /* Quick.framework in Frameworks */ = {isa = PBXBuildFile; fileRef = D037672B19EDA75D00A782A9 /* Quick.framework */; };
-		53990DFE1D28405D007C84EB /* Result.framework in Copy Frameworks */ = {isa = PBXBuildFile; fileRef = CDC42E2E1AE7AB8B00965373 /* Result.framework */; settings = {ATTRIBUTES = (CodeSignOnCopy, RemoveHeadersOnCopy, ); }; };
-		53990DFF1D28405D007C84EB /* Nimble.framework in Copy Frameworks */ = {isa = PBXBuildFile; fileRef = D05E662419EDD82000904ACA /* Nimble.framework */; settings = {ATTRIBUTES = (CodeSignOnCopy, RemoveHeadersOnCopy, ); }; };
-		53990E001D28405D007C84EB /* Quick.framework in Copy Frameworks */ = {isa = PBXBuildFile; fileRef = D037672B19EDA75D00A782A9 /* Quick.framework */; settings = {ATTRIBUTES = (CodeSignOnCopy, RemoveHeadersOnCopy, ); }; };
-		53990E1E1D284551007C84EB /* ReactiveSwift.framework in Copy Frameworks */ = {isa = PBXBuildFile; fileRef = 530F8B741D0DB70B00009C2C /* ReactiveSwift.framework */; settings = {ATTRIBUTES = (CodeSignOnCopy, RemoveHeadersOnCopy, ); }; };
-		539ADA2A1D2846C3008F0B68 /* ReactiveSwift.framework in Frameworks */ = {isa = PBXBuildFile; fileRef = 53990DB51D28405A007C84EB /* ReactiveSwift.framework */; };
-		53FD788B1D2848F5009BD329 /* ReactiveSwift.framework in Frameworks */ = {isa = PBXBuildFile; fileRef = 53990BF71D282481007C84EB /* ReactiveSwift.framework */; };
 		579504331BB8A34200A5E482 /* BagSpec.swift in Sources */ = {isa = PBXBuildFile; fileRef = D0C312EF19EF2A7700984962 /* BagSpec.swift */; };
 		579504341BB8A34300A5E482 /* BagSpec.swift in Sources */ = {isa = PBXBuildFile; fileRef = D0C312EF19EF2A7700984962 /* BagSpec.swift */; };
 		57A4D1B11BA13D7A00F7D4B1 /* Optional.swift in Sources */ = {isa = PBXBuildFile; fileRef = D871D69E1B3B29A40070F16C /* Optional.swift */; };
@@ -2591,16 +2466,8 @@
 				LastUpgradeCheck = 0710;
 				ORGANIZATIONNAME = GitHub;
 				TargetAttributes = {
-<<<<<<< HEAD
-					530F8B731D0DB70B00009C2C = {
-						CreatedOnToolsVersion = 7.3.1;
-					};
-					530F8B7C1D0DB70B00009C2C = {
-						CreatedOnToolsVersion = 7.3.1;
-=======
 					57A4D1AF1BA13D7A00F7D4B1 = {
 						LastSwiftMigration = 0800;
->>>>>>> 1138948f
 					};
 					7DFBED021CDB8C9500EE435B = {
 						CreatedOnToolsVersion = 7.3.1;
@@ -3529,7 +3396,6 @@
 			isa = XCBuildConfiguration;
 			baseConfigurationReference = D047263A19E49FE8006002AA /* Mac-Framework.xcconfig */;
 			buildSettings = {
-<<<<<<< HEAD
 				ALWAYS_SEARCH_USER_PATHS = NO;
 				APPLICATION_EXTENSION_API_ONLY = YES;
 				CLANG_ANALYZER_NONNULL = YES;
@@ -3565,11 +3431,6 @@
 				GCC_DYNAMIC_NO_PIC = NO;
 				GCC_NO_COMMON_BLOCKS = YES;
 				GCC_OPTIMIZATION_LEVEL = 0;
-=======
-				DYLIB_COMPATIBILITY_VERSION = 1;
-				DYLIB_CURRENT_VERSION = 1;
-				ENABLE_BITCODE = YES;
->>>>>>> 1138948f
 				GCC_PREPROCESSOR_DEFINITIONS = (
 					"DEBUG=1",
 					"$(inherited)",
@@ -3598,7 +3459,6 @@
 			isa = XCBuildConfiguration;
 			baseConfigurationReference = D047263A19E49FE8006002AA /* Mac-Framework.xcconfig */;
 			buildSettings = {
-<<<<<<< HEAD
 				ALWAYS_SEARCH_USER_PATHS = NO;
 				APPLICATION_EXTENSION_API_ONLY = YES;
 				CLANG_ANALYZER_NONNULL = YES;
@@ -3627,12 +3487,6 @@
 				ENABLE_NS_ASSERTIONS = NO;
 				ENABLE_STRICT_OBJC_MSGSEND = YES;
 				FRAMEWORK_SEARCH_PATHS = (
-=======
-				DYLIB_COMPATIBILITY_VERSION = 1;
-				DYLIB_CURRENT_VERSION = 1;
-				ENABLE_BITCODE = YES;
-				GCC_PREPROCESSOR_DEFINITIONS = (
->>>>>>> 1138948f
 					"$(inherited)",
 					"$(PROJECT_DIR)/Carthage/Checkouts/Result/build/Debug",
 				);
@@ -3662,7 +3516,6 @@
 			isa = XCBuildConfiguration;
 			baseConfigurationReference = D047263A19E49FE8006002AA /* Mac-Framework.xcconfig */;
 			buildSettings = {
-<<<<<<< HEAD
 				ALWAYS_SEARCH_USER_PATHS = NO;
 				APPLICATION_EXTENSION_API_ONLY = YES;
 				CLANG_ANALYZER_NONNULL = YES;
@@ -3691,12 +3544,6 @@
 				ENABLE_NS_ASSERTIONS = NO;
 				ENABLE_STRICT_OBJC_MSGSEND = YES;
 				FRAMEWORK_SEARCH_PATHS = (
-=======
-				DYLIB_COMPATIBILITY_VERSION = 1;
-				DYLIB_CURRENT_VERSION = 1;
-				ENABLE_BITCODE = YES;
-				GCC_PREPROCESSOR_DEFINITIONS = (
->>>>>>> 1138948f
 					"$(inherited)",
 					"$(PROJECT_DIR)/Carthage/Checkouts/Result/build/Debug",
 				);
@@ -3726,7 +3573,6 @@
 			isa = XCBuildConfiguration;
 			baseConfigurationReference = D047263A19E49FE8006002AA /* Mac-Framework.xcconfig */;
 			buildSettings = {
-<<<<<<< HEAD
 				ALWAYS_SEARCH_USER_PATHS = NO;
 				APPLICATION_EXTENSION_API_ONLY = YES;
 				CLANG_ANALYZER_NONNULL = YES;
@@ -3755,12 +3601,6 @@
 				ENABLE_NS_ASSERTIONS = NO;
 				ENABLE_STRICT_OBJC_MSGSEND = YES;
 				FRAMEWORK_SEARCH_PATHS = (
-=======
-				DYLIB_COMPATIBILITY_VERSION = 1;
-				DYLIB_CURRENT_VERSION = 1;
-				ENABLE_BITCODE = YES;
-				GCC_PREPROCESSOR_DEFINITIONS = (
->>>>>>> 1138948f
 					"$(inherited)",
 					"$(PROJECT_DIR)/Carthage/Checkouts/Result/build/Debug",
 				);
@@ -3790,7 +3630,6 @@
 			isa = XCBuildConfiguration;
 			baseConfigurationReference = D047263719E49FE8006002AA /* Mac-Application.xcconfig */;
 			buildSettings = {
-<<<<<<< HEAD
 				ALWAYS_SEARCH_USER_PATHS = NO;
 				CLANG_ANALYZER_NONNULL = YES;
 				CLANG_CXX_LANGUAGE_STANDARD = "gnu++0x";
@@ -3812,9 +3651,6 @@
 				DEBUG_INFORMATION_FORMAT = dwarf;
 				ENABLE_BITCODE = NO;
 				ENABLE_STRICT_OBJC_MSGSEND = YES;
-=======
-				CODE_SIGN_IDENTITY = "";
->>>>>>> 1138948f
 				FRAMEWORK_SEARCH_PATHS = (
 					"$(inherited)",
 					"$(PROJECT_DIR)/Carthage/Checkouts/Nimble/build/Debug",
@@ -3851,7 +3687,6 @@
 			isa = XCBuildConfiguration;
 			baseConfigurationReference = D047263719E49FE8006002AA /* Mac-Application.xcconfig */;
 			buildSettings = {
-<<<<<<< HEAD
 				ALWAYS_SEARCH_USER_PATHS = NO;
 				CLANG_ANALYZER_NONNULL = YES;
 				CLANG_CXX_LANGUAGE_STANDARD = "gnu++0x";
@@ -3874,9 +3709,6 @@
 				ENABLE_BITCODE = NO;
 				ENABLE_NS_ASSERTIONS = NO;
 				ENABLE_STRICT_OBJC_MSGSEND = YES;
-=======
-				CODE_SIGN_IDENTITY = "";
->>>>>>> 1138948f
 				FRAMEWORK_SEARCH_PATHS = (
 					"$(inherited)",
 					"$(PROJECT_DIR)/Carthage/Checkouts/Nimble/build/Debug",
@@ -4323,9 +4155,9 @@
 			isa = XCBuildConfiguration;
 			baseConfigurationReference = 57A4D2461BA13F9700F7D4B1 /* tvOS-Framework.xcconfig */;
 			buildSettings = {
-				"CODE_SIGN_IDENTITY[sdk=appletvsimulator*]" = "";
 				DYLIB_COMPATIBILITY_VERSION = 1;
 				DYLIB_CURRENT_VERSION = 1;
+				ENABLE_BITCODE = YES;
 				GCC_PREPROCESSOR_DEFINITIONS = (
 					"$(inherited)",
 					"DTRACE_PROBES_DISABLED=1",
@@ -4338,9 +4170,9 @@
 			isa = XCBuildConfiguration;
 			baseConfigurationReference = 57A4D2461BA13F9700F7D4B1 /* tvOS-Framework.xcconfig */;
 			buildSettings = {
-				"CODE_SIGN_IDENTITY[sdk=appletvsimulator*]" = "";
 				DYLIB_COMPATIBILITY_VERSION = 1;
 				DYLIB_CURRENT_VERSION = 1;
+				ENABLE_BITCODE = YES;
 				GCC_PREPROCESSOR_DEFINITIONS = (
 					"$(inherited)",
 					"DTRACE_PROBES_DISABLED=1",
@@ -4353,9 +4185,9 @@
 			isa = XCBuildConfiguration;
 			baseConfigurationReference = 57A4D2461BA13F9700F7D4B1 /* tvOS-Framework.xcconfig */;
 			buildSettings = {
-				"CODE_SIGN_IDENTITY[sdk=appletvsimulator*]" = "";
 				DYLIB_COMPATIBILITY_VERSION = 1;
 				DYLIB_CURRENT_VERSION = 1;
+				ENABLE_BITCODE = YES;
 				GCC_PREPROCESSOR_DEFINITIONS = (
 					"$(inherited)",
 					"DTRACE_PROBES_DISABLED=1",
@@ -4368,9 +4200,9 @@
 			isa = XCBuildConfiguration;
 			baseConfigurationReference = 57A4D2461BA13F9700F7D4B1 /* tvOS-Framework.xcconfig */;
 			buildSettings = {
-				"CODE_SIGN_IDENTITY[sdk=appletvsimulator*]" = "";
 				DYLIB_COMPATIBILITY_VERSION = 1;
 				DYLIB_CURRENT_VERSION = 1;
+				ENABLE_BITCODE = YES;
 				GCC_PREPROCESSOR_DEFINITIONS = (
 					"$(inherited)",
 					"DTRACE_PROBES_DISABLED=1",
@@ -4383,6 +4215,7 @@
 			isa = XCBuildConfiguration;
 			baseConfigurationReference = 57A4D2441BA13F9700F7D4B1 /* tvOS-Application.xcconfig */;
 			buildSettings = {
+				CODE_SIGN_IDENTITY = "";
 				FRAMEWORK_SEARCH_PATHS = (
 					"$(SDKROOT)/Developer/Library/Frameworks",
 					"$(inherited)",
@@ -4397,6 +4230,7 @@
 			isa = XCBuildConfiguration;
 			baseConfigurationReference = 57A4D2441BA13F9700F7D4B1 /* tvOS-Application.xcconfig */;
 			buildSettings = {
+				CODE_SIGN_IDENTITY = "";
 				FRAMEWORK_SEARCH_PATHS = (
 					"$(SDKROOT)/Developer/Library/Frameworks",
 					"$(inherited)",
