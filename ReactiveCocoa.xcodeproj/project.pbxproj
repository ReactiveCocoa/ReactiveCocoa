// !$*UTF8*$!
{
	archiveVersion = 1;
	classes = {
	};
	objectVersion = 46;
	objects = {

/* Begin PBXBuildFile section */
		004FD0071E26CDB300A03A82 /* NSButtonSpec.swift in Sources */ = {isa = PBXBuildFile; fileRef = 004FD0061E26CDB300A03A82 /* NSButtonSpec.swift */; };
		006518761E26865800C3139A /* NSButton.swift in Sources */ = {isa = PBXBuildFile; fileRef = 006518751E26865800C3139A /* NSButton.swift */; };
		3B30EE8C1E7BE529007CC8EF /* DeprecationsSpec.swift in Sources */ = {isa = PBXBuildFile; fileRef = 3B30EE8B1E7BE529007CC8EF /* DeprecationsSpec.swift */; };
		3B30EE8D1E7BE529007CC8EF /* DeprecationsSpec.swift in Sources */ = {isa = PBXBuildFile; fileRef = 3B30EE8B1E7BE529007CC8EF /* DeprecationsSpec.swift */; };
		3B30EE8E1E7BE529007CC8EF /* DeprecationsSpec.swift in Sources */ = {isa = PBXBuildFile; fileRef = 3B30EE8B1E7BE529007CC8EF /* DeprecationsSpec.swift */; };
		3BCAAC7A1DEE19BC00B30335 /* UIRefreshControl.swift in Sources */ = {isa = PBXBuildFile; fileRef = 3BCAAC791DEE19BC00B30335 /* UIRefreshControl.swift */; };
		3BCAAC7D1DEE1A2D00B30335 /* UIRefreshControlSpec.swift in Sources */ = {isa = PBXBuildFile; fileRef = 3BCAAC7B1DEE1A2300B30335 /* UIRefreshControlSpec.swift */; };
		419139461DB910570043C9D1 /* UIGestureRecognizer.swift in Sources */ = {isa = PBXBuildFile; fileRef = 419139431DB910570043C9D1 /* UIGestureRecognizer.swift */; };
		419139491DB910570043C9D1 /* UIGestureRecognizer.swift in Sources */ = {isa = PBXBuildFile; fileRef = 419139431DB910570043C9D1 /* UIGestureRecognizer.swift */; };
		4191394E1DBA01A00043C9D1 /* UIGestureRecognizerSpec.swift in Sources */ = {isa = PBXBuildFile; fileRef = 4191394B1DBA002C0043C9D1 /* UIGestureRecognizerSpec.swift */; };
		4A0E10FF1D2A92720065D310 /* AnyObject+Lifetime.swift in Sources */ = {isa = PBXBuildFile; fileRef = 4A0E10FE1D2A92720065D310 /* AnyObject+Lifetime.swift */; };
		4A0E11001D2A92720065D310 /* AnyObject+Lifetime.swift in Sources */ = {isa = PBXBuildFile; fileRef = 4A0E10FE1D2A92720065D310 /* AnyObject+Lifetime.swift */; };
		4A0E11011D2A92720065D310 /* AnyObject+Lifetime.swift in Sources */ = {isa = PBXBuildFile; fileRef = 4A0E10FE1D2A92720065D310 /* AnyObject+Lifetime.swift */; };
		4A0E11021D2A92720065D310 /* AnyObject+Lifetime.swift in Sources */ = {isa = PBXBuildFile; fileRef = 4A0E10FE1D2A92720065D310 /* AnyObject+Lifetime.swift */; };
		4ABEFE1F1DCFCEF60066A8C2 /* UITableView.swift in Sources */ = {isa = PBXBuildFile; fileRef = 4ABEFDE11DCFC8560066A8C2 /* UITableView.swift */; };
		4ABEFE201DCFCEF80066A8C2 /* UITableView.swift in Sources */ = {isa = PBXBuildFile; fileRef = 4ABEFDE11DCFC8560066A8C2 /* UITableView.swift */; };
		4ABEFE211DCFCF090066A8C2 /* UITableViewSpec.swift in Sources */ = {isa = PBXBuildFile; fileRef = 4ABEFDE31DCFCCD70066A8C2 /* UITableViewSpec.swift */; };
		4ABEFE221DCFCF0A0066A8C2 /* UITableViewSpec.swift in Sources */ = {isa = PBXBuildFile; fileRef = 4ABEFDE31DCFCCD70066A8C2 /* UITableViewSpec.swift */; };
		4ABEFE251DCFCF630066A8C2 /* UICollectionView.swift in Sources */ = {isa = PBXBuildFile; fileRef = 4ABEFE231DCFCF5C0066A8C2 /* UICollectionView.swift */; };
		4ABEFE261DCFCF640066A8C2 /* UICollectionView.swift in Sources */ = {isa = PBXBuildFile; fileRef = 4ABEFE231DCFCF5C0066A8C2 /* UICollectionView.swift */; };
		4ABEFE281DCFCFA90066A8C2 /* UICollectionViewSpec.swift in Sources */ = {isa = PBXBuildFile; fileRef = 4ABEFE271DCFCFA90066A8C2 /* UICollectionViewSpec.swift */; };
		4ABEFE291DCFCFA90066A8C2 /* UICollectionViewSpec.swift in Sources */ = {isa = PBXBuildFile; fileRef = 4ABEFE271DCFCFA90066A8C2 /* UICollectionViewSpec.swift */; };
		4ABEFE2B1DCFD0030066A8C2 /* NSTableView.swift in Sources */ = {isa = PBXBuildFile; fileRef = 4ABEFE2A1DCFD0030066A8C2 /* NSTableView.swift */; };
		4ABEFE2E1DCFD01F0066A8C2 /* NSTableViewSpec.swift in Sources */ = {isa = PBXBuildFile; fileRef = 4ABEFE2C1DCFD0180066A8C2 /* NSTableViewSpec.swift */; };
		4ABEFE301DCFD0530066A8C2 /* NSCollectionView.swift in Sources */ = {isa = PBXBuildFile; fileRef = 4ABEFE2F1DCFD0530066A8C2 /* NSCollectionView.swift */; };
		4ABEFE331DCFD0630066A8C2 /* NSCollectionViewSpec.swift in Sources */ = {isa = PBXBuildFile; fileRef = 4ABEFE311DCFD05F0066A8C2 /* NSCollectionViewSpec.swift */; };
		4EE6372E2090EEFA00ECD02A /* UIViewController.swift in Sources */ = {isa = PBXBuildFile; fileRef = 4EE6372D2090EEFA00ECD02A /* UIViewController.swift */; };
		4EE6372F2090EEFA00ECD02A /* UIViewController.swift in Sources */ = {isa = PBXBuildFile; fileRef = 4EE6372D2090EEFA00ECD02A /* UIViewController.swift */; };
		4EE637332090EFDD00ECD02A /* UIViewControllerSpec.swift in Sources */ = {isa = PBXBuildFile; fileRef = 4EE637302090EFD300ECD02A /* UIViewControllerSpec.swift */; };
		4EE637342090EFDF00ECD02A /* UIViewControllerSpec.swift in Sources */ = {isa = PBXBuildFile; fileRef = 4EE637302090EFD300ECD02A /* UIViewControllerSpec.swift */; };
		4EE637362090F92600ECD02A /* UIApplication.swift in Sources */ = {isa = PBXBuildFile; fileRef = 4EE637352090F92600ECD02A /* UIApplication.swift */; };
		4EE637372090F92600ECD02A /* UIApplication.swift in Sources */ = {isa = PBXBuildFile; fileRef = 4EE637352090F92600ECD02A /* UIApplication.swift */; };
		531866F81DD7920400D1285F /* UIStepper.swift in Sources */ = {isa = PBXBuildFile; fileRef = 531866F71DD7920400D1285F /* UIStepper.swift */; };
		531866FA1DD7925600D1285F /* UIStepperSpec.swift in Sources */ = {isa = PBXBuildFile; fileRef = 531866F91DD7925600D1285F /* UIStepperSpec.swift */; };
		537EC08121A950CA00D6EE18 /* NSView.swift in Sources */ = {isa = PBXBuildFile; fileRef = 537EC08021A950CA00D6EE18 /* NSView.swift */; };
		537EC08321A9557400D6EE18 /* NSViewSpec.swift in Sources */ = {isa = PBXBuildFile; fileRef = 537EC08221A9557400D6EE18 /* NSViewSpec.swift */; };
		538DCB791DCA5E6C00332880 /* NSLayoutConstraint.swift in Sources */ = {isa = PBXBuildFile; fileRef = 538DCB781DCA5E6C00332880 /* NSLayoutConstraint.swift */; };
		538DCB7A1DCA5E6C00332880 /* NSLayoutConstraint.swift in Sources */ = {isa = PBXBuildFile; fileRef = 538DCB781DCA5E6C00332880 /* NSLayoutConstraint.swift */; };
		538DCB7B1DCA5E6C00332880 /* NSLayoutConstraint.swift in Sources */ = {isa = PBXBuildFile; fileRef = 538DCB781DCA5E6C00332880 /* NSLayoutConstraint.swift */; };
		538DCB7D1DCA5E9B00332880 /* NSLayoutConstraintSpec.swift in Sources */ = {isa = PBXBuildFile; fileRef = 538DCB7C1DCA5E9B00332880 /* NSLayoutConstraintSpec.swift */; };
		538DCB7E1DCA5E9B00332880 /* NSLayoutConstraintSpec.swift in Sources */ = {isa = PBXBuildFile; fileRef = 538DCB7C1DCA5E9B00332880 /* NSLayoutConstraintSpec.swift */; };
		538DCB7F1DCA5E9B00332880 /* NSLayoutConstraintSpec.swift in Sources */ = {isa = PBXBuildFile; fileRef = 538DCB7C1DCA5E9B00332880 /* NSLayoutConstraintSpec.swift */; };
		53AC46CC1DD6F97400C799E1 /* UISlider.swift in Sources */ = {isa = PBXBuildFile; fileRef = 53AC46CB1DD6F97400C799E1 /* UISlider.swift */; };
		53AC46CF1DD6FC0000C799E1 /* UISliderSpec.swift in Sources */ = {isa = PBXBuildFile; fileRef = 53AC46CE1DD6FC0000C799E1 /* UISliderSpec.swift */; };
		57A4D20A1BA13D7A00F7D4B1 /* ReactiveCocoa.h in Headers */ = {isa = PBXBuildFile; fileRef = D04725EF19E49ED7006002AA /* ReactiveCocoa.h */; settings = {ATTRIBUTES = (Public, ); }; };
		5B76DE402498EDDC00E8B4F3 /* QueueScheduler+Factory.swift in Sources */ = {isa = PBXBuildFile; fileRef = 5B76DE3F2498EDDC00E8B4F3 /* QueueScheduler+Factory.swift */; };
		5B76DE412498EDDC00E8B4F3 /* QueueScheduler+Factory.swift in Sources */ = {isa = PBXBuildFile; fileRef = 5B76DE3F2498EDDC00E8B4F3 /* QueueScheduler+Factory.swift */; };
		5B76DE422498EDDC00E8B4F3 /* QueueScheduler+Factory.swift in Sources */ = {isa = PBXBuildFile; fileRef = 5B76DE3F2498EDDC00E8B4F3 /* QueueScheduler+Factory.swift */; };
		654DE7B02205F9DE0048FE14 /* ReactiveCocoa.framework in CopyFiles */ = {isa = PBXBuildFile; fileRef = D04725EA19E49ED7006002AA /* ReactiveCocoa.framework */; settings = {ATTRIBUTES = (CodeSignOnCopy, RemoveHeadersOnCopy, ); }; };
		654DE7B22205FA0A0048FE14 /* ReactiveCocoa.framework in CopyFiles */ = {isa = PBXBuildFile; fileRef = D047260C19E49F82006002AA /* ReactiveCocoa.framework */; settings = {ATTRIBUTES = (CodeSignOnCopy, RemoveHeadersOnCopy, ); }; };
		654DE7B32205FA200048FE14 /* ReactiveCocoa.framework in CopyFiles */ = {isa = PBXBuildFile; fileRef = 57A4D2411BA13D7A00F7D4B1 /* ReactiveCocoa.framework */; settings = {ATTRIBUTES = (CodeSignOnCopy, RemoveHeadersOnCopy, ); }; };
		7A8BA0FA1FCC86FC003241C7 /* NSTextView.swift in Sources */ = {isa = PBXBuildFile; fileRef = 7A8BA0F91FCC86FC003241C7 /* NSTextView.swift */; };
		7DFBED081CDB8C9500EE435B /* ReactiveCocoa.framework in Frameworks */ = {isa = PBXBuildFile; fileRef = 57A4D2411BA13D7A00F7D4B1 /* ReactiveCocoa.framework */; };
		7DFBED141CDB8CE600EE435B /* test-data.json in Resources */ = {isa = PBXBuildFile; fileRef = D03766B119EDA60000A782A9 /* test-data.json */; };
		7DFBED1E1CDB8D7000EE435B /* ReactiveCocoa.framework in Copy Frameworks */ = {isa = PBXBuildFile; fileRef = 57A4D2411BA13D7A00F7D4B1 /* ReactiveCocoa.framework */; settings = {ATTRIBUTES = (CodeSignOnCopy, RemoveHeadersOnCopy, ); }; };
		7DFBED1F1CDB8D7800EE435B /* Quick.framework in Copy Frameworks */ = {isa = PBXBuildFile; fileRef = D037672B19EDA75D00A782A9 /* Quick.framework */; settings = {ATTRIBUTES = (CodeSignOnCopy, RemoveHeadersOnCopy, ); }; };
		7DFBED201CDB8D7D00EE435B /* Nimble.framework in Copy Frameworks */ = {isa = PBXBuildFile; fileRef = D05E662419EDD82000904ACA /* Nimble.framework */; settings = {ATTRIBUTES = (CodeSignOnCopy, RemoveHeadersOnCopy, ); }; };
		7DFBED281CDB8DE300EE435B /* DynamicPropertySpec.swift in Sources */ = {isa = PBXBuildFile; fileRef = D0A2260D1A72F16D00D33B74 /* DynamicPropertySpec.swift */; };
		7DFBED6D1CDB8F7D00EE435B /* SignalProducerNimbleMatchers.swift in Sources */ = {isa = PBXBuildFile; fileRef = BFA6B94A1A76044800C846D1 /* SignalProducerNimbleMatchers.swift */; };
		834DE1011E4109750099F4E5 /* NSImageViewSpec.swift in Sources */ = {isa = PBXBuildFile; fileRef = 834DE1001E4109750099F4E5 /* NSImageViewSpec.swift */; };
		834DE1121E4120340099F4E5 /* NSSegmentedControl.swift in Sources */ = {isa = PBXBuildFile; fileRef = 834DE1111E4120340099F4E5 /* NSSegmentedControl.swift */; };
		834DE1141E4122910099F4E5 /* NSSlider.swift in Sources */ = {isa = PBXBuildFile; fileRef = 834DE1131E4122910099F4E5 /* NSSlider.swift */; };
		8392D8FD1DB93E5E00504ED4 /* NSImageView.swift in Sources */ = {isa = PBXBuildFile; fileRef = 8392D8FC1DB93E5E00504ED4 /* NSImageView.swift */; };
		84ADBDAB26660EA800ACE342 /* UIImpactFeedbackGenerator.swift in Sources */ = {isa = PBXBuildFile; fileRef = 84ADBDA826660EA800ACE342 /* UIImpactFeedbackGenerator.swift */; };
		84ADBDB026660EE800ACE342 /* UINotificationFeedbackGenerator.swift in Sources */ = {isa = PBXBuildFile; fileRef = 84ADBDAE26660EE800ACE342 /* UINotificationFeedbackGenerator.swift */; };
		84ADBDB126660EE800ACE342 /* UISelectionFeedbackGenerator.swift in Sources */ = {isa = PBXBuildFile; fileRef = 84ADBDAF26660EE800ACE342 /* UISelectionFeedbackGenerator.swift */; };
		9A0726F31E912B610081F3F7 /* ActionProxySpec.swift in Sources */ = {isa = PBXBuildFile; fileRef = 9A0726F21E912B610081F3F7 /* ActionProxySpec.swift */; };
		9A16755D1F80DE1C00B63650 /* MKMapViewSpec.swift in Sources */ = {isa = PBXBuildFile; fileRef = 53A6BED51DD4BD2C0016C058 /* MKMapViewSpec.swift */; };
		9A1D05E01D93E99100ACF44C /* NSObject+Association.swift in Sources */ = {isa = PBXBuildFile; fileRef = 9A1D05DF1D93E99100ACF44C /* NSObject+Association.swift */; };
		9A1D05E11D93E99100ACF44C /* NSObject+Association.swift in Sources */ = {isa = PBXBuildFile; fileRef = 9A1D05DF1D93E99100ACF44C /* NSObject+Association.swift */; };
		9A1D05E21D93E99100ACF44C /* NSObject+Association.swift in Sources */ = {isa = PBXBuildFile; fileRef = 9A1D05DF1D93E99100ACF44C /* NSObject+Association.swift */; };
		9A1D05E31D93E99100ACF44C /* NSObject+Association.swift in Sources */ = {isa = PBXBuildFile; fileRef = 9A1D05DF1D93E99100ACF44C /* NSObject+Association.swift */; };
		9A1D05FF1D93EA0000ACF44C /* UIActivityIndicatorView.swift in Sources */ = {isa = PBXBuildFile; fileRef = 9A1D05EC1D93E9F100ACF44C /* UIActivityIndicatorView.swift */; };
		9A1D06001D93EA0000ACF44C /* UIBarButtonItem.swift in Sources */ = {isa = PBXBuildFile; fileRef = 9A1D05ED1D93E9F100ACF44C /* UIBarButtonItem.swift */; };
		9A1D06011D93EA0000ACF44C /* UIBarItem.swift in Sources */ = {isa = PBXBuildFile; fileRef = 9A1D05EE1D93E9F100ACF44C /* UIBarItem.swift */; };
		9A1D06021D93EA0000ACF44C /* UIButton.swift in Sources */ = {isa = PBXBuildFile; fileRef = 9A1D05EF1D93E9F100ACF44C /* UIButton.swift */; };
		9A1D06041D93EA0000ACF44C /* UIControl.swift in Sources */ = {isa = PBXBuildFile; fileRef = 9A1D05F11D93E9F100ACF44C /* UIControl.swift */; };
		9A1D06051D93EA0000ACF44C /* UIDatePicker.swift in Sources */ = {isa = PBXBuildFile; fileRef = 9A1D05F21D93E9F100ACF44C /* UIDatePicker.swift */; };
		9A1D06061D93EA0000ACF44C /* UIImageView.swift in Sources */ = {isa = PBXBuildFile; fileRef = 9A1D05F31D93E9F100ACF44C /* UIImageView.swift */; };
		9A1D06071D93EA0000ACF44C /* UILabel.swift in Sources */ = {isa = PBXBuildFile; fileRef = 9A1D05F41D93E9F100ACF44C /* UILabel.swift */; };
		9A1D06081D93EA0000ACF44C /* UIProgressView.swift in Sources */ = {isa = PBXBuildFile; fileRef = 9A1D05F51D93E9F100ACF44C /* UIProgressView.swift */; };
		9A1D06091D93EA0000ACF44C /* UISegmentedControl.swift in Sources */ = {isa = PBXBuildFile; fileRef = 9A1D05F61D93E9F100ACF44C /* UISegmentedControl.swift */; };
		9A1D060A1D93EA0000ACF44C /* UISwitch.swift in Sources */ = {isa = PBXBuildFile; fileRef = 9A1D05F71D93E9F100ACF44C /* UISwitch.swift */; };
		9A1D060D1D93EA0000ACF44C /* UITextField.swift in Sources */ = {isa = PBXBuildFile; fileRef = 9A1D05FA1D93E9F100ACF44C /* UITextField.swift */; };
		9A1D060E1D93EA0000ACF44C /* UITextView.swift in Sources */ = {isa = PBXBuildFile; fileRef = 9A1D05FB1D93E9F100ACF44C /* UITextView.swift */; };
		9A1D060F1D93EA0000ACF44C /* UIView.swift in Sources */ = {isa = PBXBuildFile; fileRef = 9A1D05FC1D93E9F100ACF44C /* UIView.swift */; };
		9A1D06111D93EA0100ACF44C /* UIActivityIndicatorView.swift in Sources */ = {isa = PBXBuildFile; fileRef = 9A1D05EC1D93E9F100ACF44C /* UIActivityIndicatorView.swift */; };
		9A1D06121D93EA0100ACF44C /* UIBarButtonItem.swift in Sources */ = {isa = PBXBuildFile; fileRef = 9A1D05ED1D93E9F100ACF44C /* UIBarButtonItem.swift */; };
		9A1D06131D93EA0100ACF44C /* UIBarItem.swift in Sources */ = {isa = PBXBuildFile; fileRef = 9A1D05EE1D93E9F100ACF44C /* UIBarItem.swift */; };
		9A1D06141D93EA0100ACF44C /* UIButton.swift in Sources */ = {isa = PBXBuildFile; fileRef = 9A1D05EF1D93E9F100ACF44C /* UIButton.swift */; };
		9A1D06161D93EA0100ACF44C /* UIControl.swift in Sources */ = {isa = PBXBuildFile; fileRef = 9A1D05F11D93E9F100ACF44C /* UIControl.swift */; };
		9A1D06181D93EA0100ACF44C /* UIImageView.swift in Sources */ = {isa = PBXBuildFile; fileRef = 9A1D05F31D93E9F100ACF44C /* UIImageView.swift */; };
		9A1D06191D93EA0100ACF44C /* UILabel.swift in Sources */ = {isa = PBXBuildFile; fileRef = 9A1D05F41D93E9F100ACF44C /* UILabel.swift */; };
		9A1D061A1D93EA0100ACF44C /* UIProgressView.swift in Sources */ = {isa = PBXBuildFile; fileRef = 9A1D05F51D93E9F100ACF44C /* UIProgressView.swift */; };
		9A1D061B1D93EA0100ACF44C /* UISegmentedControl.swift in Sources */ = {isa = PBXBuildFile; fileRef = 9A1D05F61D93E9F100ACF44C /* UISegmentedControl.swift */; };
		9A1D061F1D93EA0100ACF44C /* UITextField.swift in Sources */ = {isa = PBXBuildFile; fileRef = 9A1D05FA1D93E9F100ACF44C /* UITextField.swift */; };
		9A1D06201D93EA0100ACF44C /* UITextView.swift in Sources */ = {isa = PBXBuildFile; fileRef = 9A1D05FB1D93E9F100ACF44C /* UITextView.swift */; };
		9A1D06211D93EA0100ACF44C /* UIView.swift in Sources */ = {isa = PBXBuildFile; fileRef = 9A1D05FC1D93E9F100ACF44C /* UIView.swift */; };
		9A1D06361D93EA7E00ACF44C /* UIActivityIndicatorViewSpec.swift in Sources */ = {isa = PBXBuildFile; fileRef = 9A1D06241D93EA7E00ACF44C /* UIActivityIndicatorViewSpec.swift */; };
		9A1D06371D93EA7E00ACF44C /* UIActivityIndicatorViewSpec.swift in Sources */ = {isa = PBXBuildFile; fileRef = 9A1D06241D93EA7E00ACF44C /* UIActivityIndicatorViewSpec.swift */; };
		9A1D06381D93EA7E00ACF44C /* UIBarButtonItemSpec.swift in Sources */ = {isa = PBXBuildFile; fileRef = 9A1D06251D93EA7E00ACF44C /* UIBarButtonItemSpec.swift */; };
		9A1D06391D93EA7E00ACF44C /* UIBarButtonItemSpec.swift in Sources */ = {isa = PBXBuildFile; fileRef = 9A1D06251D93EA7E00ACF44C /* UIBarButtonItemSpec.swift */; };
		9A1D063A1D93EA7E00ACF44C /* UIButtonSpec.swift in Sources */ = {isa = PBXBuildFile; fileRef = 9A1D06261D93EA7E00ACF44C /* UIButtonSpec.swift */; };
		9A1D063B1D93EA7E00ACF44C /* UIButtonSpec.swift in Sources */ = {isa = PBXBuildFile; fileRef = 9A1D06261D93EA7E00ACF44C /* UIButtonSpec.swift */; };
		9A1D063E1D93EA7E00ACF44C /* UIControl+EnableSendActionsForControlEvents.swift in Sources */ = {isa = PBXBuildFile; fileRef = 9A1D06281D93EA7E00ACF44C /* UIControl+EnableSendActionsForControlEvents.swift */; };
		9A1D063F1D93EA7E00ACF44C /* UIControl+EnableSendActionsForControlEvents.swift in Sources */ = {isa = PBXBuildFile; fileRef = 9A1D06281D93EA7E00ACF44C /* UIControl+EnableSendActionsForControlEvents.swift */; };
		9A1D06401D93EA7E00ACF44C /* UIControlSpec.swift in Sources */ = {isa = PBXBuildFile; fileRef = 9A1D06291D93EA7E00ACF44C /* UIControlSpec.swift */; };
		9A1D06411D93EA7E00ACF44C /* UIControlSpec.swift in Sources */ = {isa = PBXBuildFile; fileRef = 9A1D06291D93EA7E00ACF44C /* UIControlSpec.swift */; };
		9A1D06421D93EA7E00ACF44C /* UIDatePickerSpec.swift in Sources */ = {isa = PBXBuildFile; fileRef = 9A1D062A1D93EA7E00ACF44C /* UIDatePickerSpec.swift */; };
		9A1D06441D93EA7E00ACF44C /* UIImageViewSpec.swift in Sources */ = {isa = PBXBuildFile; fileRef = 9A1D062B1D93EA7E00ACF44C /* UIImageViewSpec.swift */; };
		9A1D06451D93EA7E00ACF44C /* UIImageViewSpec.swift in Sources */ = {isa = PBXBuildFile; fileRef = 9A1D062B1D93EA7E00ACF44C /* UIImageViewSpec.swift */; };
		9A1D06461D93EA7E00ACF44C /* UILabelSpec.swift in Sources */ = {isa = PBXBuildFile; fileRef = 9A1D062C1D93EA7E00ACF44C /* UILabelSpec.swift */; };
		9A1D06471D93EA7E00ACF44C /* UILabelSpec.swift in Sources */ = {isa = PBXBuildFile; fileRef = 9A1D062C1D93EA7E00ACF44C /* UILabelSpec.swift */; };
		9A1D06481D93EA7E00ACF44C /* UIProgressViewSpec.swift in Sources */ = {isa = PBXBuildFile; fileRef = 9A1D062D1D93EA7E00ACF44C /* UIProgressViewSpec.swift */; };
		9A1D06491D93EA7E00ACF44C /* UIProgressViewSpec.swift in Sources */ = {isa = PBXBuildFile; fileRef = 9A1D062D1D93EA7E00ACF44C /* UIProgressViewSpec.swift */; };
		9A1D064A1D93EA7E00ACF44C /* UISegmentedControlSpec.swift in Sources */ = {isa = PBXBuildFile; fileRef = 9A1D062E1D93EA7E00ACF44C /* UISegmentedControlSpec.swift */; };
		9A1D064B1D93EA7E00ACF44C /* UISegmentedControlSpec.swift in Sources */ = {isa = PBXBuildFile; fileRef = 9A1D062E1D93EA7E00ACF44C /* UISegmentedControlSpec.swift */; };
		9A1D064C1D93EA7E00ACF44C /* UISwitchSpec.swift in Sources */ = {isa = PBXBuildFile; fileRef = 9A1D062F1D93EA7E00ACF44C /* UISwitchSpec.swift */; };
		9A1D06521D93EA7E00ACF44C /* UITextFieldSpec.swift in Sources */ = {isa = PBXBuildFile; fileRef = 9A1D06321D93EA7E00ACF44C /* UITextFieldSpec.swift */; };
		9A1D06531D93EA7E00ACF44C /* UITextFieldSpec.swift in Sources */ = {isa = PBXBuildFile; fileRef = 9A1D06321D93EA7E00ACF44C /* UITextFieldSpec.swift */; };
		9A1D06541D93EA7E00ACF44C /* UITextViewSpec.swift in Sources */ = {isa = PBXBuildFile; fileRef = 9A1D06331D93EA7E00ACF44C /* UITextViewSpec.swift */; };
		9A1D06551D93EA7E00ACF44C /* UITextViewSpec.swift in Sources */ = {isa = PBXBuildFile; fileRef = 9A1D06331D93EA7E00ACF44C /* UITextViewSpec.swift */; };
		9A1D06581D93EA7E00ACF44C /* UIViewSpec.swift in Sources */ = {isa = PBXBuildFile; fileRef = 9A1D06351D93EA7E00ACF44C /* UIViewSpec.swift */; };
		9A1D06591D93EA7E00ACF44C /* UIViewSpec.swift in Sources */ = {isa = PBXBuildFile; fileRef = 9A1D06351D93EA7E00ACF44C /* UIViewSpec.swift */; };
		9A1D065B1D93EC6E00ACF44C /* NSObject+Intercepting.swift in Sources */ = {isa = PBXBuildFile; fileRef = 9A1D065A1D93EC6E00ACF44C /* NSObject+Intercepting.swift */; };
		9A1D065C1D93EC6E00ACF44C /* NSObject+Intercepting.swift in Sources */ = {isa = PBXBuildFile; fileRef = 9A1D065A1D93EC6E00ACF44C /* NSObject+Intercepting.swift */; };
		9A1D065E1D93EC6E00ACF44C /* NSObject+Intercepting.swift in Sources */ = {isa = PBXBuildFile; fileRef = 9A1D065A1D93EC6E00ACF44C /* NSObject+Intercepting.swift */; };
		9A1E72BA1D4DE96500CC20C3 /* KeyValueObservingSpec.swift in Sources */ = {isa = PBXBuildFile; fileRef = 9A1E72B91D4DE96500CC20C3 /* KeyValueObservingSpec.swift */; };
		9A1E72BB1D4DE96500CC20C3 /* KeyValueObservingSpec.swift in Sources */ = {isa = PBXBuildFile; fileRef = 9A1E72B91D4DE96500CC20C3 /* KeyValueObservingSpec.swift */; };
		9A1E72BC1D4DE96500CC20C3 /* KeyValueObservingSpec.swift in Sources */ = {isa = PBXBuildFile; fileRef = 9A1E72B91D4DE96500CC20C3 /* KeyValueObservingSpec.swift */; };
		9A24A8451DE142A400987AF9 /* SwizzlingSpec.swift in Sources */ = {isa = PBXBuildFile; fileRef = 9A24A8431DE1429600987AF9 /* SwizzlingSpec.swift */; };
		9A24A8461DE142A500987AF9 /* SwizzlingSpec.swift in Sources */ = {isa = PBXBuildFile; fileRef = 9A24A8431DE1429600987AF9 /* SwizzlingSpec.swift */; };
		9A24A8471DE142A600987AF9 /* SwizzlingSpec.swift in Sources */ = {isa = PBXBuildFile; fileRef = 9A24A8431DE1429600987AF9 /* SwizzlingSpec.swift */; };
		9A2E425E1DAA6737006D909F /* CocoaTarget.swift in Sources */ = {isa = PBXBuildFile; fileRef = 9A2E425D1DAA6737006D909F /* CocoaTarget.swift */; };
		9A2E425F1DAA6737006D909F /* CocoaTarget.swift in Sources */ = {isa = PBXBuildFile; fileRef = 9A2E425D1DAA6737006D909F /* CocoaTarget.swift */; };
		9A2E42601DAA6737006D909F /* CocoaTarget.swift in Sources */ = {isa = PBXBuildFile; fileRef = 9A2E425D1DAA6737006D909F /* CocoaTarget.swift */; };
		9A2E42611DAA6737006D909F /* CocoaTarget.swift in Sources */ = {isa = PBXBuildFile; fileRef = 9A2E425D1DAA6737006D909F /* CocoaTarget.swift */; };
		9A3C54EB21726A1200E98207 /* Nimble.framework in Frameworks */ = {isa = PBXBuildFile; fileRef = 9A3C54EA21726A1200E98207 /* Nimble.framework */; };
		9A3C54ED21726A1200E98207 /* Quick.framework in Frameworks */ = {isa = PBXBuildFile; fileRef = 9A3C54EC21726A1200E98207 /* Quick.framework */; };
		9A3C54F121726BD200E98207 /* Nimble.framework in Frameworks */ = {isa = PBXBuildFile; fileRef = 9A3C54F021726BD200E98207 /* Nimble.framework */; };
		9A3C54F321726BD200E98207 /* Quick.framework in Frameworks */ = {isa = PBXBuildFile; fileRef = 9A3C54F221726BD200E98207 /* Quick.framework */; };
		9A54A2111DDF5B4D001739B3 /* InterceptingPerformanceTests.swift in Sources */ = {isa = PBXBuildFile; fileRef = 9A54A2101DDF5B4D001739B3 /* InterceptingPerformanceTests.swift */; };
		9A54A2121DDF5B4D001739B3 /* InterceptingPerformanceTests.swift in Sources */ = {isa = PBXBuildFile; fileRef = 9A54A2101DDF5B4D001739B3 /* InterceptingPerformanceTests.swift */; };
		9A54A2131DDF5B4D001739B3 /* InterceptingPerformanceTests.swift in Sources */ = {isa = PBXBuildFile; fileRef = 9A54A2101DDF5B4D001739B3 /* InterceptingPerformanceTests.swift */; };
		9A54A21B1DE00D09001739B3 /* ObjC+Selector.swift in Sources */ = {isa = PBXBuildFile; fileRef = 9A54A21A1DE00D09001739B3 /* ObjC+Selector.swift */; };
		9A54A21C1DE00D09001739B3 /* ObjC+Selector.swift in Sources */ = {isa = PBXBuildFile; fileRef = 9A54A21A1DE00D09001739B3 /* ObjC+Selector.swift */; };
		9A54A21D1DE00D09001739B3 /* ObjC+Selector.swift in Sources */ = {isa = PBXBuildFile; fileRef = 9A54A21A1DE00D09001739B3 /* ObjC+Selector.swift */; };
		9A54A21E1DE00D09001739B3 /* ObjC+Selector.swift in Sources */ = {isa = PBXBuildFile; fileRef = 9A54A21A1DE00D09001739B3 /* ObjC+Selector.swift */; };
		9A6AAA0E1DB6A4CF0013AAEA /* InterceptingSpec.swift in Sources */ = {isa = PBXBuildFile; fileRef = 9A6AAA0D1DB6A4CF0013AAEA /* InterceptingSpec.swift */; };
		9A6AAA0F1DB6A4CF0013AAEA /* InterceptingSpec.swift in Sources */ = {isa = PBXBuildFile; fileRef = 9A6AAA0D1DB6A4CF0013AAEA /* InterceptingSpec.swift */; };
		9A6AAA101DB6A4CF0013AAEA /* InterceptingSpec.swift in Sources */ = {isa = PBXBuildFile; fileRef = 9A6AAA0D1DB6A4CF0013AAEA /* InterceptingSpec.swift */; };
		9A6AAA191DB808A80013AAEA /* ObjCRuntimeAliases.h in Headers */ = {isa = PBXBuildFile; fileRef = 9A1D06751D9415FB00ACF44C /* ObjCRuntimeAliases.h */; settings = {ATTRIBUTES = (Private, ); }; };
		9A6AAA1A1DB808A80013AAEA /* ObjCRuntimeAliases.h in Headers */ = {isa = PBXBuildFile; fileRef = 9A1D06751D9415FB00ACF44C /* ObjCRuntimeAliases.h */; settings = {ATTRIBUTES = (Private, ); }; };
		9A6AAA1B1DB808A90013AAEA /* ObjCRuntimeAliases.h in Headers */ = {isa = PBXBuildFile; fileRef = 9A1D06751D9415FB00ACF44C /* ObjCRuntimeAliases.h */; settings = {ATTRIBUTES = (Private, ); }; };
		9A6AAA1C1DB808AA0013AAEA /* ObjCRuntimeAliases.h in Headers */ = {isa = PBXBuildFile; fileRef = 9A1D06751D9415FB00ACF44C /* ObjCRuntimeAliases.h */; settings = {ATTRIBUTES = (Private, ); }; };
		9A6AAA231DB8F51C0013AAEA /* UIKitReusableComponents.swift in Sources */ = {isa = PBXBuildFile; fileRef = 9A6AAA221DB8F51C0013AAEA /* UIKitReusableComponents.swift */; };
		9A6AAA241DB8F51C0013AAEA /* UIKitReusableComponents.swift in Sources */ = {isa = PBXBuildFile; fileRef = 9A6AAA221DB8F51C0013AAEA /* UIKitReusableComponents.swift */; };
		9A6AAA261DB8F5280013AAEA /* AppKitReusableComponents.swift in Sources */ = {isa = PBXBuildFile; fileRef = 9A6AAA251DB8F5280013AAEA /* AppKitReusableComponents.swift */; };
		9A6AAA2B1DB8F85C0013AAEA /* AppKitReusableComponentsSpec.swift in Sources */ = {isa = PBXBuildFile; fileRef = 9A6AAA271DB8F7EB0013AAEA /* AppKitReusableComponentsSpec.swift */; };
		9A6AAA2E1DB903A20013AAEA /* UIKitReusableComponentsSpec.swift in Sources */ = {isa = PBXBuildFile; fileRef = 9A6AAA291DB8F7F10013AAEA /* UIKitReusableComponentsSpec.swift */; };
		9A6AAA2F1DB903A40013AAEA /* UIKitReusableComponentsSpec.swift in Sources */ = {isa = PBXBuildFile; fileRef = 9A6AAA291DB8F7F10013AAEA /* UIKitReusableComponentsSpec.swift */; };
		9A73DFAE216D3C550069AD76 /* MKMapView.swift in Sources */ = {isa = PBXBuildFile; fileRef = 53A6BED11DD4BCA90016C058 /* MKMapView.swift */; };
		9A73DFAF216D3C550069AD76 /* MKLocalSearchRequest.swift in Sources */ = {isa = PBXBuildFile; fileRef = A91244E720389AEA0001BBCB /* MKLocalSearchRequest.swift */; };
		9A73DFBF216D3C570069AD76 /* MKMapView.swift in Sources */ = {isa = PBXBuildFile; fileRef = 53A6BED11DD4BCA90016C058 /* MKMapView.swift */; };
		9A73DFC0216D3C570069AD76 /* MKLocalSearchRequest.swift in Sources */ = {isa = PBXBuildFile; fileRef = A91244E720389AEA0001BBCB /* MKLocalSearchRequest.swift */; };
		9A73DFE3216D3CEB0069AD76 /* MKMapViewSpec.swift in Sources */ = {isa = PBXBuildFile; fileRef = 53A6BED51DD4BD2C0016C058 /* MKMapViewSpec.swift */; };
		9A73DFFE216D3CEE0069AD76 /* MKMapViewSpec.swift in Sources */ = {isa = PBXBuildFile; fileRef = 53A6BED51DD4BD2C0016C058 /* MKMapViewSpec.swift */; };
		9A73E015216D3E660069AD76 /* ReactiveCocoa.framework in Frameworks */ = {isa = PBXBuildFile; fileRef = D04725EA19E49ED7006002AA /* ReactiveCocoa.framework */; };
		9A73E01C216D3E700069AD76 /* ReactiveCocoa.framework in Frameworks */ = {isa = PBXBuildFile; fileRef = D047260C19E49F82006002AA /* ReactiveCocoa.framework */; };
		9A73E036216D3FC50069AD76 /* ReactiveSwift.framework in Frameworks */ = {isa = PBXBuildFile; fileRef = 9A73E035216D3FC50069AD76 /* ReactiveSwift.framework */; };
		9A73E039216D3FEB0069AD76 /* ReactiveSwift.framework in Frameworks */ = {isa = PBXBuildFile; fileRef = 9A73E035216D3FC50069AD76 /* ReactiveSwift.framework */; };
		9A73E03A216D3FF10069AD76 /* ReactiveSwift.framework in Frameworks */ = {isa = PBXBuildFile; fileRef = 9A73E035216D3FC50069AD76 /* ReactiveSwift.framework */; };
		9A73E03B216D3FF50069AD76 /* ReactiveSwift.framework in Frameworks */ = {isa = PBXBuildFile; fileRef = 9A73E035216D3FC50069AD76 /* ReactiveSwift.framework */; };
		9A73E03C216D3FFC0069AD76 /* ReactiveSwift.framework in Frameworks */ = {isa = PBXBuildFile; fileRef = 9A73E035216D3FC50069AD76 /* ReactiveSwift.framework */; };
		9A73E03D216D40070069AD76 /* ReactiveSwift.framework in Frameworks */ = {isa = PBXBuildFile; fileRef = 9A73E035216D3FC50069AD76 /* ReactiveSwift.framework */; };
		9A73E03E216D400D0069AD76 /* ReactiveSwift.framework in Frameworks */ = {isa = PBXBuildFile; fileRef = 9A73E035216D3FC50069AD76 /* ReactiveSwift.framework */; };
		9A73E040216D40170069AD76 /* ReactiveSwift.framework in Frameworks */ = {isa = PBXBuildFile; fileRef = 9A73E035216D3FC50069AD76 /* ReactiveSwift.framework */; };
		9A73E042216D40280069AD76 /* ReactiveSwift.framework in Frameworks */ = {isa = PBXBuildFile; fileRef = 9A73E035216D3FC50069AD76 /* ReactiveSwift.framework */; };
		9A73E049216D40800069AD76 /* ReactiveMapKit.framework in Frameworks */ = {isa = PBXBuildFile; fileRef = 9A73DFCC216D3C570069AD76 /* ReactiveMapKit.framework */; };
		9A73E04A216D40850069AD76 /* ReactiveCocoa.framework in Frameworks */ = {isa = PBXBuildFile; fileRef = 57A4D2411BA13D7A00F7D4B1 /* ReactiveCocoa.framework */; };
		9A73E04C216D408D0069AD76 /* Nimble.framework in Frameworks */ = {isa = PBXBuildFile; fileRef = 9A73E04B216D408D0069AD76 /* Nimble.framework */; };
		9A73E04E216D408D0069AD76 /* Quick.framework in Frameworks */ = {isa = PBXBuildFile; fileRef = 9A73E04D216D408D0069AD76 /* Quick.framework */; };
		9A73E04F216D40980069AD76 /* Nimble.framework in Frameworks */ = {isa = PBXBuildFile; fileRef = 9A73E04B216D408D0069AD76 /* Nimble.framework */; };
		9A73E050216D40980069AD76 /* Quick.framework in Frameworks */ = {isa = PBXBuildFile; fileRef = 9A73E04D216D408D0069AD76 /* Quick.framework */; };
		9A73E051216D40A20069AD76 /* ReactiveMapKit.framework in Frameworks */ = {isa = PBXBuildFile; fileRef = 9A73DFBB216D3C550069AD76 /* ReactiveMapKit.framework */; };
		9A73E052216D40AC0069AD76 /* ReactiveCocoa.framework in Frameworks */ = {isa = PBXBuildFile; fileRef = D047260C19E49F82006002AA /* ReactiveCocoa.framework */; };
		9A73E053216D40C80069AD76 /* ReactiveCocoa.framework in Frameworks */ = {isa = PBXBuildFile; fileRef = D04725EA19E49ED7006002AA /* ReactiveCocoa.framework */; };
		9A73E054216D40CD0069AD76 /* ReactiveMapKit.framework in Frameworks */ = {isa = PBXBuildFile; fileRef = 9AC03A571F7CC3BF00EC33C1 /* ReactiveMapKit.framework */; };
		9A73E055216D40D10069AD76 /* ReactiveSwift.framework in Frameworks */ = {isa = PBXBuildFile; fileRef = 9A73E035216D3FC50069AD76 /* ReactiveSwift.framework */; };
		9A73E059216D40E30069AD76 /* ReactiveSwift.framework in Frameworks */ = {isa = PBXBuildFile; fileRef = 9A73E035216D3FC50069AD76 /* ReactiveSwift.framework */; };
		9A73E05B216D40EC0069AD76 /* ReactiveSwift.framework in Frameworks */ = {isa = PBXBuildFile; fileRef = 9A73E035216D3FC50069AD76 /* ReactiveSwift.framework */; };
		9A73E05D216D40F70069AD76 /* ReactiveSwift.framework in Frameworks */ = {isa = PBXBuildFile; fileRef = 9A73E035216D3FC50069AD76 /* ReactiveSwift.framework */; };
		9A73E05F216D41FA0069AD76 /* ReactiveCocoa.framework in Frameworks */ = {isa = PBXBuildFile; fileRef = 57A4D2411BA13D7A00F7D4B1 /* ReactiveCocoa.framework */; };
		9A7488481E3B8ACE00CD0317 /* DelegateProxy.swift in Sources */ = {isa = PBXBuildFile; fileRef = 9A7488471E3B8ACE00CD0317 /* DelegateProxy.swift */; };
		9A7488491E3B8ACE00CD0317 /* DelegateProxy.swift in Sources */ = {isa = PBXBuildFile; fileRef = 9A7488471E3B8ACE00CD0317 /* DelegateProxy.swift */; };
		9A74884A1E3B8ACE00CD0317 /* DelegateProxy.swift in Sources */ = {isa = PBXBuildFile; fileRef = 9A7488471E3B8ACE00CD0317 /* DelegateProxy.swift */; };
		9A74884B1E3B8ACE00CD0317 /* DelegateProxy.swift in Sources */ = {isa = PBXBuildFile; fileRef = 9A7488471E3B8ACE00CD0317 /* DelegateProxy.swift */; };
		9A7990CE1F1085D8001493A3 /* BindingTargetSpec.swift in Sources */ = {isa = PBXBuildFile; fileRef = 9A7990CD1F1085D8001493A3 /* BindingTargetSpec.swift */; };
		9A7990CF1F1085D8001493A3 /* BindingTargetSpec.swift in Sources */ = {isa = PBXBuildFile; fileRef = 9A7990CD1F1085D8001493A3 /* BindingTargetSpec.swift */; };
		9A7990D01F1085D8001493A3 /* BindingTargetSpec.swift in Sources */ = {isa = PBXBuildFile; fileRef = 9A7990CD1F1085D8001493A3 /* BindingTargetSpec.swift */; };
		9A892D8F1E8D19BE00EA35F3 /* DelegateProxySpec.swift in Sources */ = {isa = PBXBuildFile; fileRef = 9A892D8E1E8D19BE00EA35F3 /* DelegateProxySpec.swift */; };
		9A892D901E8D19BE00EA35F3 /* DelegateProxySpec.swift in Sources */ = {isa = PBXBuildFile; fileRef = 9A892D8E1E8D19BE00EA35F3 /* DelegateProxySpec.swift */; };
		9A892D911E8D19BE00EA35F3 /* DelegateProxySpec.swift in Sources */ = {isa = PBXBuildFile; fileRef = 9A892D8E1E8D19BE00EA35F3 /* DelegateProxySpec.swift */; };
		9A90374F1ED61C6300345D62 /* ReactiveSwift+Lifetime.swift in Sources */ = {isa = PBXBuildFile; fileRef = 9A90374E1ED61C6300345D62 /* ReactiveSwift+Lifetime.swift */; };
		9A9037501ED61C6300345D62 /* ReactiveSwift+Lifetime.swift in Sources */ = {isa = PBXBuildFile; fileRef = 9A90374E1ED61C6300345D62 /* ReactiveSwift+Lifetime.swift */; };
		9A9037511ED61C6300345D62 /* ReactiveSwift+Lifetime.swift in Sources */ = {isa = PBXBuildFile; fileRef = 9A90374E1ED61C6300345D62 /* ReactiveSwift+Lifetime.swift */; };
		9A9037521ED61C6300345D62 /* ReactiveSwift+Lifetime.swift in Sources */ = {isa = PBXBuildFile; fileRef = 9A90374E1ED61C6300345D62 /* ReactiveSwift+Lifetime.swift */; };
		9A9A129A1DC7A97100D10223 /* UIGestureRecognizerSpec.swift in Sources */ = {isa = PBXBuildFile; fileRef = 4191394B1DBA002C0043C9D1 /* UIGestureRecognizerSpec.swift */; };
		9A9DFEE51DA7B5500039EE1B /* NSObject+Intercepting.swift in Sources */ = {isa = PBXBuildFile; fileRef = 9A1D065A1D93EC6E00ACF44C /* NSObject+Intercepting.swift */; };
		9A9DFEE91DA7EFB60039EE1B /* AssociationSpec.swift in Sources */ = {isa = PBXBuildFile; fileRef = 9A9DFEE81DA7EFB60039EE1B /* AssociationSpec.swift */; };
		9A9DFEEA1DA7EFB60039EE1B /* AssociationSpec.swift in Sources */ = {isa = PBXBuildFile; fileRef = 9A9DFEE81DA7EFB60039EE1B /* AssociationSpec.swift */; };
		9A9DFEEB1DA7EFB60039EE1B /* AssociationSpec.swift in Sources */ = {isa = PBXBuildFile; fileRef = 9A9DFEE81DA7EFB60039EE1B /* AssociationSpec.swift */; };
		9AA0BD7C1DDE03DE00531FCF /* ObjC+Runtime.swift in Sources */ = {isa = PBXBuildFile; fileRef = 9AA0BD771DDE03DE00531FCF /* ObjC+Runtime.swift */; };
		9AA0BD7D1DDE03DE00531FCF /* ObjC+Runtime.swift in Sources */ = {isa = PBXBuildFile; fileRef = 9AA0BD771DDE03DE00531FCF /* ObjC+Runtime.swift */; };
		9AA0BD7E1DDE03DE00531FCF /* ObjC+Runtime.swift in Sources */ = {isa = PBXBuildFile; fileRef = 9AA0BD771DDE03DE00531FCF /* ObjC+Runtime.swift */; };
		9AA0BD7F1DDE03DE00531FCF /* ObjC+Runtime.swift in Sources */ = {isa = PBXBuildFile; fileRef = 9AA0BD771DDE03DE00531FCF /* ObjC+Runtime.swift */; };
		9AA0BD811DDE03F500531FCF /* ObjC+RuntimeSubclassing.swift in Sources */ = {isa = PBXBuildFile; fileRef = 9AA0BD801DDE03F500531FCF /* ObjC+RuntimeSubclassing.swift */; };
		9AA0BD821DDE03F500531FCF /* ObjC+RuntimeSubclassing.swift in Sources */ = {isa = PBXBuildFile; fileRef = 9AA0BD801DDE03F500531FCF /* ObjC+RuntimeSubclassing.swift */; };
		9AA0BD831DDE03F500531FCF /* ObjC+RuntimeSubclassing.swift in Sources */ = {isa = PBXBuildFile; fileRef = 9AA0BD801DDE03F500531FCF /* ObjC+RuntimeSubclassing.swift */; };
		9AA0BD841DDE03F500531FCF /* ObjC+RuntimeSubclassing.swift in Sources */ = {isa = PBXBuildFile; fileRef = 9AA0BD801DDE03F500531FCF /* ObjC+RuntimeSubclassing.swift */; };
		9AA0BD8A1DDE153A00531FCF /* ObjC+Constants.swift in Sources */ = {isa = PBXBuildFile; fileRef = 9AA0BD891DDE153A00531FCF /* ObjC+Constants.swift */; };
		9AA0BD8B1DDE153A00531FCF /* ObjC+Constants.swift in Sources */ = {isa = PBXBuildFile; fileRef = 9AA0BD891DDE153A00531FCF /* ObjC+Constants.swift */; };
		9AA0BD8C1DDE153A00531FCF /* ObjC+Constants.swift in Sources */ = {isa = PBXBuildFile; fileRef = 9AA0BD891DDE153A00531FCF /* ObjC+Constants.swift */; };
		9AA0BD8D1DDE153A00531FCF /* ObjC+Constants.swift in Sources */ = {isa = PBXBuildFile; fileRef = 9AA0BD891DDE153A00531FCF /* ObjC+Constants.swift */; };
		9AA0BD8F1DDE29F800531FCF /* NSObject+ObjCRuntime.swift in Sources */ = {isa = PBXBuildFile; fileRef = 9AA0BD8E1DDE29F800531FCF /* NSObject+ObjCRuntime.swift */; };
		9AA0BD901DDE29F800531FCF /* NSObject+ObjCRuntime.swift in Sources */ = {isa = PBXBuildFile; fileRef = 9AA0BD8E1DDE29F800531FCF /* NSObject+ObjCRuntime.swift */; };
		9AA0BD911DDE29F800531FCF /* NSObject+ObjCRuntime.swift in Sources */ = {isa = PBXBuildFile; fileRef = 9AA0BD8E1DDE29F800531FCF /* NSObject+ObjCRuntime.swift */; };
		9AA0BD921DDE29F800531FCF /* NSObject+ObjCRuntime.swift in Sources */ = {isa = PBXBuildFile; fileRef = 9AA0BD8E1DDE29F800531FCF /* NSObject+ObjCRuntime.swift */; };
		9AA0BD981DDE7A2200531FCF /* ObjCRuntimeAliases.m in Sources */ = {isa = PBXBuildFile; fileRef = 9AA0BD971DDE7A2200531FCF /* ObjCRuntimeAliases.m */; };
		9AA0BD991DDE7A2200531FCF /* ObjCRuntimeAliases.m in Sources */ = {isa = PBXBuildFile; fileRef = 9AA0BD971DDE7A2200531FCF /* ObjCRuntimeAliases.m */; };
		9AA0BD9A1DDE7A2200531FCF /* ObjCRuntimeAliases.m in Sources */ = {isa = PBXBuildFile; fileRef = 9AA0BD971DDE7A2200531FCF /* ObjCRuntimeAliases.m */; };
		9AA0BD9B1DDE7A2200531FCF /* ObjCRuntimeAliases.m in Sources */ = {isa = PBXBuildFile; fileRef = 9AA0BD971DDE7A2200531FCF /* ObjCRuntimeAliases.m */; };
		9AA6A1E51F11F9B000CA2257 /* KeyValueObservingSpec+Swift4.swift in Sources */ = {isa = PBXBuildFile; fileRef = 9AA6A1E31F11F9A800CA2257 /* KeyValueObservingSpec+Swift4.swift */; };
		9AA6A1E61F11F9B100CA2257 /* KeyValueObservingSpec+Swift4.swift in Sources */ = {isa = PBXBuildFile; fileRef = 9AA6A1E31F11F9A800CA2257 /* KeyValueObservingSpec+Swift4.swift */; };
		9AA6A1E71F11F9B100CA2257 /* KeyValueObservingSpec+Swift4.swift in Sources */ = {isa = PBXBuildFile; fileRef = 9AA6A1E31F11F9A800CA2257 /* KeyValueObservingSpec+Swift4.swift */; };
		9AAD49881DED2C350068EC9B /* UIKeyboard.swift in Sources */ = {isa = PBXBuildFile; fileRef = 9AAD49871DED2C350068EC9B /* UIKeyboard.swift */; };
		9AAD498A1DED2F380068EC9B /* UIKeyboardSpec.swift in Sources */ = {isa = PBXBuildFile; fileRef = 9AAD49891DED2F380068EC9B /* UIKeyboardSpec.swift */; };
		9AADB6F41F84AECB00EFFD19 /* Swift4TestInteroperability.swift in Sources */ = {isa = PBXBuildFile; fileRef = 9AADB6F31F84AECB00EFFD19 /* Swift4TestInteroperability.swift */; };
		9AB15C7A1E26CD9A00997378 /* Deprecations+Removals.swift in Sources */ = {isa = PBXBuildFile; fileRef = 9AB15C791E26CD9A00997378 /* Deprecations+Removals.swift */; };
		9AB15C7B1E26CD9A00997378 /* Deprecations+Removals.swift in Sources */ = {isa = PBXBuildFile; fileRef = 9AB15C791E26CD9A00997378 /* Deprecations+Removals.swift */; };
		9AB15C7C1E26CD9A00997378 /* Deprecations+Removals.swift in Sources */ = {isa = PBXBuildFile; fileRef = 9AB15C791E26CD9A00997378 /* Deprecations+Removals.swift */; };
		9AB15C7D1E26CD9A00997378 /* Deprecations+Removals.swift in Sources */ = {isa = PBXBuildFile; fileRef = 9AB15C791E26CD9A00997378 /* Deprecations+Removals.swift */; };
		9AC03A611F7CC5E300EC33C1 /* MKMapView.swift in Sources */ = {isa = PBXBuildFile; fileRef = 53A6BED11DD4BCA90016C058 /* MKMapView.swift */; };
		9AD0F06A1D48BA4800ADFAB7 /* NSObject+KeyValueObserving.swift in Sources */ = {isa = PBXBuildFile; fileRef = 9AD0F0691D48BA4800ADFAB7 /* NSObject+KeyValueObserving.swift */; };
		9AD0F06B1D48BA4800ADFAB7 /* NSObject+KeyValueObserving.swift in Sources */ = {isa = PBXBuildFile; fileRef = 9AD0F0691D48BA4800ADFAB7 /* NSObject+KeyValueObserving.swift */; };
		9AD0F06C1D48BA4800ADFAB7 /* NSObject+KeyValueObserving.swift in Sources */ = {isa = PBXBuildFile; fileRef = 9AD0F0691D48BA4800ADFAB7 /* NSObject+KeyValueObserving.swift */; };
		9AD0F06D1D48BA4800ADFAB7 /* NSObject+KeyValueObserving.swift in Sources */ = {isa = PBXBuildFile; fileRef = 9AD0F0691D48BA4800ADFAB7 /* NSObject+KeyValueObserving.swift */; };
		9AD841DC204C29B90040F0C0 /* MessageForwardingEntity.m in Sources */ = {isa = PBXBuildFile; fileRef = 9AD841DB204C29B90040F0C0 /* MessageForwardingEntity.m */; };
		9AD841DD204C29B90040F0C0 /* MessageForwardingEntity.m in Sources */ = {isa = PBXBuildFile; fileRef = 9AD841DB204C29B90040F0C0 /* MessageForwardingEntity.m */; };
		9AD841DE204C29B90040F0C0 /* MessageForwardingEntity.m in Sources */ = {isa = PBXBuildFile; fileRef = 9AD841DB204C29B90040F0C0 /* MessageForwardingEntity.m */; };
		9ADE4A7C1DA44A9E005C2AC8 /* CocoaAction.swift in Sources */ = {isa = PBXBuildFile; fileRef = 9ADE4A7B1DA44A9E005C2AC8 /* CocoaAction.swift */; };
		9ADE4A7D1DA44A9E005C2AC8 /* CocoaAction.swift in Sources */ = {isa = PBXBuildFile; fileRef = 9ADE4A7B1DA44A9E005C2AC8 /* CocoaAction.swift */; };
		9ADE4A7E1DA44A9E005C2AC8 /* CocoaAction.swift in Sources */ = {isa = PBXBuildFile; fileRef = 9ADE4A7B1DA44A9E005C2AC8 /* CocoaAction.swift */; };
		9ADE4A7F1DA44A9E005C2AC8 /* CocoaAction.swift in Sources */ = {isa = PBXBuildFile; fileRef = 9ADE4A7B1DA44A9E005C2AC8 /* CocoaAction.swift */; };
		9ADE4A891DA6D206005C2AC8 /* NSControl.swift in Sources */ = {isa = PBXBuildFile; fileRef = 9ADE4A881DA6D206005C2AC8 /* NSControl.swift */; };
		9ADE4A8F1DA6DA20005C2AC8 /* NSControlSpec.swift in Sources */ = {isa = PBXBuildFile; fileRef = 9ADE4A8D1DA6D965005C2AC8 /* NSControlSpec.swift */; };
		9ADE4A911DA6EA40005C2AC8 /* NSObject+ReactiveExtensionsProvider.swift in Sources */ = {isa = PBXBuildFile; fileRef = 9ADE4A901DA6EA40005C2AC8 /* NSObject+ReactiveExtensionsProvider.swift */; };
		9ADE4A921DA6EA40005C2AC8 /* NSObject+ReactiveExtensionsProvider.swift in Sources */ = {isa = PBXBuildFile; fileRef = 9ADE4A901DA6EA40005C2AC8 /* NSObject+ReactiveExtensionsProvider.swift */; };
		9ADE4A931DA6EA40005C2AC8 /* NSObject+ReactiveExtensionsProvider.swift in Sources */ = {isa = PBXBuildFile; fileRef = 9ADE4A901DA6EA40005C2AC8 /* NSObject+ReactiveExtensionsProvider.swift */; };
		9ADE4A941DA6EA40005C2AC8 /* NSObject+ReactiveExtensionsProvider.swift in Sources */ = {isa = PBXBuildFile; fileRef = 9ADE4A901DA6EA40005C2AC8 /* NSObject+ReactiveExtensionsProvider.swift */; };
		9ADE4A961DA6F018005C2AC8 /* NSTextField.swift in Sources */ = {isa = PBXBuildFile; fileRef = 9ADE4A951DA6F018005C2AC8 /* NSTextField.swift */; };
		9ADFE5A11DBFFBCF001E11F7 /* LifetimeSpec.swift in Sources */ = {isa = PBXBuildFile; fileRef = 9ADFE5A01DBFFBCF001E11F7 /* LifetimeSpec.swift */; };
		9ADFE5A21DBFFBCF001E11F7 /* LifetimeSpec.swift in Sources */ = {isa = PBXBuildFile; fileRef = 9ADFE5A01DBFFBCF001E11F7 /* LifetimeSpec.swift */; };
		9ADFE5A31DBFFBCF001E11F7 /* LifetimeSpec.swift in Sources */ = {isa = PBXBuildFile; fileRef = 9ADFE5A01DBFFBCF001E11F7 /* LifetimeSpec.swift */; };
		9ADFE5A51DC0001C001E11F7 /* Synchronizing.swift in Sources */ = {isa = PBXBuildFile; fileRef = 9ADFE5A41DC0001C001E11F7 /* Synchronizing.swift */; };
		9ADFE5A61DC0001C001E11F7 /* Synchronizing.swift in Sources */ = {isa = PBXBuildFile; fileRef = 9ADFE5A41DC0001C001E11F7 /* Synchronizing.swift */; };
		9ADFE5A71DC0001C001E11F7 /* Synchronizing.swift in Sources */ = {isa = PBXBuildFile; fileRef = 9ADFE5A41DC0001C001E11F7 /* Synchronizing.swift */; };
		9ADFE5A81DC0001C001E11F7 /* Synchronizing.swift in Sources */ = {isa = PBXBuildFile; fileRef = 9ADFE5A41DC0001C001E11F7 /* Synchronizing.swift */; };
		9AE7C2A41DDD7F5100F7534C /* ObjC+Messages.swift in Sources */ = {isa = PBXBuildFile; fileRef = 9AE7C2A31DDD7F5100F7534C /* ObjC+Messages.swift */; };
		9AE7C2A51DDD7F5100F7534C /* ObjC+Messages.swift in Sources */ = {isa = PBXBuildFile; fileRef = 9AE7C2A31DDD7F5100F7534C /* ObjC+Messages.swift */; };
		9AE7C2A61DDD7F5100F7534C /* ObjC+Messages.swift in Sources */ = {isa = PBXBuildFile; fileRef = 9AE7C2A31DDD7F5100F7534C /* ObjC+Messages.swift */; };
		9AE7C2A71DDD7F5100F7534C /* ObjC+Messages.swift in Sources */ = {isa = PBXBuildFile; fileRef = 9AE7C2A31DDD7F5100F7534C /* ObjC+Messages.swift */; };
		9AED64C51E496A3700321004 /* ActionProxy.swift in Sources */ = {isa = PBXBuildFile; fileRef = 9AED64C41E496A3700321004 /* ActionProxy.swift */; };
		9AF0EA751D9A7FF700F27DDF /* NSObject+BindingTarget.swift in Sources */ = {isa = PBXBuildFile; fileRef = 9AF0EA741D9A7FF700F27DDF /* NSObject+BindingTarget.swift */; };
		9AF0EA761D9A7FF700F27DDF /* NSObject+BindingTarget.swift in Sources */ = {isa = PBXBuildFile; fileRef = 9AF0EA741D9A7FF700F27DDF /* NSObject+BindingTarget.swift */; };
		9AF0EA771D9A7FF700F27DDF /* NSObject+BindingTarget.swift in Sources */ = {isa = PBXBuildFile; fileRef = 9AF0EA741D9A7FF700F27DDF /* NSObject+BindingTarget.swift */; };
		9AF0EA781D9A7FF700F27DDF /* NSObject+BindingTarget.swift in Sources */ = {isa = PBXBuildFile; fileRef = 9AF0EA741D9A7FF700F27DDF /* NSObject+BindingTarget.swift */; };
		9AFCBFE31EB1ABC0004B4C74 /* KVOKVCExtensionSpec.swift in Sources */ = {isa = PBXBuildFile; fileRef = 9AFCBFE21EB1ABC0004B4C74 /* KVOKVCExtensionSpec.swift */; };
		9AFCBFE41EB1ABC0004B4C74 /* KVOKVCExtensionSpec.swift in Sources */ = {isa = PBXBuildFile; fileRef = 9AFCBFE21EB1ABC0004B4C74 /* KVOKVCExtensionSpec.swift */; };
		9AFCBFE51EB1ABC0004B4C74 /* KVOKVCExtensionSpec.swift in Sources */ = {isa = PBXBuildFile; fileRef = 9AFCBFE21EB1ABC0004B4C74 /* KVOKVCExtensionSpec.swift */; };
		A91244E820389AEA0001BBCB /* MKLocalSearchRequest.swift in Sources */ = {isa = PBXBuildFile; fileRef = A91244E720389AEA0001BBCB /* MKLocalSearchRequest.swift */; };
		A9B315CA1B3940AB0001CB9C /* ReactiveCocoa.h in Headers */ = {isa = PBXBuildFile; fileRef = D04725EF19E49ED7006002AA /* ReactiveCocoa.h */; settings = {ATTRIBUTES = (Public, ); }; };
		A9D8BA71207CD7090031733D /* UIResponder.swift in Sources */ = {isa = PBXBuildFile; fileRef = A9D8BA70207CD7090031733D /* UIResponder.swift */; };
		A9D8BA72207CD7090031733D /* UIResponder.swift in Sources */ = {isa = PBXBuildFile; fileRef = A9D8BA70207CD7090031733D /* UIResponder.swift */; };
		A9D8BA74207CD8430031733D /* UIResponderSpec.swift in Sources */ = {isa = PBXBuildFile; fileRef = A9D8BA73207CD8430031733D /* UIResponderSpec.swift */; };
		A9D8BA75207CD8430031733D /* UIResponderSpec.swift in Sources */ = {isa = PBXBuildFile; fileRef = A9D8BA73207CD8430031733D /* UIResponderSpec.swift */; };
		A9EB3D201E94F08A002A9BCC /* UINavigationItem.swift in Sources */ = {isa = PBXBuildFile; fileRef = A9EB3D1C1E94ECAC002A9BCC /* UINavigationItem.swift */; };
		A9EB3D211E94F0AF002A9BCC /* UINavigationItemSpec.swift in Sources */ = {isa = PBXBuildFile; fileRef = A9EB3D1E1E94ED84002A9BCC /* UINavigationItemSpec.swift */; };
		A9EB3D221E94F308002A9BCC /* UINavigationItem.swift in Sources */ = {isa = PBXBuildFile; fileRef = A9EB3D1C1E94ECAC002A9BCC /* UINavigationItem.swift */; };
		A9EB3D231E94F314002A9BCC /* UINavigationItemSpec.swift in Sources */ = {isa = PBXBuildFile; fileRef = A9EB3D1E1E94ED84002A9BCC /* UINavigationItemSpec.swift */; };
		A9EB3D291E94F3D3002A9BCC /* UITabBarItemSpec.swift in Sources */ = {isa = PBXBuildFile; fileRef = A9EB3D261E94F3C7002A9BCC /* UITabBarItemSpec.swift */; };
		A9EB3D2B1E94F3D9002A9BCC /* UITabBarItemSpec.swift in Sources */ = {isa = PBXBuildFile; fileRef = A9EB3D261E94F3C7002A9BCC /* UITabBarItemSpec.swift */; };
		A9EB3D2C1E94F5A2002A9BCC /* UITabBarItem.swift in Sources */ = {isa = PBXBuildFile; fileRef = A9EB3D241E94F335002A9BCC /* UITabBarItem.swift */; };
		A9EB3D2D1E94F5A2002A9BCC /* UITabBarItem.swift in Sources */ = {isa = PBXBuildFile; fileRef = A9EB3D241E94F335002A9BCC /* UITabBarItem.swift */; };
		A9EB3D811E955602002A9BCC /* UIFeedbackGenerator.swift in Sources */ = {isa = PBXBuildFile; fileRef = A9EB3D7D1E955602002A9BCC /* UIFeedbackGenerator.swift */; };
		B696FB811A7640C00075236D /* TestError.swift in Sources */ = {isa = PBXBuildFile; fileRef = B696FB801A7640C00075236D /* TestError.swift */; };
		B696FB821A7640C00075236D /* TestError.swift in Sources */ = {isa = PBXBuildFile; fileRef = B696FB801A7640C00075236D /* TestError.swift */; };
		BEE020661D637B0000DF261F /* TestError.swift in Sources */ = {isa = PBXBuildFile; fileRef = B696FB801A7640C00075236D /* TestError.swift */; };
		BF4335651E02AC7600AC88DD /* UIScrollView.swift in Sources */ = {isa = PBXBuildFile; fileRef = BF4335641E02AC7600AC88DD /* UIScrollView.swift */; };
		BF4335681E02EF0600AC88DD /* UIScrollViewSpec.swift in Sources */ = {isa = PBXBuildFile; fileRef = BF4335661E02EEDE00AC88DD /* UIScrollViewSpec.swift */; };
		BFA6B94D1A7604D400C846D1 /* SignalProducerNimbleMatchers.swift in Sources */ = {isa = PBXBuildFile; fileRef = BFA6B94A1A76044800C846D1 /* SignalProducerNimbleMatchers.swift */; };
		BFA6B94E1A7604D500C846D1 /* SignalProducerNimbleMatchers.swift in Sources */ = {isa = PBXBuildFile; fileRef = BFA6B94A1A76044800C846D1 /* SignalProducerNimbleMatchers.swift */; };
		BFBD68451E48DBD3003CB580 /* UIPickerViewSpec.swift in Sources */ = {isa = PBXBuildFile; fileRef = BFBD68431E48DA21003CB580 /* UIPickerViewSpec.swift */; };
		BFCF775F1DFAD8A50058006E /* UISearchBar.swift in Sources */ = {isa = PBXBuildFile; fileRef = BFCF775E1DFAD8A50058006E /* UISearchBar.swift */; };
		BFCF77621DFAD9440058006E /* UISearchBarSpec.swift in Sources */ = {isa = PBXBuildFile; fileRef = BFCF77601DFAD9120058006E /* UISearchBarSpec.swift */; };
		BFE1458A1E439AB000208736 /* UIPickerView.swift in Sources */ = {isa = PBXBuildFile; fileRef = BFE145881E43991A00208736 /* UIPickerView.swift */; };
		CD0C45DE1CC9A288009F5BF0 /* DynamicProperty.swift in Sources */ = {isa = PBXBuildFile; fileRef = CD0C45DD1CC9A288009F5BF0 /* DynamicProperty.swift */; };
		CD0C45DF1CC9A288009F5BF0 /* DynamicProperty.swift in Sources */ = {isa = PBXBuildFile; fileRef = CD0C45DD1CC9A288009F5BF0 /* DynamicProperty.swift */; };
		CD0C45E01CC9A288009F5BF0 /* DynamicProperty.swift in Sources */ = {isa = PBXBuildFile; fileRef = CD0C45DD1CC9A288009F5BF0 /* DynamicProperty.swift */; };
		CD0C45E11CC9A288009F5BF0 /* DynamicProperty.swift in Sources */ = {isa = PBXBuildFile; fileRef = CD0C45DD1CC9A288009F5BF0 /* DynamicProperty.swift */; };
		CD42C69B1E951F6900AA9504 /* ReactiveCocoaTestsConfiguration.swift in Sources */ = {isa = PBXBuildFile; fileRef = CD42C69A1E951F6900AA9504 /* ReactiveCocoaTestsConfiguration.swift */; };
		CD42C69C1E951F6A00AA9504 /* ReactiveCocoaTestsConfiguration.swift in Sources */ = {isa = PBXBuildFile; fileRef = CD42C69A1E951F6900AA9504 /* ReactiveCocoaTestsConfiguration.swift */; };
		CD42C69D1E951F6A00AA9504 /* ReactiveCocoaTestsConfiguration.swift in Sources */ = {isa = PBXBuildFile; fileRef = CD42C69A1E951F6900AA9504 /* ReactiveCocoaTestsConfiguration.swift */; };
		CD8401831CEE8ED7009F0ABF /* CocoaActionSpec.swift in Sources */ = {isa = PBXBuildFile; fileRef = CD8401821CEE8ED7009F0ABF /* CocoaActionSpec.swift */; };
		CD8401841CEE8ED7009F0ABF /* CocoaActionSpec.swift in Sources */ = {isa = PBXBuildFile; fileRef = CD8401821CEE8ED7009F0ABF /* CocoaActionSpec.swift */; };
		CD8401851CEE8ED7009F0ABF /* CocoaActionSpec.swift in Sources */ = {isa = PBXBuildFile; fileRef = CD8401821CEE8ED7009F0ABF /* CocoaActionSpec.swift */; };
		CDF066CA1CDC1CA200199626 /* Nimble.framework in Frameworks */ = {isa = PBXBuildFile; fileRef = D05E662419EDD82000904ACA /* Nimble.framework */; };
		CDF066CB1CDC1CA200199626 /* Quick.framework in Frameworks */ = {isa = PBXBuildFile; fileRef = D037672B19EDA75D00A782A9 /* Quick.framework */; };
		D01B7B6219EDD8FE00D26E01 /* Nimble.framework in Copy Frameworks */ = {isa = PBXBuildFile; fileRef = D05E662419EDD82000904ACA /* Nimble.framework */; settings = {ATTRIBUTES = (CodeSignOnCopy, RemoveHeadersOnCopy, ); }; };
		D01B7B6319EDD8FE00D26E01 /* Quick.framework in Copy Frameworks */ = {isa = PBXBuildFile; fileRef = D037672B19EDA75D00A782A9 /* Quick.framework */; settings = {ATTRIBUTES = (CodeSignOnCopy, RemoveHeadersOnCopy, ); }; };
		D01B7B6419EDD94B00D26E01 /* ReactiveCocoa.framework in Copy Frameworks */ = {isa = PBXBuildFile; fileRef = D047260C19E49F82006002AA /* ReactiveCocoa.framework */; settings = {ATTRIBUTES = (CodeSignOnCopy, RemoveHeadersOnCopy, ); }; };
		D037666419EDA43C00A782A9 /* ReactiveCocoa.h in Headers */ = {isa = PBXBuildFile; fileRef = D04725EF19E49ED7006002AA /* ReactiveCocoa.h */; settings = {ATTRIBUTES = (Public, ); }; };
		D037671719EDA60000A782A9 /* test-data.json in Resources */ = {isa = PBXBuildFile; fileRef = D03766B119EDA60000A782A9 /* test-data.json */; };
		D037671819EDA60000A782A9 /* test-data.json in Resources */ = {isa = PBXBuildFile; fileRef = D03766B119EDA60000A782A9 /* test-data.json */; };
		D037672F19EDA78B00A782A9 /* Quick.framework in Frameworks */ = {isa = PBXBuildFile; fileRef = D037672B19EDA75D00A782A9 /* Quick.framework */; };
		D04725F019E49ED7006002AA /* ReactiveCocoa.h in Headers */ = {isa = PBXBuildFile; fileRef = D04725EF19E49ED7006002AA /* ReactiveCocoa.h */; settings = {ATTRIBUTES = (Public, ); }; };
		D04725F619E49ED7006002AA /* ReactiveCocoa.framework in Frameworks */ = {isa = PBXBuildFile; fileRef = D04725EA19E49ED7006002AA /* ReactiveCocoa.framework */; };
		D047261719E49F82006002AA /* ReactiveCocoa.framework in Frameworks */ = {isa = PBXBuildFile; fileRef = D047260C19E49F82006002AA /* ReactiveCocoa.framework */; };
		D05E662619EDD83000904ACA /* Nimble.framework in Frameworks */ = {isa = PBXBuildFile; fileRef = D05E662419EDD82000904ACA /* Nimble.framework */; };
		D0A2260E1A72F16D00D33B74 /* DynamicPropertySpec.swift in Sources */ = {isa = PBXBuildFile; fileRef = D0A2260D1A72F16D00D33B74 /* DynamicPropertySpec.swift */; };
		D0A2260F1A72F16D00D33B74 /* DynamicPropertySpec.swift in Sources */ = {isa = PBXBuildFile; fileRef = D0A2260D1A72F16D00D33B74 /* DynamicPropertySpec.swift */; };
		D9558AB81DFF805A003254E1 /* NSPopUpButton.swift in Sources */ = {isa = PBXBuildFile; fileRef = D9558AB71DFF805A003254E1 /* NSPopUpButton.swift */; };
		D9558AB91DFF86C0003254E1 /* NSPopUpButtonSpec.swift in Sources */ = {isa = PBXBuildFile; fileRef = D9558AB51DFF7B90003254E1 /* NSPopUpButtonSpec.swift */; };
		E3AA54C12142918B0077B206 /* WKInterfaceLabel.swift in Sources */ = {isa = PBXBuildFile; fileRef = E3AA54C02142918B0077B206 /* WKInterfaceLabel.swift */; };
		E3AA54C3214292550077B206 /* WKInterfaceButton.swift in Sources */ = {isa = PBXBuildFile; fileRef = E3AA54C2214292540077B206 /* WKInterfaceButton.swift */; };
		E921428C2284A136007E412D /* WKInterfaceObject.swift in Sources */ = {isa = PBXBuildFile; fileRef = E921428A2284A12B007E412D /* WKInterfaceObject.swift */; };
		E921428E2284A44F007E412D /* WKInterfaceDate.swift in Sources */ = {isa = PBXBuildFile; fileRef = E921428D2284A44F007E412D /* WKInterfaceDate.swift */; };
		E92142902284A4EF007E412D /* WKInterfaceTimer.swift in Sources */ = {isa = PBXBuildFile; fileRef = E921428F2284A4EF007E412D /* WKInterfaceTimer.swift */; };
		E92142922284AA64007E412D /* WKInterfaceSwitch.swift in Sources */ = {isa = PBXBuildFile; fileRef = E92142912284AA64007E412D /* WKInterfaceSwitch.swift */; };
		E92142942284ABDF007E412D /* WKInterfaceSlider.swift in Sources */ = {isa = PBXBuildFile; fileRef = E92142932284ABDF007E412D /* WKInterfaceSlider.swift */; };
		E92142982284AEF0007E412D /* WKInterfaceGroup.swift in Sources */ = {isa = PBXBuildFile; fileRef = E92142972284AEF0007E412D /* WKInterfaceGroup.swift */; };
		E921429A2284AF99007E412D /* WKInterfaceSeparator.swift in Sources */ = {isa = PBXBuildFile; fileRef = E92142992284AF99007E412D /* WKInterfaceSeparator.swift */; };
		E921429C2284B0A8007E412D /* WKInterfaceImage.swift in Sources */ = {isa = PBXBuildFile; fileRef = E921429B2284B0A8007E412D /* WKInterfaceImage.swift */; };
		E921429E2284B1C4007E412D /* WKInterfaceVolumeControl.swift in Sources */ = {isa = PBXBuildFile; fileRef = E921429D2284B1C4007E412D /* WKInterfaceVolumeControl.swift */; };
		E92142A02284B4FF007E412D /* WKInterfacePicker.swift in Sources */ = {isa = PBXBuildFile; fileRef = E921429F2284B4FF007E412D /* WKInterfacePicker.swift */; };
		E92142A22284B64E007E412D /* WKInterfaceController.swift in Sources */ = {isa = PBXBuildFile; fileRef = E92142A12284B64E007E412D /* WKInterfaceController.swift */; };
		E92142A9228552CC007E412D /* WKInterfaceMovie.swift in Sources */ = {isa = PBXBuildFile; fileRef = E92142A8228552CC007E412D /* WKInterfaceMovie.swift */; };
		E92142AB228553C5007E412D /* WKInterfaceInlineMovie.swift in Sources */ = {isa = PBXBuildFile; fileRef = E92142AA228553C5007E412D /* WKInterfaceInlineMovie.swift */; };
/* End PBXBuildFile section */

/* Begin PBXContainerItemProxy section */
		7DFBED091CDB8C9500EE435B /* PBXContainerItemProxy */ = {
			isa = PBXContainerItemProxy;
			containerPortal = D04725E119E49ED7006002AA /* Project object */;
			proxyType = 1;
			remoteGlobalIDString = 57A4D1AF1BA13D7A00F7D4B1;
			remoteInfo = "ReactiveCocoa-tvOS";
		};
		9A73DFE1216D3CEB0069AD76 /* PBXContainerItemProxy */ = {
			isa = PBXContainerItemProxy;
			containerPortal = D04725E119E49ED7006002AA /* Project object */;
			proxyType = 1;
			remoteGlobalIDString = 9AC03A561F7CC3BF00EC33C1;
			remoteInfo = ReactiveMapKit;
		};
		9A73E045216D404D0069AD76 /* PBXContainerItemProxy */ = {
			isa = PBXContainerItemProxy;
			containerPortal = D04725E119E49ED7006002AA /* Project object */;
			proxyType = 1;
			remoteGlobalIDString = 9A73DFAC216D3C550069AD76;
			remoteInfo = "ReactiveMapKit-iOS";
		};
		9A73E047216D40550069AD76 /* PBXContainerItemProxy */ = {
			isa = PBXContainerItemProxy;
			containerPortal = D04725E119E49ED7006002AA /* Project object */;
			proxyType = 1;
			remoteGlobalIDString = 9A73DFBD216D3C570069AD76;
			remoteInfo = "ReactiveMapKit-tvOS";
		};
		D04725F719E49ED7006002AA /* PBXContainerItemProxy */ = {
			isa = PBXContainerItemProxy;
			containerPortal = D04725E119E49ED7006002AA /* Project object */;
			proxyType = 1;
			remoteGlobalIDString = D04725E919E49ED7006002AA;
			remoteInfo = ReactiveCocoa;
		};
		D047261819E49F82006002AA /* PBXContainerItemProxy */ = {
			isa = PBXContainerItemProxy;
			containerPortal = D04725E119E49ED7006002AA /* Project object */;
			proxyType = 1;
			remoteGlobalIDString = D047260B19E49F82006002AA;
			remoteInfo = ReactiveCocoa;
		};
/* End PBXContainerItemProxy section */

/* Begin PBXCopyFilesBuildPhase section */
		654DE7AE2205F9C30048FE14 /* CopyFiles */ = {
			isa = PBXCopyFilesBuildPhase;
			buildActionMask = 2147483647;
			dstPath = "";
			dstSubfolderSpec = 10;
			files = (
				654DE7B32205FA200048FE14 /* ReactiveCocoa.framework in CopyFiles */,
			);
			runOnlyForDeploymentPostprocessing = 0;
		};
		654DE7AF2205F9D60048FE14 /* CopyFiles */ = {
			isa = PBXCopyFilesBuildPhase;
			buildActionMask = 2147483647;
			dstPath = "";
			dstSubfolderSpec = 10;
			files = (
				654DE7B02205F9DE0048FE14 /* ReactiveCocoa.framework in CopyFiles */,
			);
			runOnlyForDeploymentPostprocessing = 0;
		};
		654DE7B12205F9F60048FE14 /* CopyFiles */ = {
			isa = PBXCopyFilesBuildPhase;
			buildActionMask = 2147483647;
			dstPath = "";
			dstSubfolderSpec = 10;
			files = (
				654DE7B22205FA0A0048FE14 /* ReactiveCocoa.framework in CopyFiles */,
			);
			runOnlyForDeploymentPostprocessing = 0;
		};
		7DFBED151CDB8CEC00EE435B /* Copy Frameworks */ = {
			isa = PBXCopyFilesBuildPhase;
			buildActionMask = 2147483647;
			dstPath = "";
			dstSubfolderSpec = 10;
			files = (
				7DFBED201CDB8D7D00EE435B /* Nimble.framework in Copy Frameworks */,
				7DFBED1F1CDB8D7800EE435B /* Quick.framework in Copy Frameworks */,
				7DFBED1E1CDB8D7000EE435B /* ReactiveCocoa.framework in Copy Frameworks */,
			);
			name = "Copy Frameworks";
			runOnlyForDeploymentPostprocessing = 0;
		};
		D01B7B6119EDD8F600D26E01 /* Copy Frameworks */ = {
			isa = PBXCopyFilesBuildPhase;
			buildActionMask = 2147483647;
			dstPath = "";
			dstSubfolderSpec = 10;
			files = (
				D01B7B6219EDD8FE00D26E01 /* Nimble.framework in Copy Frameworks */,
				D01B7B6319EDD8FE00D26E01 /* Quick.framework in Copy Frameworks */,
				D01B7B6419EDD94B00D26E01 /* ReactiveCocoa.framework in Copy Frameworks */,
			);
			name = "Copy Frameworks";
			runOnlyForDeploymentPostprocessing = 0;
		};
/* End PBXCopyFilesBuildPhase section */

/* Begin PBXFileReference section */
		004FD0061E26CDB300A03A82 /* NSButtonSpec.swift */ = {isa = PBXFileReference; fileEncoding = 4; lastKnownFileType = sourcecode.swift; path = NSButtonSpec.swift; sourceTree = "<group>"; };
		006518751E26865800C3139A /* NSButton.swift */ = {isa = PBXFileReference; fileEncoding = 4; lastKnownFileType = sourcecode.swift; path = NSButton.swift; sourceTree = "<group>"; };
		3B30EE8B1E7BE529007CC8EF /* DeprecationsSpec.swift */ = {isa = PBXFileReference; fileEncoding = 4; lastKnownFileType = sourcecode.swift; path = DeprecationsSpec.swift; sourceTree = "<group>"; };
		3BCAAC791DEE19BC00B30335 /* UIRefreshControl.swift */ = {isa = PBXFileReference; fileEncoding = 4; lastKnownFileType = sourcecode.swift; path = UIRefreshControl.swift; sourceTree = "<group>"; };
		3BCAAC7B1DEE1A2300B30335 /* UIRefreshControlSpec.swift */ = {isa = PBXFileReference; fileEncoding = 4; lastKnownFileType = sourcecode.swift; path = UIRefreshControlSpec.swift; sourceTree = "<group>"; };
		419139431DB910570043C9D1 /* UIGestureRecognizer.swift */ = {isa = PBXFileReference; fileEncoding = 4; lastKnownFileType = sourcecode.swift; path = UIGestureRecognizer.swift; sourceTree = "<group>"; };
		4191394B1DBA002C0043C9D1 /* UIGestureRecognizerSpec.swift */ = {isa = PBXFileReference; fileEncoding = 4; lastKnownFileType = sourcecode.swift; path = UIGestureRecognizerSpec.swift; sourceTree = "<group>"; };
		4A0E10FE1D2A92720065D310 /* AnyObject+Lifetime.swift */ = {isa = PBXFileReference; fileEncoding = 4; lastKnownFileType = sourcecode.swift; path = "AnyObject+Lifetime.swift"; sourceTree = "<group>"; };
		4ABEFDE11DCFC8560066A8C2 /* UITableView.swift */ = {isa = PBXFileReference; fileEncoding = 4; lastKnownFileType = sourcecode.swift; path = UITableView.swift; sourceTree = "<group>"; };
		4ABEFDE31DCFCCD70066A8C2 /* UITableViewSpec.swift */ = {isa = PBXFileReference; fileEncoding = 4; lastKnownFileType = sourcecode.swift; path = UITableViewSpec.swift; sourceTree = "<group>"; };
		4ABEFE231DCFCF5C0066A8C2 /* UICollectionView.swift */ = {isa = PBXFileReference; fileEncoding = 4; lastKnownFileType = sourcecode.swift; path = UICollectionView.swift; sourceTree = "<group>"; };
		4ABEFE271DCFCFA90066A8C2 /* UICollectionViewSpec.swift */ = {isa = PBXFileReference; fileEncoding = 4; lastKnownFileType = sourcecode.swift; path = UICollectionViewSpec.swift; sourceTree = "<group>"; };
		4ABEFE2A1DCFD0030066A8C2 /* NSTableView.swift */ = {isa = PBXFileReference; fileEncoding = 4; lastKnownFileType = sourcecode.swift; path = NSTableView.swift; sourceTree = "<group>"; };
		4ABEFE2C1DCFD0180066A8C2 /* NSTableViewSpec.swift */ = {isa = PBXFileReference; fileEncoding = 4; lastKnownFileType = sourcecode.swift; path = NSTableViewSpec.swift; sourceTree = "<group>"; };
		4ABEFE2F1DCFD0530066A8C2 /* NSCollectionView.swift */ = {isa = PBXFileReference; fileEncoding = 4; lastKnownFileType = sourcecode.swift; path = NSCollectionView.swift; sourceTree = "<group>"; };
		4ABEFE311DCFD05F0066A8C2 /* NSCollectionViewSpec.swift */ = {isa = PBXFileReference; fileEncoding = 4; lastKnownFileType = sourcecode.swift; path = NSCollectionViewSpec.swift; sourceTree = "<group>"; };
		4EE6372D2090EEFA00ECD02A /* UIViewController.swift */ = {isa = PBXFileReference; lastKnownFileType = sourcecode.swift; path = UIViewController.swift; sourceTree = "<group>"; };
		4EE637302090EFD300ECD02A /* UIViewControllerSpec.swift */ = {isa = PBXFileReference; lastKnownFileType = sourcecode.swift; path = UIViewControllerSpec.swift; sourceTree = "<group>"; };
		4EE637352090F92600ECD02A /* UIApplication.swift */ = {isa = PBXFileReference; lastKnownFileType = sourcecode.swift; path = UIApplication.swift; sourceTree = "<group>"; };
		531866F71DD7920400D1285F /* UIStepper.swift */ = {isa = PBXFileReference; fileEncoding = 4; lastKnownFileType = sourcecode.swift; path = UIStepper.swift; sourceTree = "<group>"; };
		531866F91DD7925600D1285F /* UIStepperSpec.swift */ = {isa = PBXFileReference; fileEncoding = 4; lastKnownFileType = sourcecode.swift; path = UIStepperSpec.swift; sourceTree = "<group>"; };
		537EC08021A950CA00D6EE18 /* NSView.swift */ = {isa = PBXFileReference; lastKnownFileType = sourcecode.swift; path = NSView.swift; sourceTree = "<group>"; };
		537EC08221A9557400D6EE18 /* NSViewSpec.swift */ = {isa = PBXFileReference; lastKnownFileType = sourcecode.swift; path = NSViewSpec.swift; sourceTree = "<group>"; };
		538DCB781DCA5E6C00332880 /* NSLayoutConstraint.swift */ = {isa = PBXFileReference; fileEncoding = 4; lastKnownFileType = sourcecode.swift; path = NSLayoutConstraint.swift; sourceTree = "<group>"; };
		538DCB7C1DCA5E9B00332880 /* NSLayoutConstraintSpec.swift */ = {isa = PBXFileReference; fileEncoding = 4; lastKnownFileType = sourcecode.swift; path = NSLayoutConstraintSpec.swift; sourceTree = "<group>"; };
		53A6BED11DD4BCA90016C058 /* MKMapView.swift */ = {isa = PBXFileReference; fileEncoding = 4; lastKnownFileType = sourcecode.swift; path = MKMapView.swift; sourceTree = "<group>"; };
		53A6BED51DD4BD2C0016C058 /* MKMapViewSpec.swift */ = {isa = PBXFileReference; fileEncoding = 4; lastKnownFileType = sourcecode.swift; path = MKMapViewSpec.swift; sourceTree = "<group>"; };
		53AC46CB1DD6F97400C799E1 /* UISlider.swift */ = {isa = PBXFileReference; fileEncoding = 4; lastKnownFileType = sourcecode.swift; path = UISlider.swift; sourceTree = "<group>"; };
		53AC46CE1DD6FC0000C799E1 /* UISliderSpec.swift */ = {isa = PBXFileReference; fileEncoding = 4; lastKnownFileType = sourcecode.swift; path = UISliderSpec.swift; sourceTree = "<group>"; };
		57A4D2411BA13D7A00F7D4B1 /* ReactiveCocoa.framework */ = {isa = PBXFileReference; explicitFileType = wrapper.framework; includeInIndex = 0; path = ReactiveCocoa.framework; sourceTree = BUILT_PRODUCTS_DIR; };
		57A4D2441BA13F9700F7D4B1 /* tvOS-Application.xcconfig */ = {isa = PBXFileReference; lastKnownFileType = text.xcconfig; path = "tvOS-Application.xcconfig"; sourceTree = "<group>"; };
		57A4D2451BA13F9700F7D4B1 /* tvOS-Base.xcconfig */ = {isa = PBXFileReference; lastKnownFileType = text.xcconfig; path = "tvOS-Base.xcconfig"; sourceTree = "<group>"; };
		57A4D2461BA13F9700F7D4B1 /* tvOS-Framework.xcconfig */ = {isa = PBXFileReference; lastKnownFileType = text.xcconfig; path = "tvOS-Framework.xcconfig"; sourceTree = "<group>"; };
		57A4D2471BA13F9700F7D4B1 /* tvOS-StaticLibrary.xcconfig */ = {isa = PBXFileReference; lastKnownFileType = text.xcconfig; path = "tvOS-StaticLibrary.xcconfig"; sourceTree = "<group>"; };
		5B76DE3F2498EDDC00E8B4F3 /* QueueScheduler+Factory.swift */ = {isa = PBXFileReference; lastKnownFileType = sourcecode.swift; path = "QueueScheduler+Factory.swift"; sourceTree = "<group>"; };
		7A8BA0F91FCC86FC003241C7 /* NSTextView.swift */ = {isa = PBXFileReference; lastKnownFileType = sourcecode.swift; path = NSTextView.swift; sourceTree = "<group>"; };
		7DFBED031CDB8C9500EE435B /* ReactiveCocoaTests.xctest */ = {isa = PBXFileReference; explicitFileType = wrapper.cfbundle; includeInIndex = 0; path = ReactiveCocoaTests.xctest; sourceTree = BUILT_PRODUCTS_DIR; };
		834DE1001E4109750099F4E5 /* NSImageViewSpec.swift */ = {isa = PBXFileReference; fileEncoding = 4; lastKnownFileType = sourcecode.swift; path = NSImageViewSpec.swift; sourceTree = "<group>"; };
		834DE1111E4120340099F4E5 /* NSSegmentedControl.swift */ = {isa = PBXFileReference; fileEncoding = 4; lastKnownFileType = sourcecode.swift; path = NSSegmentedControl.swift; sourceTree = "<group>"; };
		834DE1131E4122910099F4E5 /* NSSlider.swift */ = {isa = PBXFileReference; fileEncoding = 4; lastKnownFileType = sourcecode.swift; path = NSSlider.swift; sourceTree = "<group>"; };
		8392D8FC1DB93E5E00504ED4 /* NSImageView.swift */ = {isa = PBXFileReference; fileEncoding = 4; lastKnownFileType = sourcecode.swift; path = NSImageView.swift; sourceTree = "<group>"; };
		84ADBDA826660EA800ACE342 /* UIImpactFeedbackGenerator.swift */ = {isa = PBXFileReference; fileEncoding = 4; lastKnownFileType = sourcecode.swift; path = UIImpactFeedbackGenerator.swift; sourceTree = "<group>"; };
		84ADBDAE26660EE800ACE342 /* UINotificationFeedbackGenerator.swift */ = {isa = PBXFileReference; fileEncoding = 4; lastKnownFileType = sourcecode.swift; path = UINotificationFeedbackGenerator.swift; sourceTree = "<group>"; };
		84ADBDAF26660EE800ACE342 /* UISelectionFeedbackGenerator.swift */ = {isa = PBXFileReference; fileEncoding = 4; lastKnownFileType = sourcecode.swift; path = UISelectionFeedbackGenerator.swift; sourceTree = "<group>"; };
		9A0726F21E912B610081F3F7 /* ActionProxySpec.swift */ = {isa = PBXFileReference; fileEncoding = 4; lastKnownFileType = sourcecode.swift; path = ActionProxySpec.swift; sourceTree = "<group>"; };
		9A16753D1F80C35100B63650 /* ReactiveMapKitTests.xctest */ = {isa = PBXFileReference; explicitFileType = wrapper.cfbundle; includeInIndex = 0; path = ReactiveMapKitTests.xctest; sourceTree = BUILT_PRODUCTS_DIR; };
		9A1675411F80C35100B63650 /* Info.plist */ = {isa = PBXFileReference; lastKnownFileType = text.plist.xml; path = Info.plist; sourceTree = "<group>"; };
		9A1D05DF1D93E99100ACF44C /* NSObject+Association.swift */ = {isa = PBXFileReference; fileEncoding = 4; lastKnownFileType = sourcecode.swift; path = "NSObject+Association.swift"; sourceTree = "<group>"; };
		9A1D05EC1D93E9F100ACF44C /* UIActivityIndicatorView.swift */ = {isa = PBXFileReference; lastKnownFileType = sourcecode.swift; path = UIActivityIndicatorView.swift; sourceTree = "<group>"; };
		9A1D05ED1D93E9F100ACF44C /* UIBarButtonItem.swift */ = {isa = PBXFileReference; lastKnownFileType = sourcecode.swift; path = UIBarButtonItem.swift; sourceTree = "<group>"; };
		9A1D05EE1D93E9F100ACF44C /* UIBarItem.swift */ = {isa = PBXFileReference; lastKnownFileType = sourcecode.swift; path = UIBarItem.swift; sourceTree = "<group>"; };
		9A1D05EF1D93E9F100ACF44C /* UIButton.swift */ = {isa = PBXFileReference; lastKnownFileType = sourcecode.swift; path = UIButton.swift; sourceTree = "<group>"; };
		9A1D05F11D93E9F100ACF44C /* UIControl.swift */ = {isa = PBXFileReference; lastKnownFileType = sourcecode.swift; path = UIControl.swift; sourceTree = "<group>"; };
		9A1D05F21D93E9F100ACF44C /* UIDatePicker.swift */ = {isa = PBXFileReference; lastKnownFileType = sourcecode.swift; path = UIDatePicker.swift; sourceTree = "<group>"; };
		9A1D05F31D93E9F100ACF44C /* UIImageView.swift */ = {isa = PBXFileReference; lastKnownFileType = sourcecode.swift; path = UIImageView.swift; sourceTree = "<group>"; };
		9A1D05F41D93E9F100ACF44C /* UILabel.swift */ = {isa = PBXFileReference; lastKnownFileType = sourcecode.swift; path = UILabel.swift; sourceTree = "<group>"; };
		9A1D05F51D93E9F100ACF44C /* UIProgressView.swift */ = {isa = PBXFileReference; lastKnownFileType = sourcecode.swift; path = UIProgressView.swift; sourceTree = "<group>"; };
		9A1D05F61D93E9F100ACF44C /* UISegmentedControl.swift */ = {isa = PBXFileReference; lastKnownFileType = sourcecode.swift; path = UISegmentedControl.swift; sourceTree = "<group>"; };
		9A1D05F71D93E9F100ACF44C /* UISwitch.swift */ = {isa = PBXFileReference; lastKnownFileType = sourcecode.swift; path = UISwitch.swift; sourceTree = "<group>"; };
		9A1D05FA1D93E9F100ACF44C /* UITextField.swift */ = {isa = PBXFileReference; lastKnownFileType = sourcecode.swift; path = UITextField.swift; sourceTree = "<group>"; };
		9A1D05FB1D93E9F100ACF44C /* UITextView.swift */ = {isa = PBXFileReference; lastKnownFileType = sourcecode.swift; path = UITextView.swift; sourceTree = "<group>"; };
		9A1D05FC1D93E9F100ACF44C /* UIView.swift */ = {isa = PBXFileReference; lastKnownFileType = sourcecode.swift; path = UIView.swift; sourceTree = "<group>"; };
		9A1D06241D93EA7E00ACF44C /* UIActivityIndicatorViewSpec.swift */ = {isa = PBXFileReference; fileEncoding = 4; lastKnownFileType = sourcecode.swift; lineEnding = 0; path = UIActivityIndicatorViewSpec.swift; sourceTree = "<group>"; xcLanguageSpecificationIdentifier = xcode.lang.swift; };
		9A1D06251D93EA7E00ACF44C /* UIBarButtonItemSpec.swift */ = {isa = PBXFileReference; fileEncoding = 4; lastKnownFileType = sourcecode.swift; lineEnding = 0; path = UIBarButtonItemSpec.swift; sourceTree = "<group>"; xcLanguageSpecificationIdentifier = xcode.lang.swift; };
		9A1D06261D93EA7E00ACF44C /* UIButtonSpec.swift */ = {isa = PBXFileReference; fileEncoding = 4; lastKnownFileType = sourcecode.swift; lineEnding = 0; path = UIButtonSpec.swift; sourceTree = "<group>"; xcLanguageSpecificationIdentifier = xcode.lang.swift; };
		9A1D06281D93EA7E00ACF44C /* UIControl+EnableSendActionsForControlEvents.swift */ = {isa = PBXFileReference; fileEncoding = 4; lastKnownFileType = sourcecode.swift; path = "UIControl+EnableSendActionsForControlEvents.swift"; sourceTree = "<group>"; };
		9A1D06291D93EA7E00ACF44C /* UIControlSpec.swift */ = {isa = PBXFileReference; fileEncoding = 4; lastKnownFileType = sourcecode.swift; lineEnding = 0; path = UIControlSpec.swift; sourceTree = "<group>"; xcLanguageSpecificationIdentifier = xcode.lang.swift; };
		9A1D062A1D93EA7E00ACF44C /* UIDatePickerSpec.swift */ = {isa = PBXFileReference; fileEncoding = 4; lastKnownFileType = sourcecode.swift; lineEnding = 0; path = UIDatePickerSpec.swift; sourceTree = "<group>"; xcLanguageSpecificationIdentifier = xcode.lang.swift; };
		9A1D062B1D93EA7E00ACF44C /* UIImageViewSpec.swift */ = {isa = PBXFileReference; fileEncoding = 4; lastKnownFileType = sourcecode.swift; lineEnding = 0; path = UIImageViewSpec.swift; sourceTree = "<group>"; xcLanguageSpecificationIdentifier = xcode.lang.swift; };
		9A1D062C1D93EA7E00ACF44C /* UILabelSpec.swift */ = {isa = PBXFileReference; fileEncoding = 4; lastKnownFileType = sourcecode.swift; lineEnding = 0; path = UILabelSpec.swift; sourceTree = "<group>"; xcLanguageSpecificationIdentifier = xcode.lang.swift; };
		9A1D062D1D93EA7E00ACF44C /* UIProgressViewSpec.swift */ = {isa = PBXFileReference; fileEncoding = 4; lastKnownFileType = sourcecode.swift; path = UIProgressViewSpec.swift; sourceTree = "<group>"; };
		9A1D062E1D93EA7E00ACF44C /* UISegmentedControlSpec.swift */ = {isa = PBXFileReference; fileEncoding = 4; lastKnownFileType = sourcecode.swift; path = UISegmentedControlSpec.swift; sourceTree = "<group>"; };
		9A1D062F1D93EA7E00ACF44C /* UISwitchSpec.swift */ = {isa = PBXFileReference; fileEncoding = 4; lastKnownFileType = sourcecode.swift; path = UISwitchSpec.swift; sourceTree = "<group>"; };
		9A1D06321D93EA7E00ACF44C /* UITextFieldSpec.swift */ = {isa = PBXFileReference; fileEncoding = 4; lastKnownFileType = sourcecode.swift; path = UITextFieldSpec.swift; sourceTree = "<group>"; };
		9A1D06331D93EA7E00ACF44C /* UITextViewSpec.swift */ = {isa = PBXFileReference; fileEncoding = 4; lastKnownFileType = sourcecode.swift; path = UITextViewSpec.swift; sourceTree = "<group>"; };
		9A1D06351D93EA7E00ACF44C /* UIViewSpec.swift */ = {isa = PBXFileReference; fileEncoding = 4; lastKnownFileType = sourcecode.swift; path = UIViewSpec.swift; sourceTree = "<group>"; };
		9A1D065A1D93EC6E00ACF44C /* NSObject+Intercepting.swift */ = {isa = PBXFileReference; fileEncoding = 4; lastKnownFileType = sourcecode.swift; path = "NSObject+Intercepting.swift"; sourceTree = "<group>"; };
		9A1D06751D9415FB00ACF44C /* ObjCRuntimeAliases.h */ = {isa = PBXFileReference; lastKnownFileType = sourcecode.c.h; path = ObjCRuntimeAliases.h; sourceTree = "<group>"; };
		9A1E72B91D4DE96500CC20C3 /* KeyValueObservingSpec.swift */ = {isa = PBXFileReference; fileEncoding = 4; lastKnownFileType = sourcecode.swift; path = KeyValueObservingSpec.swift; sourceTree = "<group>"; };
		9A24A8431DE1429600987AF9 /* SwizzlingSpec.swift */ = {isa = PBXFileReference; fileEncoding = 4; lastKnownFileType = sourcecode.swift; path = SwizzlingSpec.swift; sourceTree = "<group>"; };
		9A2E425D1DAA6737006D909F /* CocoaTarget.swift */ = {isa = PBXFileReference; fileEncoding = 4; lastKnownFileType = sourcecode.swift; path = CocoaTarget.swift; sourceTree = "<group>"; };
		9A3C54EA21726A1200E98207 /* Nimble.framework */ = {isa = PBXFileReference; explicitFileType = wrapper.framework; path = Nimble.framework; sourceTree = BUILT_PRODUCTS_DIR; };
		9A3C54EC21726A1200E98207 /* Quick.framework */ = {isa = PBXFileReference; explicitFileType = wrapper.framework; path = Quick.framework; sourceTree = BUILT_PRODUCTS_DIR; };
		9A3C54F021726BD200E98207 /* Nimble.framework */ = {isa = PBXFileReference; explicitFileType = wrapper.framework; path = Nimble.framework; sourceTree = BUILT_PRODUCTS_DIR; };
		9A3C54F221726BD200E98207 /* Quick.framework */ = {isa = PBXFileReference; explicitFileType = wrapper.framework; path = Quick.framework; sourceTree = BUILT_PRODUCTS_DIR; };
		9A54A2101DDF5B4D001739B3 /* InterceptingPerformanceTests.swift */ = {isa = PBXFileReference; fileEncoding = 4; lastKnownFileType = sourcecode.swift; path = InterceptingPerformanceTests.swift; sourceTree = "<group>"; };
		9A54A21A1DE00D09001739B3 /* ObjC+Selector.swift */ = {isa = PBXFileReference; fileEncoding = 4; lastKnownFileType = sourcecode.swift; path = "ObjC+Selector.swift"; sourceTree = "<group>"; };
		9A6AAA0D1DB6A4CF0013AAEA /* InterceptingSpec.swift */ = {isa = PBXFileReference; fileEncoding = 4; lastKnownFileType = sourcecode.swift; path = InterceptingSpec.swift; sourceTree = "<group>"; };
		9A6AAA221DB8F51C0013AAEA /* UIKitReusableComponents.swift */ = {isa = PBXFileReference; fileEncoding = 4; lastKnownFileType = sourcecode.swift; path = UIKitReusableComponents.swift; sourceTree = "<group>"; };
		9A6AAA251DB8F5280013AAEA /* AppKitReusableComponents.swift */ = {isa = PBXFileReference; fileEncoding = 4; lastKnownFileType = sourcecode.swift; path = AppKitReusableComponents.swift; sourceTree = "<group>"; };
		9A6AAA271DB8F7EB0013AAEA /* AppKitReusableComponentsSpec.swift */ = {isa = PBXFileReference; fileEncoding = 4; lastKnownFileType = sourcecode.swift; path = AppKitReusableComponentsSpec.swift; sourceTree = "<group>"; };
		9A6AAA291DB8F7F10013AAEA /* UIKitReusableComponentsSpec.swift */ = {isa = PBXFileReference; fileEncoding = 4; lastKnownFileType = sourcecode.swift; path = UIKitReusableComponentsSpec.swift; sourceTree = "<group>"; };
		9A73DFBB216D3C550069AD76 /* ReactiveMapKit.framework */ = {isa = PBXFileReference; explicitFileType = wrapper.framework; includeInIndex = 0; path = ReactiveMapKit.framework; sourceTree = BUILT_PRODUCTS_DIR; };
		9A73DFCC216D3C570069AD76 /* ReactiveMapKit.framework */ = {isa = PBXFileReference; explicitFileType = wrapper.framework; includeInIndex = 0; path = ReactiveMapKit.framework; sourceTree = BUILT_PRODUCTS_DIR; };
		9A73DFF8216D3CEB0069AD76 /* ReactiveMapKitTests.xctest */ = {isa = PBXFileReference; explicitFileType = wrapper.cfbundle; includeInIndex = 0; path = ReactiveMapKitTests.xctest; sourceTree = BUILT_PRODUCTS_DIR; };
		9A73E013216D3CEE0069AD76 /* ReactiveMapKitTests.xctest */ = {isa = PBXFileReference; explicitFileType = wrapper.cfbundle; includeInIndex = 0; path = ReactiveMapKitTests.xctest; sourceTree = BUILT_PRODUCTS_DIR; };
		9A73E035216D3FC50069AD76 /* ReactiveSwift.framework */ = {isa = PBXFileReference; explicitFileType = wrapper.framework; path = ReactiveSwift.framework; sourceTree = BUILT_PRODUCTS_DIR; };
		9A73E04B216D408D0069AD76 /* Nimble.framework */ = {isa = PBXFileReference; explicitFileType = wrapper.framework; path = Nimble.framework; sourceTree = BUILT_PRODUCTS_DIR; };
		9A73E04D216D408D0069AD76 /* Quick.framework */ = {isa = PBXFileReference; explicitFileType = wrapper.framework; path = Quick.framework; sourceTree = BUILT_PRODUCTS_DIR; };
		9A7488471E3B8ACE00CD0317 /* DelegateProxy.swift */ = {isa = PBXFileReference; fileEncoding = 4; lastKnownFileType = sourcecode.swift; path = DelegateProxy.swift; sourceTree = "<group>"; };
		9A7990CD1F1085D8001493A3 /* BindingTargetSpec.swift */ = {isa = PBXFileReference; lastKnownFileType = sourcecode.swift; path = BindingTargetSpec.swift; sourceTree = "<group>"; };
		9A892D8E1E8D19BE00EA35F3 /* DelegateProxySpec.swift */ = {isa = PBXFileReference; fileEncoding = 4; lastKnownFileType = sourcecode.swift; path = DelegateProxySpec.swift; sourceTree = "<group>"; };
		9A90374E1ED61C6300345D62 /* ReactiveSwift+Lifetime.swift */ = {isa = PBXFileReference; fileEncoding = 4; lastKnownFileType = sourcecode.swift; path = "ReactiveSwift+Lifetime.swift"; sourceTree = "<group>"; };
		9A9DFEE81DA7EFB60039EE1B /* AssociationSpec.swift */ = {isa = PBXFileReference; fileEncoding = 4; lastKnownFileType = sourcecode.swift; path = AssociationSpec.swift; sourceTree = "<group>"; };
		9AA0BD771DDE03DE00531FCF /* ObjC+Runtime.swift */ = {isa = PBXFileReference; fileEncoding = 4; lastKnownFileType = sourcecode.swift; path = "ObjC+Runtime.swift"; sourceTree = "<group>"; };
		9AA0BD801DDE03F500531FCF /* ObjC+RuntimeSubclassing.swift */ = {isa = PBXFileReference; fileEncoding = 4; lastKnownFileType = sourcecode.swift; path = "ObjC+RuntimeSubclassing.swift"; sourceTree = "<group>"; };
		9AA0BD891DDE153A00531FCF /* ObjC+Constants.swift */ = {isa = PBXFileReference; fileEncoding = 4; lastKnownFileType = sourcecode.swift; path = "ObjC+Constants.swift"; sourceTree = "<group>"; };
		9AA0BD8E1DDE29F800531FCF /* NSObject+ObjCRuntime.swift */ = {isa = PBXFileReference; fileEncoding = 4; lastKnownFileType = sourcecode.swift; path = "NSObject+ObjCRuntime.swift"; sourceTree = "<group>"; };
		9AA0BD971DDE7A2200531FCF /* ObjCRuntimeAliases.m */ = {isa = PBXFileReference; fileEncoding = 4; lastKnownFileType = sourcecode.c.objc; path = ObjCRuntimeAliases.m; sourceTree = "<group>"; };
		9AA6A1E31F11F9A800CA2257 /* KeyValueObservingSpec+Swift4.swift */ = {isa = PBXFileReference; lastKnownFileType = sourcecode.swift; path = "KeyValueObservingSpec+Swift4.swift"; sourceTree = "<group>"; };
		9AAD49871DED2C350068EC9B /* UIKeyboard.swift */ = {isa = PBXFileReference; fileEncoding = 4; lastKnownFileType = sourcecode.swift; path = UIKeyboard.swift; sourceTree = "<group>"; };
		9AAD49891DED2F380068EC9B /* UIKeyboardSpec.swift */ = {isa = PBXFileReference; fileEncoding = 4; lastKnownFileType = sourcecode.swift; path = UIKeyboardSpec.swift; sourceTree = "<group>"; };
		9AADB6F31F84AECB00EFFD19 /* Swift4TestInteroperability.swift */ = {isa = PBXFileReference; lastKnownFileType = sourcecode.swift; path = Swift4TestInteroperability.swift; sourceTree = "<group>"; };
		9AB15C791E26CD9A00997378 /* Deprecations+Removals.swift */ = {isa = PBXFileReference; fileEncoding = 4; lastKnownFileType = sourcecode.swift; path = "Deprecations+Removals.swift"; sourceTree = "<group>"; };
		9AC03A571F7CC3BF00EC33C1 /* ReactiveMapKit.framework */ = {isa = PBXFileReference; explicitFileType = wrapper.framework; includeInIndex = 0; path = ReactiveMapKit.framework; sourceTree = BUILT_PRODUCTS_DIR; };
		9AC03A5A1F7CC3BF00EC33C1 /* Info.plist */ = {isa = PBXFileReference; lastKnownFileType = text.plist.xml; path = Info.plist; sourceTree = "<group>"; };
		9AD0F0691D48BA4800ADFAB7 /* NSObject+KeyValueObserving.swift */ = {isa = PBXFileReference; fileEncoding = 4; lastKnownFileType = sourcecode.swift; path = "NSObject+KeyValueObserving.swift"; sourceTree = "<group>"; };
		9AD841D6204C29B90040F0C0 /* ReactiveCocoaTests-Bridging-Header.h */ = {isa = PBXFileReference; lastKnownFileType = sourcecode.c.h; path = "ReactiveCocoaTests-Bridging-Header.h"; sourceTree = "<group>"; };
		9AD841DA204C29B90040F0C0 /* MessageForwardingEntity.h */ = {isa = PBXFileReference; lastKnownFileType = sourcecode.c.h; path = MessageForwardingEntity.h; sourceTree = "<group>"; };
		9AD841DB204C29B90040F0C0 /* MessageForwardingEntity.m */ = {isa = PBXFileReference; lastKnownFileType = sourcecode.c.objc; path = MessageForwardingEntity.m; sourceTree = "<group>"; };
		9ADE4A7B1DA44A9E005C2AC8 /* CocoaAction.swift */ = {isa = PBXFileReference; fileEncoding = 4; lastKnownFileType = sourcecode.swift; path = CocoaAction.swift; sourceTree = "<group>"; };
		9ADE4A881DA6D206005C2AC8 /* NSControl.swift */ = {isa = PBXFileReference; fileEncoding = 4; lastKnownFileType = sourcecode.swift; path = NSControl.swift; sourceTree = "<group>"; };
		9ADE4A8D1DA6D965005C2AC8 /* NSControlSpec.swift */ = {isa = PBXFileReference; fileEncoding = 4; lastKnownFileType = sourcecode.swift; path = NSControlSpec.swift; sourceTree = "<group>"; };
		9ADE4A901DA6EA40005C2AC8 /* NSObject+ReactiveExtensionsProvider.swift */ = {isa = PBXFileReference; fileEncoding = 4; lastKnownFileType = sourcecode.swift; path = "NSObject+ReactiveExtensionsProvider.swift"; sourceTree = "<group>"; };
		9ADE4A951DA6F018005C2AC8 /* NSTextField.swift */ = {isa = PBXFileReference; fileEncoding = 4; lastKnownFileType = sourcecode.swift; path = NSTextField.swift; sourceTree = "<group>"; };
		9ADFE5A01DBFFBCF001E11F7 /* LifetimeSpec.swift */ = {isa = PBXFileReference; fileEncoding = 4; lastKnownFileType = sourcecode.swift; path = LifetimeSpec.swift; sourceTree = "<group>"; };
		9ADFE5A41DC0001C001E11F7 /* Synchronizing.swift */ = {isa = PBXFileReference; fileEncoding = 4; lastKnownFileType = sourcecode.swift; path = Synchronizing.swift; sourceTree = "<group>"; };
		9AE7C2A31DDD7F5100F7534C /* ObjC+Messages.swift */ = {isa = PBXFileReference; fileEncoding = 4; lastKnownFileType = sourcecode.swift; path = "ObjC+Messages.swift"; sourceTree = "<group>"; };
		9AED64C41E496A3700321004 /* ActionProxy.swift */ = {isa = PBXFileReference; fileEncoding = 4; lastKnownFileType = sourcecode.swift; path = ActionProxy.swift; sourceTree = "<group>"; };
		9AF0EA741D9A7FF700F27DDF /* NSObject+BindingTarget.swift */ = {isa = PBXFileReference; fileEncoding = 4; lastKnownFileType = sourcecode.swift; path = "NSObject+BindingTarget.swift"; sourceTree = "<group>"; };
		9AFCBFE21EB1ABC0004B4C74 /* KVOKVCExtensionSpec.swift */ = {isa = PBXFileReference; fileEncoding = 4; lastKnownFileType = sourcecode.swift; path = KVOKVCExtensionSpec.swift; sourceTree = "<group>"; };
		A91244E720389AEA0001BBCB /* MKLocalSearchRequest.swift */ = {isa = PBXFileReference; lastKnownFileType = sourcecode.swift; path = MKLocalSearchRequest.swift; sourceTree = "<group>"; };
		A97451331B3A935E00F48E55 /* watchOS-Application.xcconfig */ = {isa = PBXFileReference; fileEncoding = 4; lastKnownFileType = text.xcconfig; path = "watchOS-Application.xcconfig"; sourceTree = "<group>"; };
		A97451341B3A935E00F48E55 /* watchOS-Base.xcconfig */ = {isa = PBXFileReference; fileEncoding = 4; lastKnownFileType = text.xcconfig; path = "watchOS-Base.xcconfig"; sourceTree = "<group>"; };
		A97451351B3A935E00F48E55 /* watchOS-Framework.xcconfig */ = {isa = PBXFileReference; fileEncoding = 4; lastKnownFileType = text.xcconfig; path = "watchOS-Framework.xcconfig"; sourceTree = "<group>"; };
		A97451361B3A935E00F48E55 /* watchOS-StaticLibrary.xcconfig */ = {isa = PBXFileReference; fileEncoding = 4; lastKnownFileType = text.xcconfig; path = "watchOS-StaticLibrary.xcconfig"; sourceTree = "<group>"; };
		A9B315541B3940610001CB9C /* ReactiveCocoa.framework */ = {isa = PBXFileReference; explicitFileType = wrapper.framework; includeInIndex = 0; path = ReactiveCocoa.framework; sourceTree = BUILT_PRODUCTS_DIR; };
		A9D8BA70207CD7090031733D /* UIResponder.swift */ = {isa = PBXFileReference; lastKnownFileType = sourcecode.swift; path = UIResponder.swift; sourceTree = "<group>"; };
		A9D8BA73207CD8430031733D /* UIResponderSpec.swift */ = {isa = PBXFileReference; lastKnownFileType = sourcecode.swift; path = UIResponderSpec.swift; sourceTree = "<group>"; };
		A9EB3D1C1E94ECAC002A9BCC /* UINavigationItem.swift */ = {isa = PBXFileReference; fileEncoding = 4; lastKnownFileType = sourcecode.swift; path = UINavigationItem.swift; sourceTree = "<group>"; };
		A9EB3D1E1E94ED84002A9BCC /* UINavigationItemSpec.swift */ = {isa = PBXFileReference; fileEncoding = 4; lastKnownFileType = sourcecode.swift; path = UINavigationItemSpec.swift; sourceTree = "<group>"; };
		A9EB3D241E94F335002A9BCC /* UITabBarItem.swift */ = {isa = PBXFileReference; fileEncoding = 4; lastKnownFileType = sourcecode.swift; path = UITabBarItem.swift; sourceTree = "<group>"; };
		A9EB3D261E94F3C7002A9BCC /* UITabBarItemSpec.swift */ = {isa = PBXFileReference; fileEncoding = 4; lastKnownFileType = sourcecode.swift; path = UITabBarItemSpec.swift; sourceTree = "<group>"; };
		A9EB3D7D1E955602002A9BCC /* UIFeedbackGenerator.swift */ = {isa = PBXFileReference; fileEncoding = 4; lastKnownFileType = sourcecode.swift; path = UIFeedbackGenerator.swift; sourceTree = "<group>"; };
		B696FB801A7640C00075236D /* TestError.swift */ = {isa = PBXFileReference; fileEncoding = 4; lastKnownFileType = sourcecode.swift; path = TestError.swift; sourceTree = "<group>"; };
		BF4335641E02AC7600AC88DD /* UIScrollView.swift */ = {isa = PBXFileReference; fileEncoding = 4; lastKnownFileType = sourcecode.swift; path = UIScrollView.swift; sourceTree = "<group>"; };
		BF4335661E02EEDE00AC88DD /* UIScrollViewSpec.swift */ = {isa = PBXFileReference; fileEncoding = 4; lastKnownFileType = sourcecode.swift; path = UIScrollViewSpec.swift; sourceTree = "<group>"; };
		BFA6B94A1A76044800C846D1 /* SignalProducerNimbleMatchers.swift */ = {isa = PBXFileReference; fileEncoding = 4; lastKnownFileType = sourcecode.swift; path = SignalProducerNimbleMatchers.swift; sourceTree = "<group>"; };
		BFBD68431E48DA21003CB580 /* UIPickerViewSpec.swift */ = {isa = PBXFileReference; fileEncoding = 4; lastKnownFileType = sourcecode.swift; path = UIPickerViewSpec.swift; sourceTree = "<group>"; };
		BFCF775E1DFAD8A50058006E /* UISearchBar.swift */ = {isa = PBXFileReference; fileEncoding = 4; lastKnownFileType = sourcecode.swift; path = UISearchBar.swift; sourceTree = "<group>"; };
		BFCF77601DFAD9120058006E /* UISearchBarSpec.swift */ = {isa = PBXFileReference; fileEncoding = 4; lastKnownFileType = sourcecode.swift; path = UISearchBarSpec.swift; sourceTree = "<group>"; };
		BFE145881E43991A00208736 /* UIPickerView.swift */ = {isa = PBXFileReference; fileEncoding = 4; lastKnownFileType = sourcecode.swift; path = UIPickerView.swift; sourceTree = "<group>"; };
		CD0C45DD1CC9A288009F5BF0 /* DynamicProperty.swift */ = {isa = PBXFileReference; fileEncoding = 4; lastKnownFileType = sourcecode.swift; path = DynamicProperty.swift; sourceTree = "<group>"; };
		CD42C69A1E951F6900AA9504 /* ReactiveCocoaTestsConfiguration.swift */ = {isa = PBXFileReference; fileEncoding = 4; lastKnownFileType = sourcecode.swift; path = ReactiveCocoaTestsConfiguration.swift; sourceTree = "<group>"; };
		CD8401821CEE8ED7009F0ABF /* CocoaActionSpec.swift */ = {isa = PBXFileReference; fileEncoding = 4; lastKnownFileType = sourcecode.swift; path = CocoaActionSpec.swift; sourceTree = "<group>"; };
		D03766B119EDA60000A782A9 /* test-data.json */ = {isa = PBXFileReference; fileEncoding = 4; lastKnownFileType = text.json; path = "test-data.json"; sourceTree = "<group>"; };
		D037672B19EDA75D00A782A9 /* Quick.framework */ = {isa = PBXFileReference; lastKnownFileType = wrapper.framework; path = Quick.framework; sourceTree = BUILT_PRODUCTS_DIR; };
		D04725EA19E49ED7006002AA /* ReactiveCocoa.framework */ = {isa = PBXFileReference; explicitFileType = wrapper.framework; includeInIndex = 0; path = ReactiveCocoa.framework; sourceTree = BUILT_PRODUCTS_DIR; };
		D04725EE19E49ED7006002AA /* Info.plist */ = {isa = PBXFileReference; lastKnownFileType = text.plist.xml; path = Info.plist; sourceTree = "<group>"; };
		D04725EF19E49ED7006002AA /* ReactiveCocoa.h */ = {isa = PBXFileReference; lastKnownFileType = sourcecode.c.h; path = ReactiveCocoa.h; sourceTree = "<group>"; };
		D04725F519E49ED7006002AA /* ReactiveCocoaTests.xctest */ = {isa = PBXFileReference; explicitFileType = wrapper.cfbundle; includeInIndex = 0; path = ReactiveCocoaTests.xctest; sourceTree = BUILT_PRODUCTS_DIR; };
		D04725FB19E49ED7006002AA /* Info.plist */ = {isa = PBXFileReference; lastKnownFileType = text.plist.xml; path = Info.plist; sourceTree = "<group>"; };
		D047260C19E49F82006002AA /* ReactiveCocoa.framework */ = {isa = PBXFileReference; explicitFileType = wrapper.framework; includeInIndex = 0; path = ReactiveCocoa.framework; sourceTree = BUILT_PRODUCTS_DIR; };
		D047261619E49F82006002AA /* ReactiveCocoaTests.xctest */ = {isa = PBXFileReference; explicitFileType = wrapper.cfbundle; includeInIndex = 0; path = ReactiveCocoaTests.xctest; sourceTree = BUILT_PRODUCTS_DIR; };
		D047262719E49FE8006002AA /* Common.xcconfig */ = {isa = PBXFileReference; lastKnownFileType = text.xcconfig; path = Common.xcconfig; sourceTree = "<group>"; };
		D047262919E49FE8006002AA /* Debug.xcconfig */ = {isa = PBXFileReference; lastKnownFileType = text.xcconfig; path = Debug.xcconfig; sourceTree = "<group>"; };
		D047262A19E49FE8006002AA /* Profile.xcconfig */ = {isa = PBXFileReference; lastKnownFileType = text.xcconfig; path = Profile.xcconfig; sourceTree = "<group>"; };
		D047262B19E49FE8006002AA /* Release.xcconfig */ = {isa = PBXFileReference; lastKnownFileType = text.xcconfig; path = Release.xcconfig; sourceTree = "<group>"; };
		D047262C19E49FE8006002AA /* Test.xcconfig */ = {isa = PBXFileReference; lastKnownFileType = text.xcconfig; path = Test.xcconfig; sourceTree = "<group>"; };
		D047262E19E49FE8006002AA /* Application.xcconfig */ = {isa = PBXFileReference; lastKnownFileType = text.xcconfig; path = Application.xcconfig; sourceTree = "<group>"; };
		D047262F19E49FE8006002AA /* Framework.xcconfig */ = {isa = PBXFileReference; lastKnownFileType = text.xcconfig; path = Framework.xcconfig; sourceTree = "<group>"; };
		D047263019E49FE8006002AA /* StaticLibrary.xcconfig */ = {isa = PBXFileReference; lastKnownFileType = text.xcconfig; path = StaticLibrary.xcconfig; sourceTree = "<group>"; };
		D047263219E49FE8006002AA /* iOS-Application.xcconfig */ = {isa = PBXFileReference; lastKnownFileType = text.xcconfig; path = "iOS-Application.xcconfig"; sourceTree = "<group>"; };
		D047263319E49FE8006002AA /* iOS-Base.xcconfig */ = {isa = PBXFileReference; lastKnownFileType = text.xcconfig; path = "iOS-Base.xcconfig"; sourceTree = "<group>"; };
		D047263419E49FE8006002AA /* iOS-Framework.xcconfig */ = {isa = PBXFileReference; lastKnownFileType = text.xcconfig; path = "iOS-Framework.xcconfig"; sourceTree = "<group>"; };
		D047263519E49FE8006002AA /* iOS-StaticLibrary.xcconfig */ = {isa = PBXFileReference; lastKnownFileType = text.xcconfig; path = "iOS-StaticLibrary.xcconfig"; sourceTree = "<group>"; };
		D047263719E49FE8006002AA /* macOS-Application.xcconfig */ = {isa = PBXFileReference; lastKnownFileType = text.xcconfig; path = "macOS-Application.xcconfig"; sourceTree = "<group>"; };
		D047263819E49FE8006002AA /* macOS-Base.xcconfig */ = {isa = PBXFileReference; lastKnownFileType = text.xcconfig; path = "macOS-Base.xcconfig"; sourceTree = "<group>"; };
		D047263919E49FE8006002AA /* macOS-DynamicLibrary.xcconfig */ = {isa = PBXFileReference; lastKnownFileType = text.xcconfig; path = "macOS-DynamicLibrary.xcconfig"; sourceTree = "<group>"; };
		D047263A19E49FE8006002AA /* macOS-Framework.xcconfig */ = {isa = PBXFileReference; lastKnownFileType = text.xcconfig; path = "macOS-Framework.xcconfig"; sourceTree = "<group>"; };
		D047263B19E49FE8006002AA /* macOS-StaticLibrary.xcconfig */ = {isa = PBXFileReference; lastKnownFileType = text.xcconfig; path = "macOS-StaticLibrary.xcconfig"; sourceTree = "<group>"; };
		D047263C19E49FE8006002AA /* README.md */ = {isa = PBXFileReference; lastKnownFileType = net.daringfireball.markdown; path = README.md; sourceTree = "<group>"; };
		D05E662419EDD82000904ACA /* Nimble.framework */ = {isa = PBXFileReference; explicitFileType = wrapper.framework; path = Nimble.framework; sourceTree = BUILT_PRODUCTS_DIR; };
		D0A2260D1A72F16D00D33B74 /* DynamicPropertySpec.swift */ = {isa = PBXFileReference; fileEncoding = 4; lastKnownFileType = sourcecode.swift; lineEnding = 0; path = DynamicPropertySpec.swift; sourceTree = "<group>"; xcLanguageSpecificationIdentifier = xcode.lang.swift; };
		D9558AB51DFF7B90003254E1 /* NSPopUpButtonSpec.swift */ = {isa = PBXFileReference; fileEncoding = 4; lastKnownFileType = sourcecode.swift; path = NSPopUpButtonSpec.swift; sourceTree = "<group>"; };
		D9558AB71DFF805A003254E1 /* NSPopUpButton.swift */ = {isa = PBXFileReference; fileEncoding = 4; lastKnownFileType = sourcecode.swift; path = NSPopUpButton.swift; sourceTree = "<group>"; };
		E3AA54C02142918B0077B206 /* WKInterfaceLabel.swift */ = {isa = PBXFileReference; lastKnownFileType = sourcecode.swift; path = WKInterfaceLabel.swift; sourceTree = "<group>"; };
		E3AA54C2214292540077B206 /* WKInterfaceButton.swift */ = {isa = PBXFileReference; lastKnownFileType = sourcecode.swift; path = WKInterfaceButton.swift; sourceTree = "<group>"; };
		E6124BA8267DF3C0005A3490 /* macOS-XCTest.xcconfig */ = {isa = PBXFileReference; lastKnownFileType = text.xcconfig; path = "macOS-XCTest.xcconfig"; sourceTree = "<group>"; };
		E921428A2284A12B007E412D /* WKInterfaceObject.swift */ = {isa = PBXFileReference; fileEncoding = 4; lastKnownFileType = sourcecode.swift; path = WKInterfaceObject.swift; sourceTree = "<group>"; };
		E921428D2284A44F007E412D /* WKInterfaceDate.swift */ = {isa = PBXFileReference; fileEncoding = 4; lastKnownFileType = sourcecode.swift; path = WKInterfaceDate.swift; sourceTree = "<group>"; };
		E921428F2284A4EF007E412D /* WKInterfaceTimer.swift */ = {isa = PBXFileReference; fileEncoding = 4; lastKnownFileType = sourcecode.swift; path = WKInterfaceTimer.swift; sourceTree = "<group>"; };
		E92142912284AA64007E412D /* WKInterfaceSwitch.swift */ = {isa = PBXFileReference; fileEncoding = 4; lastKnownFileType = sourcecode.swift; path = WKInterfaceSwitch.swift; sourceTree = "<group>"; };
		E92142932284ABDF007E412D /* WKInterfaceSlider.swift */ = {isa = PBXFileReference; fileEncoding = 4; lastKnownFileType = sourcecode.swift; path = WKInterfaceSlider.swift; sourceTree = "<group>"; };
		E92142972284AEF0007E412D /* WKInterfaceGroup.swift */ = {isa = PBXFileReference; fileEncoding = 4; lastKnownFileType = sourcecode.swift; path = WKInterfaceGroup.swift; sourceTree = "<group>"; };
		E92142992284AF99007E412D /* WKInterfaceSeparator.swift */ = {isa = PBXFileReference; fileEncoding = 4; lastKnownFileType = sourcecode.swift; path = WKInterfaceSeparator.swift; sourceTree = "<group>"; };
		E921429B2284B0A8007E412D /* WKInterfaceImage.swift */ = {isa = PBXFileReference; fileEncoding = 4; lastKnownFileType = sourcecode.swift; path = WKInterfaceImage.swift; sourceTree = "<group>"; };
		E921429D2284B1C4007E412D /* WKInterfaceVolumeControl.swift */ = {isa = PBXFileReference; fileEncoding = 4; lastKnownFileType = sourcecode.swift; path = WKInterfaceVolumeControl.swift; sourceTree = "<group>"; };
		E921429F2284B4FF007E412D /* WKInterfacePicker.swift */ = {isa = PBXFileReference; fileEncoding = 4; lastKnownFileType = sourcecode.swift; path = WKInterfacePicker.swift; sourceTree = "<group>"; };
		E92142A12284B64E007E412D /* WKInterfaceController.swift */ = {isa = PBXFileReference; fileEncoding = 4; lastKnownFileType = sourcecode.swift; path = WKInterfaceController.swift; sourceTree = "<group>"; };
		E92142A8228552CC007E412D /* WKInterfaceMovie.swift */ = {isa = PBXFileReference; fileEncoding = 4; lastKnownFileType = sourcecode.swift; path = WKInterfaceMovie.swift; sourceTree = "<group>"; };
		E92142AA228553C5007E412D /* WKInterfaceInlineMovie.swift */ = {isa = PBXFileReference; fileEncoding = 4; lastKnownFileType = sourcecode.swift; path = WKInterfaceInlineMovie.swift; sourceTree = "<group>"; };
		F440783A2371BE3D00F103E7 /* module.modulemap */ = {isa = PBXFileReference; fileEncoding = 4; lastKnownFileType = "sourcecode.module-map"; path = module.modulemap; sourceTree = "<group>"; };
/* End PBXFileReference section */

/* Begin PBXFrameworksBuildPhase section */
		57A4D2071BA13D7A00F7D4B1 /* Frameworks */ = {
			isa = PBXFrameworksBuildPhase;
			buildActionMask = 2147483647;
			files = (
				9A73E03C216D3FFC0069AD76 /* ReactiveSwift.framework in Frameworks */,
			);
			runOnlyForDeploymentPostprocessing = 0;
		};
		7DFBED001CDB8C9500EE435B /* Frameworks */ = {
			isa = PBXFrameworksBuildPhase;
			buildActionMask = 2147483647;
			files = (
				CDF066CA1CDC1CA200199626 /* Nimble.framework in Frameworks */,
				CDF066CB1CDC1CA200199626 /* Quick.framework in Frameworks */,
				7DFBED081CDB8C9500EE435B /* ReactiveCocoa.framework in Frameworks */,
				9A73E059216D40E30069AD76 /* ReactiveSwift.framework in Frameworks */,
			);
			runOnlyForDeploymentPostprocessing = 0;
		};
		9A16753A1F80C35100B63650 /* Frameworks */ = {
			isa = PBXFrameworksBuildPhase;
			buildActionMask = 2147483647;
			files = (
				9A73E042216D40280069AD76 /* ReactiveSwift.framework in Frameworks */,
				9A73E052216D40AC0069AD76 /* ReactiveCocoa.framework in Frameworks */,
				9A73E051216D40A20069AD76 /* ReactiveMapKit.framework in Frameworks */,
				9A73E04F216D40980069AD76 /* Nimble.framework in Frameworks */,
				9A73E050216D40980069AD76 /* Quick.framework in Frameworks */,
			);
			runOnlyForDeploymentPostprocessing = 0;
		};
		9A73DFB0216D3C550069AD76 /* Frameworks */ = {
			isa = PBXFrameworksBuildPhase;
			buildActionMask = 2147483647;
			files = (
				9A73E01C216D3E700069AD76 /* ReactiveCocoa.framework in Frameworks */,
				9A73E03E216D400D0069AD76 /* ReactiveSwift.framework in Frameworks */,
			);
			runOnlyForDeploymentPostprocessing = 0;
		};
		9A73DFC1216D3C570069AD76 /* Frameworks */ = {
			isa = PBXFrameworksBuildPhase;
			buildActionMask = 2147483647;
			files = (
				9A73E05F216D41FA0069AD76 /* ReactiveCocoa.framework in Frameworks */,
				9A73E036216D3FC50069AD76 /* ReactiveSwift.framework in Frameworks */,
			);
			runOnlyForDeploymentPostprocessing = 0;
		};
		9A73DFE4216D3CEB0069AD76 /* Frameworks */ = {
			isa = PBXFrameworksBuildPhase;
			buildActionMask = 2147483647;
			files = (
				9A73E055216D40D10069AD76 /* ReactiveSwift.framework in Frameworks */,
				9A73E053216D40C80069AD76 /* ReactiveCocoa.framework in Frameworks */,
				9A73E054216D40CD0069AD76 /* ReactiveMapKit.framework in Frameworks */,
				9A3C54F121726BD200E98207 /* Nimble.framework in Frameworks */,
				9A3C54F321726BD200E98207 /* Quick.framework in Frameworks */,
			);
			runOnlyForDeploymentPostprocessing = 0;
		};
		9A73DFFF216D3CEE0069AD76 /* Frameworks */ = {
			isa = PBXFrameworksBuildPhase;
			buildActionMask = 2147483647;
			files = (
				9A73E040216D40170069AD76 /* ReactiveSwift.framework in Frameworks */,
				9A73E04A216D40850069AD76 /* ReactiveCocoa.framework in Frameworks */,
				9A73E049216D40800069AD76 /* ReactiveMapKit.framework in Frameworks */,
				9A73E04C216D408D0069AD76 /* Nimble.framework in Frameworks */,
				9A73E04E216D408D0069AD76 /* Quick.framework in Frameworks */,
			);
			runOnlyForDeploymentPostprocessing = 0;
		};
		9AC03A531F7CC3BF00EC33C1 /* Frameworks */ = {
			isa = PBXFrameworksBuildPhase;
			buildActionMask = 2147483647;
			files = (
				9A73E03D216D40070069AD76 /* ReactiveSwift.framework in Frameworks */,
				9A73E015216D3E660069AD76 /* ReactiveCocoa.framework in Frameworks */,
			);
			runOnlyForDeploymentPostprocessing = 0;
		};
		A9B315501B3940610001CB9C /* Frameworks */ = {
			isa = PBXFrameworksBuildPhase;
			buildActionMask = 2147483647;
			files = (
				9A73E03B216D3FF50069AD76 /* ReactiveSwift.framework in Frameworks */,
			);
			runOnlyForDeploymentPostprocessing = 0;
		};
		D04725E619E49ED7006002AA /* Frameworks */ = {
			isa = PBXFrameworksBuildPhase;
			buildActionMask = 2147483647;
			files = (
				9A73E039216D3FEB0069AD76 /* ReactiveSwift.framework in Frameworks */,
			);
			runOnlyForDeploymentPostprocessing = 0;
		};
		D04725F219E49ED7006002AA /* Frameworks */ = {
			isa = PBXFrameworksBuildPhase;
			buildActionMask = 2147483647;
			files = (
				9A3C54EB21726A1200E98207 /* Nimble.framework in Frameworks */,
				9A3C54ED21726A1200E98207 /* Quick.framework in Frameworks */,
				D04725F619E49ED7006002AA /* ReactiveCocoa.framework in Frameworks */,
				9A73E05D216D40F70069AD76 /* ReactiveSwift.framework in Frameworks */,
			);
			runOnlyForDeploymentPostprocessing = 0;
		};
		D047260819E49F82006002AA /* Frameworks */ = {
			isa = PBXFrameworksBuildPhase;
			buildActionMask = 2147483647;
			files = (
				9A73E03A216D3FF10069AD76 /* ReactiveSwift.framework in Frameworks */,
			);
			runOnlyForDeploymentPostprocessing = 0;
		};
		D047261319E49F82006002AA /* Frameworks */ = {
			isa = PBXFrameworksBuildPhase;
			buildActionMask = 2147483647;
			files = (
				D05E662619EDD83000904ACA /* Nimble.framework in Frameworks */,
				D037672F19EDA78B00A782A9 /* Quick.framework in Frameworks */,
				D047261719E49F82006002AA /* ReactiveCocoa.framework in Frameworks */,
				9A73E05B216D40EC0069AD76 /* ReactiveSwift.framework in Frameworks */,
			);
			runOnlyForDeploymentPostprocessing = 0;
		};
/* End PBXFrameworksBuildPhase section */

/* Begin PBXGroup section */
		056D088022C00A6A00291F50 /* ReactiveCocoaObjC */ = {
			isa = PBXGroup;
			children = (
				F44078372371B6E400F103E7 /* include */,
				9AA0BD971DDE7A2200531FCF /* ObjCRuntimeAliases.m */,
			);
			path = ReactiveCocoaObjC;
			sourceTree = "<group>";
		};
		056D088222C00B2700291F50 /* ReactiveCocoaObjCTestSupport */ = {
			isa = PBXGroup;
			children = (
				F440783B2371C00800F103E7 /* include */,
				9AD841DB204C29B90040F0C0 /* MessageForwardingEntity.m */,
			);
			path = ReactiveCocoaObjCTestSupport;
			sourceTree = "<group>";
		};
		538DCB761DCA5E1600332880 /* Shared */ = {
			isa = PBXGroup;
			children = (
				538DCB781DCA5E6C00332880 /* NSLayoutConstraint.swift */,
			);
			path = Shared;
			sourceTree = "<group>";
		};
		538DCB771DCA5E3200332880 /* Shared */ = {
			isa = PBXGroup;
			children = (
				538DCB7C1DCA5E9B00332880 /* NSLayoutConstraintSpec.swift */,
			);
			path = Shared;
			sourceTree = "<group>";
		};
		57A4D2431BA13F9700F7D4B1 /* tvOS */ = {
			isa = PBXGroup;
			children = (
				57A4D2441BA13F9700F7D4B1 /* tvOS-Application.xcconfig */,
				57A4D2451BA13F9700F7D4B1 /* tvOS-Base.xcconfig */,
				57A4D2461BA13F9700F7D4B1 /* tvOS-Framework.xcconfig */,
				57A4D2471BA13F9700F7D4B1 /* tvOS-StaticLibrary.xcconfig */,
			);
			path = tvOS;
			sourceTree = "<group>";
		};
		9A16753E1F80C35100B63650 /* ReactiveMapKitTests */ = {
			isa = PBXGroup;
			children = (
				9A1675411F80C35100B63650 /* Info.plist */,
				53A6BED51DD4BD2C0016C058 /* MKMapViewSpec.swift */,
			);
			path = ReactiveMapKitTests;
			sourceTree = "<group>";
		};
		9A1D05E91D93E9F100ACF44C /* AppKit */ = {
			isa = PBXGroup;
			children = (
				9AED64C41E496A3700321004 /* ActionProxy.swift */,
				9A6AAA251DB8F5280013AAEA /* AppKitReusableComponents.swift */,
				006518751E26865800C3139A /* NSButton.swift */,
				4ABEFE2F1DCFD0530066A8C2 /* NSCollectionView.swift */,
				9ADE4A881DA6D206005C2AC8 /* NSControl.swift */,
				8392D8FC1DB93E5E00504ED4 /* NSImageView.swift */,
				D9558AB71DFF805A003254E1 /* NSPopUpButton.swift */,
				834DE1111E4120340099F4E5 /* NSSegmentedControl.swift */,
				834DE1131E4122910099F4E5 /* NSSlider.swift */,
				4ABEFE2A1DCFD0030066A8C2 /* NSTableView.swift */,
				9ADE4A951DA6F018005C2AC8 /* NSTextField.swift */,
				7A8BA0F91FCC86FC003241C7 /* NSTextView.swift */,
				537EC08021A950CA00D6EE18 /* NSView.swift */,
			);
			path = AppKit;
			sourceTree = "<group>";
		};
		9A1D05EB1D93E9F100ACF44C /* UIKit */ = {
			isa = PBXGroup;
			children = (
				CD91E3D41DDAC67700FA70D0 /* iOS */,
				9A1D05EC1D93E9F100ACF44C /* UIActivityIndicatorView.swift */,
				4EE637352090F92600ECD02A /* UIApplication.swift */,
				9A1D05ED1D93E9F100ACF44C /* UIBarButtonItem.swift */,
				9A1D05EE1D93E9F100ACF44C /* UIBarItem.swift */,
				9A1D05EF1D93E9F100ACF44C /* UIButton.swift */,
				4ABEFE231DCFCF5C0066A8C2 /* UICollectionView.swift */,
				9A1D05F11D93E9F100ACF44C /* UIControl.swift */,
				419139431DB910570043C9D1 /* UIGestureRecognizer.swift */,
				9A1D05F31D93E9F100ACF44C /* UIImageView.swift */,
				9A6AAA221DB8F51C0013AAEA /* UIKitReusableComponents.swift */,
				9A1D05F41D93E9F100ACF44C /* UILabel.swift */,
				A9EB3D1C1E94ECAC002A9BCC /* UINavigationItem.swift */,
				9A1D05F51D93E9F100ACF44C /* UIProgressView.swift */,
				A9D8BA70207CD7090031733D /* UIResponder.swift */,
				BF4335641E02AC7600AC88DD /* UIScrollView.swift */,
				9A1D05F61D93E9F100ACF44C /* UISegmentedControl.swift */,
				A9EB3D241E94F335002A9BCC /* UITabBarItem.swift */,
				4ABEFDE11DCFC8560066A8C2 /* UITableView.swift */,
				9A1D05FA1D93E9F100ACF44C /* UITextField.swift */,
				9A1D05FB1D93E9F100ACF44C /* UITextView.swift */,
				9A1D05FC1D93E9F100ACF44C /* UIView.swift */,
				4EE6372D2090EEFA00ECD02A /* UIViewController.swift */,
			);
			path = UIKit;
			sourceTree = "<group>";
		};
		9A1D06231D93EA7E00ACF44C /* UIKit */ = {
			isa = PBXGroup;
			children = (
				9A6AAA291DB8F7F10013AAEA /* UIKitReusableComponentsSpec.swift */,
				9A1D06241D93EA7E00ACF44C /* UIActivityIndicatorViewSpec.swift */,
				9A1D06251D93EA7E00ACF44C /* UIBarButtonItemSpec.swift */,
				9A1D06261D93EA7E00ACF44C /* UIButtonSpec.swift */,
				4ABEFE271DCFCFA90066A8C2 /* UICollectionViewSpec.swift */,
				9A1D06281D93EA7E00ACF44C /* UIControl+EnableSendActionsForControlEvents.swift */,
				9A1D06291D93EA7E00ACF44C /* UIControlSpec.swift */,
				9A1D062A1D93EA7E00ACF44C /* UIDatePickerSpec.swift */,
				4191394B1DBA002C0043C9D1 /* UIGestureRecognizerSpec.swift */,
				9A1D062B1D93EA7E00ACF44C /* UIImageViewSpec.swift */,
				9A1D062C1D93EA7E00ACF44C /* UILabelSpec.swift */,
				A9EB3D1E1E94ED84002A9BCC /* UINavigationItemSpec.swift */,
				BFBD68431E48DA21003CB580 /* UIPickerViewSpec.swift */,
				9A1D062D1D93EA7E00ACF44C /* UIProgressViewSpec.swift */,
				BF4335661E02EEDE00AC88DD /* UIScrollViewSpec.swift */,
				BFCF77601DFAD9120058006E /* UISearchBarSpec.swift */,
				9A1D062E1D93EA7E00ACF44C /* UISegmentedControlSpec.swift */,
				53AC46CE1DD6FC0000C799E1 /* UISliderSpec.swift */,
				531866F91DD7925600D1285F /* UIStepperSpec.swift */,
				9A1D062F1D93EA7E00ACF44C /* UISwitchSpec.swift */,
				4ABEFDE31DCFCCD70066A8C2 /* UITableViewSpec.swift */,
				A9EB3D261E94F3C7002A9BCC /* UITabBarItemSpec.swift */,
				9A1D06321D93EA7E00ACF44C /* UITextFieldSpec.swift */,
				9A1D06331D93EA7E00ACF44C /* UITextViewSpec.swift */,
				9A1D06351D93EA7E00ACF44C /* UIViewSpec.swift */,
				4EE637302090EFD300ECD02A /* UIViewControllerSpec.swift */,
				9AAD49891DED2F380068EC9B /* UIKeyboardSpec.swift */,
				3BCAAC7B1DEE1A2300B30335 /* UIRefreshControlSpec.swift */,
				A9D8BA73207CD8430031733D /* UIResponderSpec.swift */,
			);
			path = UIKit;
			sourceTree = "<group>";
		};
		9A73E026216D3F670069AD76 /* Frameworks */ = {
			isa = PBXGroup;
			children = (
				9A3C54F021726BD200E98207 /* Nimble.framework */,
				9A3C54F221726BD200E98207 /* Quick.framework */,
				9A3C54EA21726A1200E98207 /* Nimble.framework */,
				9A3C54EC21726A1200E98207 /* Quick.framework */,
				9A73E04B216D408D0069AD76 /* Nimble.framework */,
				9A73E04D216D408D0069AD76 /* Quick.framework */,
				9A73E035216D3FC50069AD76 /* ReactiveSwift.framework */,
			);
			name = Frameworks;
			sourceTree = "<group>";
		};
		9AC03A581F7CC3BF00EC33C1 /* ReactiveMapKit */ = {
			isa = PBXGroup;
			children = (
				9AC03A5A1F7CC3BF00EC33C1 /* Info.plist */,
				A91244E720389AEA0001BBCB /* MKLocalSearchRequest.swift */,
				53A6BED11DD4BCA90016C058 /* MKMapView.swift */,
			);
			path = ReactiveMapKit;
			sourceTree = "<group>";
		};
		9ADE4A8C1DA6D94C005C2AC8 /* AppKit */ = {
			isa = PBXGroup;
			children = (
				9A0726F21E912B610081F3F7 /* ActionProxySpec.swift */,
				004FD0061E26CDB300A03A82 /* NSButtonSpec.swift */,
				4ABEFE311DCFD05F0066A8C2 /* NSCollectionViewSpec.swift */,
				9ADE4A8D1DA6D965005C2AC8 /* NSControlSpec.swift */,
				834DE1001E4109750099F4E5 /* NSImageViewSpec.swift */,
				D9558AB51DFF7B90003254E1 /* NSPopUpButtonSpec.swift */,
				4ABEFE2C1DCFD0180066A8C2 /* NSTableViewSpec.swift */,
				537EC08221A9557400D6EE18 /* NSViewSpec.swift */,
				9A6AAA271DB8F7EB0013AAEA /* AppKitReusableComponentsSpec.swift */,
				9AADB6F31F84AECB00EFFD19 /* Swift4TestInteroperability.swift */,
			);
			path = AppKit;
			sourceTree = "<group>";
		};
		A97451321B3A935E00F48E55 /* watchOS */ = {
			isa = PBXGroup;
			children = (
				A97451331B3A935E00F48E55 /* watchOS-Application.xcconfig */,
				A97451341B3A935E00F48E55 /* watchOS-Base.xcconfig */,
				A97451351B3A935E00F48E55 /* watchOS-Framework.xcconfig */,
				A97451361B3A935E00F48E55 /* watchOS-StaticLibrary.xcconfig */,
			);
			path = watchOS;
			sourceTree = "<group>";
		};
		CD91E3D41DDAC67700FA70D0 /* iOS */ = {
			isa = PBXGroup;
			children = (
				9A1D05F21D93E9F100ACF44C /* UIDatePicker.swift */,
				A9EB3D7D1E955602002A9BCC /* UIFeedbackGenerator.swift */,
<<<<<<< HEAD
				84ADBDA826660EA800ACE342 /* UIImpactFeedbackGenerator.swift */,
				84ADBDAE26660EE800ACE342 /* UINotificationFeedbackGenerator.swift */,
				84ADBDAF26660EE800ACE342 /* UISelectionFeedbackGenerator.swift */,
=======
				A9EB3D7E1E955602002A9BCC /* UIImpact​Feedback​Generator.swift */,
>>>>>>> 57936439
				9AAD49871DED2C350068EC9B /* UIKeyboard.swift */,
				A9EB3D7F1E955602002A9BCC /* UINotification​Feedback​Generator.swift */,
				BFE145881E43991A00208736 /* UIPickerView.swift */,
				3BCAAC791DEE19BC00B30335 /* UIRefreshControl.swift */,
				BFCF775E1DFAD8A50058006E /* UISearchBar.swift */,
				A9EB3D801E955602002A9BCC /* UISelection​Feedback​Generator.swift */,
				53AC46CB1DD6F97400C799E1 /* UISlider.swift */,
				531866F71DD7920400D1285F /* UIStepper.swift */,
				9A1D05F71D93E9F100ACF44C /* UISwitch.swift */,
			);
			path = iOS;
			sourceTree = "<group>";
		};
		D04725E019E49ED7006002AA = {
			isa = PBXGroup;
			children = (
				D04725EC19E49ED7006002AA /* ReactiveCocoa */,
				056D088022C00A6A00291F50 /* ReactiveCocoaObjC */,
				D04725F919E49ED7006002AA /* ReactiveCocoaTests */,
				056D088222C00B2700291F50 /* ReactiveCocoaObjCTestSupport */,
				D047262519E49FE8006002AA /* Configuration */,
				9AC03A581F7CC3BF00EC33C1 /* ReactiveMapKit */,
				9A16753E1F80C35100B63650 /* ReactiveMapKitTests */,
				D04725EB19E49ED7006002AA /* Products */,
				9A73E026216D3F670069AD76 /* Frameworks */,
			);
			sourceTree = "<group>";
			usesTabs = 1;
		};
		D04725EB19E49ED7006002AA /* Products */ = {
			isa = PBXGroup;
			children = (
				D04725EA19E49ED7006002AA /* ReactiveCocoa.framework */,
				D04725F519E49ED7006002AA /* ReactiveCocoaTests.xctest */,
				D047260C19E49F82006002AA /* ReactiveCocoa.framework */,
				D047261619E49F82006002AA /* ReactiveCocoaTests.xctest */,
				A9B315541B3940610001CB9C /* ReactiveCocoa.framework */,
				57A4D2411BA13D7A00F7D4B1 /* ReactiveCocoa.framework */,
				7DFBED031CDB8C9500EE435B /* ReactiveCocoaTests.xctest */,
				9AC03A571F7CC3BF00EC33C1 /* ReactiveMapKit.framework */,
				9A16753D1F80C35100B63650 /* ReactiveMapKitTests.xctest */,
				9A73DFBB216D3C550069AD76 /* ReactiveMapKit.framework */,
				9A73DFCC216D3C570069AD76 /* ReactiveMapKit.framework */,
				9A73DFF8216D3CEB0069AD76 /* ReactiveMapKitTests.xctest */,
				9A73E013216D3CEE0069AD76 /* ReactiveMapKitTests.xctest */,
			);
			name = Products;
			sourceTree = "<group>";
		};
		D04725EC19E49ED7006002AA /* ReactiveCocoa */ = {
			isa = PBXGroup;
			children = (
				F44078392371BE3D00F103E7 /* include */,
				9A1D05E91D93E9F100ACF44C /* AppKit */,
				538DCB761DCA5E1600332880 /* Shared */,
				D04725ED19E49ED7006002AA /* Supporting Files */,
				9A1D05EB1D93E9F100ACF44C /* UIKit */,
				E3AA54BF214291590077B206 /* WatchKit */,
				4A0E10FE1D2A92720065D310 /* AnyObject+Lifetime.swift */,
				9ADE4A7B1DA44A9E005C2AC8 /* CocoaAction.swift */,
				9A2E425D1DAA6737006D909F /* CocoaTarget.swift */,
				9A7488471E3B8ACE00CD0317 /* DelegateProxy.swift */,
				9AB15C791E26CD9A00997378 /* Deprecations+Removals.swift */,
				CD0C45DD1CC9A288009F5BF0 /* DynamicProperty.swift */,
				9A1D05DF1D93E99100ACF44C /* NSObject+Association.swift */,
				9AF0EA741D9A7FF700F27DDF /* NSObject+BindingTarget.swift */,
				9A1D065A1D93EC6E00ACF44C /* NSObject+Intercepting.swift */,
				9AD0F0691D48BA4800ADFAB7 /* NSObject+KeyValueObserving.swift */,
				9AA0BD8E1DDE29F800531FCF /* NSObject+ObjCRuntime.swift */,
				9ADE4A901DA6EA40005C2AC8 /* NSObject+ReactiveExtensionsProvider.swift */,
				9AA0BD891DDE153A00531FCF /* ObjC+Constants.swift */,
				9AE7C2A31DDD7F5100F7534C /* ObjC+Messages.swift */,
				9AA0BD771DDE03DE00531FCF /* ObjC+Runtime.swift */,
				9AA0BD801DDE03F500531FCF /* ObjC+RuntimeSubclassing.swift */,
				9A54A21A1DE00D09001739B3 /* ObjC+Selector.swift */,
				9A90374E1ED61C6300345D62 /* ReactiveSwift+Lifetime.swift */,
				9ADFE5A41DC0001C001E11F7 /* Synchronizing.swift */,
			);
			path = ReactiveCocoa;
			sourceTree = "<group>";
		};
		D04725ED19E49ED7006002AA /* Supporting Files */ = {
			isa = PBXGroup;
			children = (
				D04725EE19E49ED7006002AA /* Info.plist */,
			);
			name = "Supporting Files";
			sourceTree = "<group>";
		};
		D04725F919E49ED7006002AA /* ReactiveCocoaTests */ = {
			isa = PBXGroup;
			children = (
				9ADE4A8C1DA6D94C005C2AC8 /* AppKit */,
				538DCB771DCA5E3200332880 /* Shared */,
				D04725FA19E49ED7006002AA /* Supporting Files */,
				9A1D06231D93EA7E00ACF44C /* UIKit */,
				9AD841D6204C29B90040F0C0 /* ReactiveCocoaTests-Bridging-Header.h */,
				9A9DFEE81DA7EFB60039EE1B /* AssociationSpec.swift */,
				9A7990CD1F1085D8001493A3 /* BindingTargetSpec.swift */,
				CD8401821CEE8ED7009F0ABF /* CocoaActionSpec.swift */,
				9A892D8E1E8D19BE00EA35F3 /* DelegateProxySpec.swift */,
				3B30EE8B1E7BE529007CC8EF /* DeprecationsSpec.swift */,
				D0A2260D1A72F16D00D33B74 /* DynamicPropertySpec.swift */,
				9A54A2101DDF5B4D001739B3 /* InterceptingPerformanceTests.swift */,
				9A6AAA0D1DB6A4CF0013AAEA /* InterceptingSpec.swift */,
				9A1E72B91D4DE96500CC20C3 /* KeyValueObservingSpec.swift */,
				9AA6A1E31F11F9A800CA2257 /* KeyValueObservingSpec+Swift4.swift */,
				9AFCBFE21EB1ABC0004B4C74 /* KVOKVCExtensionSpec.swift */,
				9ADFE5A01DBFFBCF001E11F7 /* LifetimeSpec.swift */,
				CD42C69A1E951F6900AA9504 /* ReactiveCocoaTestsConfiguration.swift */,
				9A24A8431DE1429600987AF9 /* SwizzlingSpec.swift */,
				B696FB801A7640C00075236D /* TestError.swift */,
			);
			path = ReactiveCocoaTests;
			sourceTree = "<group>";
		};
		D04725FA19E49ED7006002AA /* Supporting Files */ = {
			isa = PBXGroup;
			children = (
				D05E662419EDD82000904ACA /* Nimble.framework */,
				D037672B19EDA75D00A782A9 /* Quick.framework */,
				D03766B119EDA60000A782A9 /* test-data.json */,
				BFA6B94A1A76044800C846D1 /* SignalProducerNimbleMatchers.swift */,
				D04725FB19E49ED7006002AA /* Info.plist */,
				5B76DE3F2498EDDC00E8B4F3 /* QueueScheduler+Factory.swift */,
			);
			name = "Supporting Files";
			sourceTree = "<group>";
		};
		D047262519E49FE8006002AA /* Configuration */ = {
			isa = PBXGroup;
			children = (
				D047262619E49FE8006002AA /* Base */,
				D047263119E49FE8006002AA /* iOS */,
				D047263619E49FE8006002AA /* macOS */,
				A97451321B3A935E00F48E55 /* watchOS */,
				57A4D2431BA13F9700F7D4B1 /* tvOS */,
				D047263C19E49FE8006002AA /* README.md */,
			);
			name = Configuration;
			path = Carthage/Checkouts/xcconfigs;
			sourceTree = "<group>";
		};
		D047262619E49FE8006002AA /* Base */ = {
			isa = PBXGroup;
			children = (
				D047262719E49FE8006002AA /* Common.xcconfig */,
				D047262819E49FE8006002AA /* Configurations */,
				D047262D19E49FE8006002AA /* Targets */,
			);
			path = Base;
			sourceTree = "<group>";
		};
		D047262819E49FE8006002AA /* Configurations */ = {
			isa = PBXGroup;
			children = (
				D047262919E49FE8006002AA /* Debug.xcconfig */,
				D047262A19E49FE8006002AA /* Profile.xcconfig */,
				D047262B19E49FE8006002AA /* Release.xcconfig */,
				D047262C19E49FE8006002AA /* Test.xcconfig */,
			);
			path = Configurations;
			sourceTree = "<group>";
		};
		D047262D19E49FE8006002AA /* Targets */ = {
			isa = PBXGroup;
			children = (
				D047262E19E49FE8006002AA /* Application.xcconfig */,
				D047262F19E49FE8006002AA /* Framework.xcconfig */,
				D047263019E49FE8006002AA /* StaticLibrary.xcconfig */,
			);
			path = Targets;
			sourceTree = "<group>";
		};
		D047263119E49FE8006002AA /* iOS */ = {
			isa = PBXGroup;
			children = (
				D047263219E49FE8006002AA /* iOS-Application.xcconfig */,
				D047263319E49FE8006002AA /* iOS-Base.xcconfig */,
				D047263419E49FE8006002AA /* iOS-Framework.xcconfig */,
				D047263519E49FE8006002AA /* iOS-StaticLibrary.xcconfig */,
			);
			path = iOS;
			sourceTree = "<group>";
		};
		D047263619E49FE8006002AA /* macOS */ = {
			isa = PBXGroup;
			children = (
				D047263719E49FE8006002AA /* macOS-Application.xcconfig */,
				D047263819E49FE8006002AA /* macOS-Base.xcconfig */,
				D047263919E49FE8006002AA /* macOS-DynamicLibrary.xcconfig */,
				D047263A19E49FE8006002AA /* macOS-Framework.xcconfig */,
				D047263B19E49FE8006002AA /* macOS-StaticLibrary.xcconfig */,
				E6124BA8267DF3C0005A3490 /* macOS-XCTest.xcconfig */,
			);
			path = macOS;
			sourceTree = "<group>";
		};
		E3AA54BF214291590077B206 /* WatchKit */ = {
			isa = PBXGroup;
			children = (
				E3AA54C2214292540077B206 /* WKInterfaceButton.swift */,
				E92142A12284B64E007E412D /* WKInterfaceController.swift */,
				E921428D2284A44F007E412D /* WKInterfaceDate.swift */,
				E92142972284AEF0007E412D /* WKInterfaceGroup.swift */,
				E921429B2284B0A8007E412D /* WKInterfaceImage.swift */,
				E92142AA228553C5007E412D /* WKInterfaceInlineMovie.swift */,
				E3AA54C02142918B0077B206 /* WKInterfaceLabel.swift */,
				E92142A8228552CC007E412D /* WKInterfaceMovie.swift */,
				E921428A2284A12B007E412D /* WKInterfaceObject.swift */,
				E921429F2284B4FF007E412D /* WKInterfacePicker.swift */,
				E92142992284AF99007E412D /* WKInterfaceSeparator.swift */,
				E92142932284ABDF007E412D /* WKInterfaceSlider.swift */,
				E92142912284AA64007E412D /* WKInterfaceSwitch.swift */,
				E921428F2284A4EF007E412D /* WKInterfaceTimer.swift */,
				E921429D2284B1C4007E412D /* WKInterfaceVolumeControl.swift */,
			);
			path = WatchKit;
			sourceTree = "<group>";
		};
		F44078372371B6E400F103E7 /* include */ = {
			isa = PBXGroup;
			children = (
				9A1D06751D9415FB00ACF44C /* ObjCRuntimeAliases.h */,
				D04725EF19E49ED7006002AA /* ReactiveCocoa.h */,
			);
			path = include;
			sourceTree = "<group>";
		};
		F44078392371BE3D00F103E7 /* include */ = {
			isa = PBXGroup;
			children = (
				F440783A2371BE3D00F103E7 /* module.modulemap */,
			);
			path = include;
			sourceTree = "<group>";
		};
		F440783B2371C00800F103E7 /* include */ = {
			isa = PBXGroup;
			children = (
				9AD841DA204C29B90040F0C0 /* MessageForwardingEntity.h */,
			);
			path = include;
			sourceTree = "<group>";
		};
/* End PBXGroup section */

/* Begin PBXHeadersBuildPhase section */
		57A4D2091BA13D7A00F7D4B1 /* Headers */ = {
			isa = PBXHeadersBuildPhase;
			buildActionMask = 2147483647;
			files = (
				57A4D20A1BA13D7A00F7D4B1 /* ReactiveCocoa.h in Headers */,
				9A6AAA1C1DB808AA0013AAEA /* ObjCRuntimeAliases.h in Headers */,
			);
			runOnlyForDeploymentPostprocessing = 0;
		};
		9A73DFB4216D3C550069AD76 /* Headers */ = {
			isa = PBXHeadersBuildPhase;
			buildActionMask = 2147483647;
			files = (
			);
			runOnlyForDeploymentPostprocessing = 0;
		};
		9A73DFC5216D3C570069AD76 /* Headers */ = {
			isa = PBXHeadersBuildPhase;
			buildActionMask = 2147483647;
			files = (
			);
			runOnlyForDeploymentPostprocessing = 0;
		};
		9AC03A541F7CC3BF00EC33C1 /* Headers */ = {
			isa = PBXHeadersBuildPhase;
			buildActionMask = 2147483647;
			files = (
			);
			runOnlyForDeploymentPostprocessing = 0;
		};
		A9B315511B3940610001CB9C /* Headers */ = {
			isa = PBXHeadersBuildPhase;
			buildActionMask = 2147483647;
			files = (
				A9B315CA1B3940AB0001CB9C /* ReactiveCocoa.h in Headers */,
				9A6AAA1B1DB808A90013AAEA /* ObjCRuntimeAliases.h in Headers */,
			);
			runOnlyForDeploymentPostprocessing = 0;
		};
		D04725E719E49ED7006002AA /* Headers */ = {
			isa = PBXHeadersBuildPhase;
			buildActionMask = 2147483647;
			files = (
				D04725F019E49ED7006002AA /* ReactiveCocoa.h in Headers */,
				9A6AAA191DB808A80013AAEA /* ObjCRuntimeAliases.h in Headers */,
			);
			runOnlyForDeploymentPostprocessing = 0;
		};
		D047260919E49F82006002AA /* Headers */ = {
			isa = PBXHeadersBuildPhase;
			buildActionMask = 2147483647;
			files = (
				D037666419EDA43C00A782A9 /* ReactiveCocoa.h in Headers */,
				9A6AAA1A1DB808A80013AAEA /* ObjCRuntimeAliases.h in Headers */,
			);
			runOnlyForDeploymentPostprocessing = 0;
		};
/* End PBXHeadersBuildPhase section */

/* Begin PBXNativeTarget section */
		57A4D1AF1BA13D7A00F7D4B1 /* ReactiveCocoa-tvOS */ = {
			isa = PBXNativeTarget;
			buildConfigurationList = 57A4D23C1BA13D7A00F7D4B1 /* Build configuration list for PBXNativeTarget "ReactiveCocoa-tvOS" */;
			buildPhases = (
				57A4D1B01BA13D7A00F7D4B1 /* Sources */,
				57A4D2071BA13D7A00F7D4B1 /* Frameworks */,
				57A4D2091BA13D7A00F7D4B1 /* Headers */,
				57A4D23B1BA13D7A00F7D4B1 /* Resources */,
			);
			buildRules = (
			);
			dependencies = (
			);
			name = "ReactiveCocoa-tvOS";
			productName = "ReactiveCocoa-tvOS";
			productReference = 57A4D2411BA13D7A00F7D4B1 /* ReactiveCocoa.framework */;
			productType = "com.apple.product-type.framework";
		};
		7DFBED021CDB8C9500EE435B /* ReactiveCocoa-tvOSTests */ = {
			isa = PBXNativeTarget;
			buildConfigurationList = 7DFBED0F1CDB8C9500EE435B /* Build configuration list for PBXNativeTarget "ReactiveCocoa-tvOSTests" */;
			buildPhases = (
				7DFBECFF1CDB8C9500EE435B /* Sources */,
				7DFBED001CDB8C9500EE435B /* Frameworks */,
				7DFBED011CDB8C9500EE435B /* Resources */,
				7DFBED151CDB8CEC00EE435B /* Copy Frameworks */,
			);
			buildRules = (
			);
			dependencies = (
				7DFBED0A1CDB8C9500EE435B /* PBXTargetDependency */,
			);
			name = "ReactiveCocoa-tvOSTests";
			productName = "ReactiveCocoa-tvOSTests";
			productReference = 7DFBED031CDB8C9500EE435B /* ReactiveCocoaTests.xctest */;
			productType = "com.apple.product-type.bundle.unit-test";
		};
		9A16753C1F80C35100B63650 /* ReactiveMapKitTests-iOS */ = {
			isa = PBXNativeTarget;
			buildConfigurationList = 9A1675451F80C35100B63650 /* Build configuration list for PBXNativeTarget "ReactiveMapKitTests-iOS" */;
			buildPhases = (
				9A1675391F80C35100B63650 /* Sources */,
				9A16753A1F80C35100B63650 /* Frameworks */,
				9A16753B1F80C35100B63650 /* Resources */,
				654DE7B12205F9F60048FE14 /* CopyFiles */,
			);
			buildRules = (
			);
			dependencies = (
				9A73E046216D404D0069AD76 /* PBXTargetDependency */,
			);
			name = "ReactiveMapKitTests-iOS";
			productName = ReactiveMapKitTests;
			productReference = 9A16753D1F80C35100B63650 /* ReactiveMapKitTests.xctest */;
			productType = "com.apple.product-type.bundle.unit-test";
		};
		9A73DFAC216D3C550069AD76 /* ReactiveMapKit-iOS */ = {
			isa = PBXNativeTarget;
			buildConfigurationList = 9A73DFB6216D3C550069AD76 /* Build configuration list for PBXNativeTarget "ReactiveMapKit-iOS" */;
			buildPhases = (
				9A73DFAD216D3C550069AD76 /* Sources */,
				9A73DFB0216D3C550069AD76 /* Frameworks */,
				9A73DFB4216D3C550069AD76 /* Headers */,
				9A73DFB5216D3C550069AD76 /* Resources */,
			);
			buildRules = (
			);
			dependencies = (
			);
			name = "ReactiveMapKit-iOS";
			productName = ReactiveMapKit;
			productReference = 9A73DFBB216D3C550069AD76 /* ReactiveMapKit.framework */;
			productType = "com.apple.product-type.framework";
		};
		9A73DFBD216D3C570069AD76 /* ReactiveMapKit-tvOS */ = {
			isa = PBXNativeTarget;
			buildConfigurationList = 9A73DFC7216D3C570069AD76 /* Build configuration list for PBXNativeTarget "ReactiveMapKit-tvOS" */;
			buildPhases = (
				9A73DFBE216D3C570069AD76 /* Sources */,
				9A73DFC1216D3C570069AD76 /* Frameworks */,
				9A73DFC5216D3C570069AD76 /* Headers */,
				9A73DFC6216D3C570069AD76 /* Resources */,
			);
			buildRules = (
			);
			dependencies = (
			);
			name = "ReactiveMapKit-tvOS";
			productName = ReactiveMapKit;
			productReference = 9A73DFCC216D3C570069AD76 /* ReactiveMapKit.framework */;
			productType = "com.apple.product-type.framework";
		};
		9A73DFDF216D3CEB0069AD76 /* ReactiveMapKitTests-macOS */ = {
			isa = PBXNativeTarget;
			buildConfigurationList = 9A73DFF3216D3CEB0069AD76 /* Build configuration list for PBXNativeTarget "ReactiveMapKitTests-macOS" */;
			buildPhases = (
				9A73DFE2216D3CEB0069AD76 /* Sources */,
				9A73DFE4216D3CEB0069AD76 /* Frameworks */,
				9A73DFEB216D3CEB0069AD76 /* Resources */,
				654DE7AF2205F9D60048FE14 /* CopyFiles */,
			);
			buildRules = (
			);
			dependencies = (
				9A73DFE0216D3CEB0069AD76 /* PBXTargetDependency */,
			);
			name = "ReactiveMapKitTests-macOS";
			productName = ReactiveMapKitTests;
			productReference = 9A73DFF8216D3CEB0069AD76 /* ReactiveMapKitTests.xctest */;
			productType = "com.apple.product-type.bundle.unit-test";
		};
		9A73DFFA216D3CEE0069AD76 /* ReactiveMapKitTests-tvOS */ = {
			isa = PBXNativeTarget;
			buildConfigurationList = 9A73E00E216D3CEE0069AD76 /* Build configuration list for PBXNativeTarget "ReactiveMapKitTests-tvOS" */;
			buildPhases = (
				9A73DFFD216D3CEE0069AD76 /* Sources */,
				9A73DFFF216D3CEE0069AD76 /* Frameworks */,
				9A73E006216D3CEE0069AD76 /* Resources */,
				654DE7AE2205F9C30048FE14 /* CopyFiles */,
			);
			buildRules = (
			);
			dependencies = (
				9A73E048216D40550069AD76 /* PBXTargetDependency */,
			);
			name = "ReactiveMapKitTests-tvOS";
			productName = ReactiveMapKitTests;
			productReference = 9A73E013216D3CEE0069AD76 /* ReactiveMapKitTests.xctest */;
			productType = "com.apple.product-type.bundle.unit-test";
		};
		9AC03A561F7CC3BF00EC33C1 /* ReactiveMapKit-macOS */ = {
			isa = PBXNativeTarget;
			buildConfigurationList = 9AC03A5C1F7CC3BF00EC33C1 /* Build configuration list for PBXNativeTarget "ReactiveMapKit-macOS" */;
			buildPhases = (
				9AC03A521F7CC3BF00EC33C1 /* Sources */,
				9AC03A531F7CC3BF00EC33C1 /* Frameworks */,
				9AC03A541F7CC3BF00EC33C1 /* Headers */,
				9AC03A551F7CC3BF00EC33C1 /* Resources */,
			);
			buildRules = (
			);
			dependencies = (
			);
			name = "ReactiveMapKit-macOS";
			productName = ReactiveMapKit;
			productReference = 9AC03A571F7CC3BF00EC33C1 /* ReactiveMapKit.framework */;
			productType = "com.apple.product-type.framework";
		};
		A9B315531B3940610001CB9C /* ReactiveCocoa-watchOS */ = {
			isa = PBXNativeTarget;
			buildConfigurationList = A9B3155D1B3940610001CB9C /* Build configuration list for PBXNativeTarget "ReactiveCocoa-watchOS" */;
			buildPhases = (
				A9B3154F1B3940610001CB9C /* Sources */,
				A9B315501B3940610001CB9C /* Frameworks */,
				A9B315511B3940610001CB9C /* Headers */,
				A9B315521B3940610001CB9C /* Resources */,
			);
			buildRules = (
			);
			dependencies = (
			);
			name = "ReactiveCocoa-watchOS";
			productName = "ReactiveCocoa-watchOS";
			productReference = A9B315541B3940610001CB9C /* ReactiveCocoa.framework */;
			productType = "com.apple.product-type.framework";
		};
		D04725E919E49ED7006002AA /* ReactiveCocoa-macOS */ = {
			isa = PBXNativeTarget;
			buildConfigurationList = D047260019E49ED7006002AA /* Build configuration list for PBXNativeTarget "ReactiveCocoa-macOS" */;
			buildPhases = (
				D04725E519E49ED7006002AA /* Sources */,
				D04725E619E49ED7006002AA /* Frameworks */,
				D04725E719E49ED7006002AA /* Headers */,
				D04725E819E49ED7006002AA /* Resources */,
			);
			buildRules = (
			);
			dependencies = (
			);
			name = "ReactiveCocoa-macOS";
			productName = "ReactiveCocoa-macOS";
			productReference = D04725EA19E49ED7006002AA /* ReactiveCocoa.framework */;
			productType = "com.apple.product-type.framework";
		};
		D04725F419E49ED7006002AA /* ReactiveCocoa-macOSTests */ = {
			isa = PBXNativeTarget;
			buildConfigurationList = D047260319E49ED7006002AA /* Build configuration list for PBXNativeTarget "ReactiveCocoa-macOSTests" */;
			buildPhases = (
				D04725F119E49ED7006002AA /* Sources */,
				D04725F219E49ED7006002AA /* Frameworks */,
				D04725F319E49ED7006002AA /* Resources */,
			);
			buildRules = (
			);
			dependencies = (
				D04725F819E49ED7006002AA /* PBXTargetDependency */,
			);
			name = "ReactiveCocoa-macOSTests";
			productName = "ReactiveCocoa-macOSTests";
			productReference = D04725F519E49ED7006002AA /* ReactiveCocoaTests.xctest */;
			productType = "com.apple.product-type.bundle.unit-test";
		};
		D047260B19E49F82006002AA /* ReactiveCocoa-iOS */ = {
			isa = PBXNativeTarget;
			buildConfigurationList = D047261F19E49F82006002AA /* Build configuration list for PBXNativeTarget "ReactiveCocoa-iOS" */;
			buildPhases = (
				D047260719E49F82006002AA /* Sources */,
				D047260819E49F82006002AA /* Frameworks */,
				D047260919E49F82006002AA /* Headers */,
				D047260A19E49F82006002AA /* Resources */,
			);
			buildRules = (
			);
			dependencies = (
			);
			name = "ReactiveCocoa-iOS";
			productName = "ReactiveCocoa-iOS";
			productReference = D047260C19E49F82006002AA /* ReactiveCocoa.framework */;
			productType = "com.apple.product-type.framework";
		};
		D047261519E49F82006002AA /* ReactiveCocoa-iOSTests */ = {
			isa = PBXNativeTarget;
			buildConfigurationList = D047262219E49F82006002AA /* Build configuration list for PBXNativeTarget "ReactiveCocoa-iOSTests" */;
			buildPhases = (
				D047261219E49F82006002AA /* Sources */,
				D047261319E49F82006002AA /* Frameworks */,
				D047261419E49F82006002AA /* Resources */,
				D01B7B6119EDD8F600D26E01 /* Copy Frameworks */,
			);
			buildRules = (
			);
			dependencies = (
				D047261919E49F82006002AA /* PBXTargetDependency */,
			);
			name = "ReactiveCocoa-iOSTests";
			productName = "ReactiveCocoa-iOSTests";
			productReference = D047261619E49F82006002AA /* ReactiveCocoaTests.xctest */;
			productType = "com.apple.product-type.bundle.unit-test";
		};
/* End PBXNativeTarget section */

/* Begin PBXProject section */
		D04725E119E49ED7006002AA /* Project object */ = {
			isa = PBXProject;
			attributes = {
				LastSwiftUpdateCheck = 0900;
				LastUpgradeCheck = 1020;
				ORGANIZATIONNAME = GitHub;
				TargetAttributes = {
					57A4D1AF1BA13D7A00F7D4B1 = {
						LastSwiftMigration = 1020;
					};
					7DFBED021CDB8C9500EE435B = {
						CreatedOnToolsVersion = 7.3.1;
						LastSwiftMigration = 1020;
					};
					9A16753C1F80C35100B63650 = {
						CreatedOnToolsVersion = 9.0;
						LastSwiftMigration = 1020;
						ProvisioningStyle = Automatic;
					};
					9A73DFAC216D3C550069AD76 = {
						LastSwiftMigration = 1020;
					};
					9A73DFBD216D3C570069AD76 = {
						LastSwiftMigration = 1020;
					};
					9A73DFDF216D3CEB0069AD76 = {
						LastSwiftMigration = 1020;
					};
					9A73DFFA216D3CEE0069AD76 = {
						LastSwiftMigration = 1020;
					};
					9AC03A561F7CC3BF00EC33C1 = {
						CreatedOnToolsVersion = 9.0;
						LastSwiftMigration = 1020;
					};
					A9B315531B3940610001CB9C = {
						CreatedOnToolsVersion = 7.0;
						LastSwiftMigration = 1020;
					};
					D04725E919E49ED7006002AA = {
						CreatedOnToolsVersion = 6.1;
						LastSwiftMigration = 1020;
					};
					D04725F419E49ED7006002AA = {
						CreatedOnToolsVersion = 6.1;
						LastSwiftMigration = 1020;
					};
					D047260B19E49F82006002AA = {
						CreatedOnToolsVersion = 6.1;
						LastSwiftMigration = 1020;
					};
					D047261519E49F82006002AA = {
						CreatedOnToolsVersion = 6.1;
						LastSwiftMigration = 1020;
					};
				};
			};
			buildConfigurationList = D04725E419E49ED7006002AA /* Build configuration list for PBXProject "ReactiveCocoa" */;
			compatibilityVersion = "Xcode 3.2";
			developmentRegion = en;
			hasScannedForEncodings = 0;
			knownRegions = (
				en,
				Base,
			);
			mainGroup = D04725E019E49ED7006002AA;
			productRefGroup = D04725EB19E49ED7006002AA /* Products */;
			projectDirPath = "";
			projectRoot = "";
			targets = (
				D04725E919E49ED7006002AA /* ReactiveCocoa-macOS */,
				D04725F419E49ED7006002AA /* ReactiveCocoa-macOSTests */,
				D047260B19E49F82006002AA /* ReactiveCocoa-iOS */,
				D047261519E49F82006002AA /* ReactiveCocoa-iOSTests */,
				A9B315531B3940610001CB9C /* ReactiveCocoa-watchOS */,
				57A4D1AF1BA13D7A00F7D4B1 /* ReactiveCocoa-tvOS */,
				7DFBED021CDB8C9500EE435B /* ReactiveCocoa-tvOSTests */,
				9AC03A561F7CC3BF00EC33C1 /* ReactiveMapKit-macOS */,
				9A73DFDF216D3CEB0069AD76 /* ReactiveMapKitTests-macOS */,
				9A73DFAC216D3C550069AD76 /* ReactiveMapKit-iOS */,
				9A16753C1F80C35100B63650 /* ReactiveMapKitTests-iOS */,
				9A73DFBD216D3C570069AD76 /* ReactiveMapKit-tvOS */,
				9A73DFFA216D3CEE0069AD76 /* ReactiveMapKitTests-tvOS */,
			);
		};
/* End PBXProject section */

/* Begin PBXResourcesBuildPhase section */
		57A4D23B1BA13D7A00F7D4B1 /* Resources */ = {
			isa = PBXResourcesBuildPhase;
			buildActionMask = 2147483647;
			files = (
			);
			runOnlyForDeploymentPostprocessing = 0;
		};
		7DFBED011CDB8C9500EE435B /* Resources */ = {
			isa = PBXResourcesBuildPhase;
			buildActionMask = 2147483647;
			files = (
				7DFBED141CDB8CE600EE435B /* test-data.json in Resources */,
			);
			runOnlyForDeploymentPostprocessing = 0;
		};
		9A16753B1F80C35100B63650 /* Resources */ = {
			isa = PBXResourcesBuildPhase;
			buildActionMask = 2147483647;
			files = (
			);
			runOnlyForDeploymentPostprocessing = 0;
		};
		9A73DFB5216D3C550069AD76 /* Resources */ = {
			isa = PBXResourcesBuildPhase;
			buildActionMask = 2147483647;
			files = (
			);
			runOnlyForDeploymentPostprocessing = 0;
		};
		9A73DFC6216D3C570069AD76 /* Resources */ = {
			isa = PBXResourcesBuildPhase;
			buildActionMask = 2147483647;
			files = (
			);
			runOnlyForDeploymentPostprocessing = 0;
		};
		9A73DFEB216D3CEB0069AD76 /* Resources */ = {
			isa = PBXResourcesBuildPhase;
			buildActionMask = 2147483647;
			files = (
			);
			runOnlyForDeploymentPostprocessing = 0;
		};
		9A73E006216D3CEE0069AD76 /* Resources */ = {
			isa = PBXResourcesBuildPhase;
			buildActionMask = 2147483647;
			files = (
			);
			runOnlyForDeploymentPostprocessing = 0;
		};
		9AC03A551F7CC3BF00EC33C1 /* Resources */ = {
			isa = PBXResourcesBuildPhase;
			buildActionMask = 2147483647;
			files = (
			);
			runOnlyForDeploymentPostprocessing = 0;
		};
		A9B315521B3940610001CB9C /* Resources */ = {
			isa = PBXResourcesBuildPhase;
			buildActionMask = 2147483647;
			files = (
			);
			runOnlyForDeploymentPostprocessing = 0;
		};
		D04725E819E49ED7006002AA /* Resources */ = {
			isa = PBXResourcesBuildPhase;
			buildActionMask = 2147483647;
			files = (
			);
			runOnlyForDeploymentPostprocessing = 0;
		};
		D04725F319E49ED7006002AA /* Resources */ = {
			isa = PBXResourcesBuildPhase;
			buildActionMask = 2147483647;
			files = (
				D037671719EDA60000A782A9 /* test-data.json in Resources */,
			);
			runOnlyForDeploymentPostprocessing = 0;
		};
		D047260A19E49F82006002AA /* Resources */ = {
			isa = PBXResourcesBuildPhase;
			buildActionMask = 2147483647;
			files = (
			);
			runOnlyForDeploymentPostprocessing = 0;
		};
		D047261419E49F82006002AA /* Resources */ = {
			isa = PBXResourcesBuildPhase;
			buildActionMask = 2147483647;
			files = (
				D037671819EDA60000A782A9 /* test-data.json in Resources */,
			);
			runOnlyForDeploymentPostprocessing = 0;
		};
/* End PBXResourcesBuildPhase section */

/* Begin PBXSourcesBuildPhase section */
		57A4D1B01BA13D7A00F7D4B1 /* Sources */ = {
			isa = PBXSourcesBuildPhase;
			buildActionMask = 2147483647;
			files = (
				A9EB3D221E94F308002A9BCC /* UINavigationItem.swift in Sources */,
				9A74884B1E3B8ACE00CD0317 /* DelegateProxy.swift in Sources */,
				9A1D06131D93EA0100ACF44C /* UIBarItem.swift in Sources */,
				9A1D061F1D93EA0100ACF44C /* UITextField.swift in Sources */,
				4ABEFE261DCFCF640066A8C2 /* UICollectionView.swift in Sources */,
				9AB15C7D1E26CD9A00997378 /* Deprecations+Removals.swift in Sources */,
				9ADE4A7F1DA44A9E005C2AC8 /* CocoaAction.swift in Sources */,
				9AE7C2A71DDD7F5100F7534C /* ObjC+Messages.swift in Sources */,
				4EE637372090F92600ECD02A /* UIApplication.swift in Sources */,
				9A1D06201D93EA0100ACF44C /* UITextView.swift in Sources */,
				9A6AAA241DB8F51C0013AAEA /* UIKitReusableComponents.swift in Sources */,
				4ABEFE201DCFCEF80066A8C2 /* UITableView.swift in Sources */,
				9A1D06181D93EA0100ACF44C /* UIImageView.swift in Sources */,
				9AA0BD841DDE03F500531FCF /* ObjC+RuntimeSubclassing.swift in Sources */,
				9AD0F06D1D48BA4800ADFAB7 /* NSObject+KeyValueObserving.swift in Sources */,
				4EE6372F2090EEFA00ECD02A /* UIViewController.swift in Sources */,
				9A1D06211D93EA0100ACF44C /* UIView.swift in Sources */,
				538DCB7B1DCA5E6C00332880 /* NSLayoutConstraint.swift in Sources */,
				9AA0BD9B1DDE7A2200531FCF /* ObjCRuntimeAliases.m in Sources */,
				9ADE4A941DA6EA40005C2AC8 /* NSObject+ReactiveExtensionsProvider.swift in Sources */,
				9A1D05E31D93E99100ACF44C /* NSObject+Association.swift in Sources */,
				419139491DB910570043C9D1 /* UIGestureRecognizer.swift in Sources */,
				9A1D06161D93EA0100ACF44C /* UIControl.swift in Sources */,
				9A1D06141D93EA0100ACF44C /* UIButton.swift in Sources */,
				9A1D065E1D93EC6E00ACF44C /* NSObject+Intercepting.swift in Sources */,
				9AA0BD8D1DDE153A00531FCF /* ObjC+Constants.swift in Sources */,
				9AF0EA781D9A7FF700F27DDF /* NSObject+BindingTarget.swift in Sources */,
				9A1D06191D93EA0100ACF44C /* UILabel.swift in Sources */,
				4A0E11021D2A92720065D310 /* AnyObject+Lifetime.swift in Sources */,
				9ADFE5A81DC0001C001E11F7 /* Synchronizing.swift in Sources */,
				A9D8BA72207CD7090031733D /* UIResponder.swift in Sources */,
				CD0C45E11CC9A288009F5BF0 /* DynamicProperty.swift in Sources */,
				A9EB3D2D1E94F5A2002A9BCC /* UITabBarItem.swift in Sources */,
				9AA0BD921DDE29F800531FCF /* NSObject+ObjCRuntime.swift in Sources */,
				9A1D061A1D93EA0100ACF44C /* UIProgressView.swift in Sources */,
				9AA0BD7F1DDE03DE00531FCF /* ObjC+Runtime.swift in Sources */,
				9A2E42611DAA6737006D909F /* CocoaTarget.swift in Sources */,
				9A9037521ED61C6300345D62 /* ReactiveSwift+Lifetime.swift in Sources */,
				9A1D06121D93EA0100ACF44C /* UIBarButtonItem.swift in Sources */,
				9A1D06111D93EA0100ACF44C /* UIActivityIndicatorView.swift in Sources */,
				9A1D061B1D93EA0100ACF44C /* UISegmentedControl.swift in Sources */,
				9A54A21E1DE00D09001739B3 /* ObjC+Selector.swift in Sources */,
			);
			runOnlyForDeploymentPostprocessing = 0;
		};
		7DFBECFF1CDB8C9500EE435B /* Sources */ = {
			isa = PBXSourcesBuildPhase;
			buildActionMask = 2147483647;
			files = (
				A9EB3D231E94F314002A9BCC /* UINavigationItemSpec.swift in Sources */,
				9A9A129A1DC7A97100D10223 /* UIGestureRecognizerSpec.swift in Sources */,
				9A1D06591D93EA7E00ACF44C /* UIViewSpec.swift in Sources */,
				3B30EE8E1E7BE529007CC8EF /* DeprecationsSpec.swift in Sources */,
				7DFBED281CDB8DE300EE435B /* DynamicPropertySpec.swift in Sources */,
				9A9DFEEB1DA7EFB60039EE1B /* AssociationSpec.swift in Sources */,
				CD8401851CEE8ED7009F0ABF /* CocoaActionSpec.swift in Sources */,
				9A1E72BC1D4DE96500CC20C3 /* KeyValueObservingSpec.swift in Sources */,
				9AA6A1E71F11F9B100CA2257 /* KeyValueObservingSpec+Swift4.swift in Sources */,
				9A1D06451D93EA7E00ACF44C /* UIImageViewSpec.swift in Sources */,
				9A1D06551D93EA7E00ACF44C /* UITextViewSpec.swift in Sources */,
				9A7990D01F1085D8001493A3 /* BindingTargetSpec.swift in Sources */,
				9A1D063B1D93EA7E00ACF44C /* UIButtonSpec.swift in Sources */,
				9A24A8471DE142A600987AF9 /* SwizzlingSpec.swift in Sources */,
				9A1D064B1D93EA7E00ACF44C /* UISegmentedControlSpec.swift in Sources */,
				CD42C69D1E951F6A00AA9504 /* ReactiveCocoaTestsConfiguration.swift in Sources */,
				9A1D063F1D93EA7E00ACF44C /* UIControl+EnableSendActionsForControlEvents.swift in Sources */,
				9A1D06371D93EA7E00ACF44C /* UIActivityIndicatorViewSpec.swift in Sources */,
				4EE637332090EFDD00ECD02A /* UIViewControllerSpec.swift in Sources */,
				9A6AAA2F1DB903A40013AAEA /* UIKitReusableComponentsSpec.swift in Sources */,
				538DCB7F1DCA5E9B00332880 /* NSLayoutConstraintSpec.swift in Sources */,
				9A892D911E8D19BE00EA35F3 /* DelegateProxySpec.swift in Sources */,
				9A1D06471D93EA7E00ACF44C /* UILabelSpec.swift in Sources */,
				9A1D06391D93EA7E00ACF44C /* UIBarButtonItemSpec.swift in Sources */,
				9AD841DE204C29B90040F0C0 /* MessageForwardingEntity.m in Sources */,
				A9EB3D2B1E94F3D9002A9BCC /* UITabBarItemSpec.swift in Sources */,
				7DFBED6D1CDB8F7D00EE435B /* SignalProducerNimbleMatchers.swift in Sources */,
				9ADFE5A31DBFFBCF001E11F7 /* LifetimeSpec.swift in Sources */,
				9A1D06411D93EA7E00ACF44C /* UIControlSpec.swift in Sources */,
				9AFCBFE51EB1ABC0004B4C74 /* KVOKVCExtensionSpec.swift in Sources */,
				9A6AAA101DB6A4CF0013AAEA /* InterceptingSpec.swift in Sources */,
				4ABEFE221DCFCF0A0066A8C2 /* UITableViewSpec.swift in Sources */,
				9A1D06491D93EA7E00ACF44C /* UIProgressViewSpec.swift in Sources */,
				A9D8BA75207CD8430031733D /* UIResponderSpec.swift in Sources */,
				4ABEFE291DCFCFA90066A8C2 /* UICollectionViewSpec.swift in Sources */,
				9A54A2131DDF5B4D001739B3 /* InterceptingPerformanceTests.swift in Sources */,
				BEE020661D637B0000DF261F /* TestError.swift in Sources */,
				5B76DE422498EDDC00E8B4F3 /* QueueScheduler+Factory.swift in Sources */,
				9A1D06531D93EA7E00ACF44C /* UITextFieldSpec.swift in Sources */,
			);
			runOnlyForDeploymentPostprocessing = 0;
		};
		9A1675391F80C35100B63650 /* Sources */ = {
			isa = PBXSourcesBuildPhase;
			buildActionMask = 2147483647;
			files = (
				9A16755D1F80DE1C00B63650 /* MKMapViewSpec.swift in Sources */,
			);
			runOnlyForDeploymentPostprocessing = 0;
		};
		9A73DFAD216D3C550069AD76 /* Sources */ = {
			isa = PBXSourcesBuildPhase;
			buildActionMask = 2147483647;
			files = (
				9A73DFAE216D3C550069AD76 /* MKMapView.swift in Sources */,
				9A73DFAF216D3C550069AD76 /* MKLocalSearchRequest.swift in Sources */,
			);
			runOnlyForDeploymentPostprocessing = 0;
		};
		9A73DFBE216D3C570069AD76 /* Sources */ = {
			isa = PBXSourcesBuildPhase;
			buildActionMask = 2147483647;
			files = (
				9A73DFBF216D3C570069AD76 /* MKMapView.swift in Sources */,
				9A73DFC0216D3C570069AD76 /* MKLocalSearchRequest.swift in Sources */,
			);
			runOnlyForDeploymentPostprocessing = 0;
		};
		9A73DFE2216D3CEB0069AD76 /* Sources */ = {
			isa = PBXSourcesBuildPhase;
			buildActionMask = 2147483647;
			files = (
				9A73DFE3216D3CEB0069AD76 /* MKMapViewSpec.swift in Sources */,
			);
			runOnlyForDeploymentPostprocessing = 0;
		};
		9A73DFFD216D3CEE0069AD76 /* Sources */ = {
			isa = PBXSourcesBuildPhase;
			buildActionMask = 2147483647;
			files = (
				9A73DFFE216D3CEE0069AD76 /* MKMapViewSpec.swift in Sources */,
			);
			runOnlyForDeploymentPostprocessing = 0;
		};
		9AC03A521F7CC3BF00EC33C1 /* Sources */ = {
			isa = PBXSourcesBuildPhase;
			buildActionMask = 2147483647;
			files = (
				9AC03A611F7CC5E300EC33C1 /* MKMapView.swift in Sources */,
				A91244E820389AEA0001BBCB /* MKLocalSearchRequest.swift in Sources */,
			);
			runOnlyForDeploymentPostprocessing = 0;
		};
		A9B3154F1B3940610001CB9C /* Sources */ = {
			isa = PBXSourcesBuildPhase;
			buildActionMask = 2147483647;
			files = (
				9A2E42601DAA6737006D909F /* CocoaTarget.swift in Sources */,
				E3AA54C3214292550077B206 /* WKInterfaceButton.swift in Sources */,
				E92142942284ABDF007E412D /* WKInterfaceSlider.swift in Sources */,
				9A74884A1E3B8ACE00CD0317 /* DelegateProxy.swift in Sources */,
				E92142A9228552CC007E412D /* WKInterfaceMovie.swift in Sources */,
				9A9DFEE51DA7B5500039EE1B /* NSObject+Intercepting.swift in Sources */,
				E921429E2284B1C4007E412D /* WKInterfaceVolumeControl.swift in Sources */,
				9A54A21D1DE00D09001739B3 /* ObjC+Selector.swift in Sources */,
				9AB15C7C1E26CD9A00997378 /* Deprecations+Removals.swift in Sources */,
				E92142982284AEF0007E412D /* WKInterfaceGroup.swift in Sources */,
				9AA0BD7E1DDE03DE00531FCF /* ObjC+Runtime.swift in Sources */,
				E921428C2284A136007E412D /* WKInterfaceObject.swift in Sources */,
				9AA0BD9A1DDE7A2200531FCF /* ObjCRuntimeAliases.m in Sources */,
				9ADE4A931DA6EA40005C2AC8 /* NSObject+ReactiveExtensionsProvider.swift in Sources */,
				E92142A02284B4FF007E412D /* WKInterfacePicker.swift in Sources */,
				9AA0BD8C1DDE153A00531FCF /* ObjC+Constants.swift in Sources */,
				9ADFE5A71DC0001C001E11F7 /* Synchronizing.swift in Sources */,
				9ADE4A7E1DA44A9E005C2AC8 /* CocoaAction.swift in Sources */,
				E921429A2284AF99007E412D /* WKInterfaceSeparator.swift in Sources */,
				9AA0BD831DDE03F500531FCF /* ObjC+RuntimeSubclassing.swift in Sources */,
				E3AA54C12142918B0077B206 /* WKInterfaceLabel.swift in Sources */,
				E92142922284AA64007E412D /* WKInterfaceSwitch.swift in Sources */,
				CD0C45E01CC9A288009F5BF0 /* DynamicProperty.swift in Sources */,
				9AA0BD911DDE29F800531FCF /* NSObject+ObjCRuntime.swift in Sources */,
				E92142A22284B64E007E412D /* WKInterfaceController.swift in Sources */,
				E92142AB228553C5007E412D /* WKInterfaceInlineMovie.swift in Sources */,
				E921428E2284A44F007E412D /* WKInterfaceDate.swift in Sources */,
				9AF0EA771D9A7FF700F27DDF /* NSObject+BindingTarget.swift in Sources */,
				9A9037511ED61C6300345D62 /* ReactiveSwift+Lifetime.swift in Sources */,
				E92142902284A4EF007E412D /* WKInterfaceTimer.swift in Sources */,
				9A1D05E21D93E99100ACF44C /* NSObject+Association.swift in Sources */,
				4A0E11011D2A92720065D310 /* AnyObject+Lifetime.swift in Sources */,
				9AE7C2A61DDD7F5100F7534C /* ObjC+Messages.swift in Sources */,
				9AD0F06C1D48BA4800ADFAB7 /* NSObject+KeyValueObserving.swift in Sources */,
				E921429C2284B0A8007E412D /* WKInterfaceImage.swift in Sources */,
			);
			runOnlyForDeploymentPostprocessing = 0;
		};
		D04725E519E49ED7006002AA /* Sources */ = {
			isa = PBXSourcesBuildPhase;
			buildActionMask = 2147483647;
			files = (
				4ABEFE2B1DCFD0030066A8C2 /* NSTableView.swift in Sources */,
				CD0C45DE1CC9A288009F5BF0 /* DynamicProperty.swift in Sources */,
				4ABEFE301DCFD0530066A8C2 /* NSCollectionView.swift in Sources */,
				537EC08121A950CA00D6EE18 /* NSView.swift in Sources */,
				9AD0F06A1D48BA4800ADFAB7 /* NSObject+KeyValueObserving.swift in Sources */,
				9AA0BD8F1DDE29F800531FCF /* NSObject+ObjCRuntime.swift in Sources */,
				9A1D05E01D93E99100ACF44C /* NSObject+Association.swift in Sources */,
				538DCB791DCA5E6C00332880 /* NSLayoutConstraint.swift in Sources */,
				9A7488481E3B8ACE00CD0317 /* DelegateProxy.swift in Sources */,
				9AE7C2A41DDD7F5100F7534C /* ObjC+Messages.swift in Sources */,
				006518761E26865800C3139A /* NSButton.swift in Sources */,
				9A54A21B1DE00D09001739B3 /* ObjC+Selector.swift in Sources */,
				9AA0BD8A1DDE153A00531FCF /* ObjC+Constants.swift in Sources */,
				9AED64C51E496A3700321004 /* ActionProxy.swift in Sources */,
				9A6AAA261DB8F5280013AAEA /* AppKitReusableComponents.swift in Sources */,
				9A90374F1ED61C6300345D62 /* ReactiveSwift+Lifetime.swift in Sources */,
				9AA0BD7C1DDE03DE00531FCF /* ObjC+Runtime.swift in Sources */,
				9ADFE5A51DC0001C001E11F7 /* Synchronizing.swift in Sources */,
				9ADE4A7C1DA44A9E005C2AC8 /* CocoaAction.swift in Sources */,
				9ADE4A961DA6F018005C2AC8 /* NSTextField.swift in Sources */,
				9AA0BD981DDE7A2200531FCF /* ObjCRuntimeAliases.m in Sources */,
				7A8BA0FA1FCC86FC003241C7 /* NSTextView.swift in Sources */,
				9A2E425E1DAA6737006D909F /* CocoaTarget.swift in Sources */,
				9AB15C7A1E26CD9A00997378 /* Deprecations+Removals.swift in Sources */,
				8392D8FD1DB93E5E00504ED4 /* NSImageView.swift in Sources */,
				9ADE4A891DA6D206005C2AC8 /* NSControl.swift in Sources */,
				9AF0EA751D9A7FF700F27DDF /* NSObject+BindingTarget.swift in Sources */,
				D9558AB81DFF805A003254E1 /* NSPopUpButton.swift in Sources */,
				834DE1141E4122910099F4E5 /* NSSlider.swift in Sources */,
				9ADE4A911DA6EA40005C2AC8 /* NSObject+ReactiveExtensionsProvider.swift in Sources */,
				834DE1121E4120340099F4E5 /* NSSegmentedControl.swift in Sources */,
				9A1D065B1D93EC6E00ACF44C /* NSObject+Intercepting.swift in Sources */,
				4A0E10FF1D2A92720065D310 /* AnyObject+Lifetime.swift in Sources */,
				9AA0BD811DDE03F500531FCF /* ObjC+RuntimeSubclassing.swift in Sources */,
			);
			runOnlyForDeploymentPostprocessing = 0;
		};
		D04725F119E49ED7006002AA /* Sources */ = {
			isa = PBXSourcesBuildPhase;
			buildActionMask = 2147483647;
			files = (
				834DE1011E4109750099F4E5 /* NSImageViewSpec.swift in Sources */,
				9A0726F31E912B610081F3F7 /* ActionProxySpec.swift in Sources */,
				9A6AAA0E1DB6A4CF0013AAEA /* InterceptingSpec.swift in Sources */,
				9A54A2111DDF5B4D001739B3 /* InterceptingPerformanceTests.swift in Sources */,
				538DCB7D1DCA5E9B00332880 /* NSLayoutConstraintSpec.swift in Sources */,
				9ADE4A8F1DA6DA20005C2AC8 /* NSControlSpec.swift in Sources */,
				D0A2260E1A72F16D00D33B74 /* DynamicPropertySpec.swift in Sources */,
				9AFCBFE31EB1ABC0004B4C74 /* KVOKVCExtensionSpec.swift in Sources */,
				537EC08321A9557400D6EE18 /* NSViewSpec.swift in Sources */,
				9ADFE5A11DBFFBCF001E11F7 /* LifetimeSpec.swift in Sources */,
				4ABEFE331DCFD0630066A8C2 /* NSCollectionViewSpec.swift in Sources */,
				B696FB811A7640C00075236D /* TestError.swift in Sources */,
				9A892D8F1E8D19BE00EA35F3 /* DelegateProxySpec.swift in Sources */,
				004FD0071E26CDB300A03A82 /* NSButtonSpec.swift in Sources */,
				9AD841DC204C29B90040F0C0 /* MessageForwardingEntity.m in Sources */,
				9A7990CE1F1085D8001493A3 /* BindingTargetSpec.swift in Sources */,
				D9558AB91DFF86C0003254E1 /* NSPopUpButtonSpec.swift in Sources */,
				BFA6B94D1A7604D400C846D1 /* SignalProducerNimbleMatchers.swift in Sources */,
				9A24A8451DE142A400987AF9 /* SwizzlingSpec.swift in Sources */,
				9A6AAA2B1DB8F85C0013AAEA /* AppKitReusableComponentsSpec.swift in Sources */,
				CD8401831CEE8ED7009F0ABF /* CocoaActionSpec.swift in Sources */,
				9A9DFEE91DA7EFB60039EE1B /* AssociationSpec.swift in Sources */,
				9AADB6F41F84AECB00EFFD19 /* Swift4TestInteroperability.swift in Sources */,
				3B30EE8C1E7BE529007CC8EF /* DeprecationsSpec.swift in Sources */,
				CD42C69B1E951F6900AA9504 /* ReactiveCocoaTestsConfiguration.swift in Sources */,
				9AA6A1E51F11F9B000CA2257 /* KeyValueObservingSpec+Swift4.swift in Sources */,
				5B76DE402498EDDC00E8B4F3 /* QueueScheduler+Factory.swift in Sources */,
				9A1E72BA1D4DE96500CC20C3 /* KeyValueObservingSpec.swift in Sources */,
				4ABEFE2E1DCFD01F0066A8C2 /* NSTableViewSpec.swift in Sources */,
			);
			runOnlyForDeploymentPostprocessing = 0;
		};
		D047260719E49F82006002AA /* Sources */ = {
			isa = PBXSourcesBuildPhase;
			buildActionMask = 2147483647;
			files = (
				A9EB3D201E94F08A002A9BCC /* UINavigationItem.swift in Sources */,
				4ABEFE251DCFCF630066A8C2 /* UICollectionView.swift in Sources */,
				9A1D06011D93EA0000ACF44C /* UIBarItem.swift in Sources */,
				A9EB3D811E955602002A9BCC /* UIFeedbackGenerator.swift in Sources */,
				9A1D060D1D93EA0000ACF44C /* UITextField.swift in Sources */,
				9A9037501ED61C6300345D62 /* ReactiveSwift+Lifetime.swift in Sources */,
				9AB15C7B1E26CD9A00997378 /* Deprecations+Removals.swift in Sources */,
				9A6AAA231DB8F51C0013AAEA /* UIKitReusableComponents.swift in Sources */,
				9A7488491E3B8ACE00CD0317 /* DelegateProxy.swift in Sources */,
				9A1D060E1D93EA0000ACF44C /* UITextView.swift in Sources */,
				BFCF775F1DFAD8A50058006E /* UISearchBar.swift in Sources */,
				9A1D06061D93EA0000ACF44C /* UIImageView.swift in Sources */,
				9AF0EA761D9A7FF700F27DDF /* NSObject+BindingTarget.swift in Sources */,
				CD0C45DF1CC9A288009F5BF0 /* DynamicProperty.swift in Sources */,
				9AE7C2A51DDD7F5100F7534C /* ObjC+Messages.swift in Sources */,
				9A2E425F1DAA6737006D909F /* CocoaTarget.swift in Sources */,
				9AAD49881DED2C350068EC9B /* UIKeyboard.swift in Sources */,
				53AC46CC1DD6F97400C799E1 /* UISlider.swift in Sources */,
				4EE637362090F92600ECD02A /* UIApplication.swift in Sources */,
				9AA0BD821DDE03F500531FCF /* ObjC+RuntimeSubclassing.swift in Sources */,
				9A1D060F1D93EA0000ACF44C /* UIView.swift in Sources */,
				9A1D06051D93EA0000ACF44C /* UIDatePicker.swift in Sources */,
				A9D8BA71207CD7090031733D /* UIResponder.swift in Sources */,
				9A1D05E11D93E99100ACF44C /* NSObject+Association.swift in Sources */,
				9A1D06041D93EA0000ACF44C /* UIControl.swift in Sources */,
				9A1D06021D93EA0000ACF44C /* UIButton.swift in Sources */,
				4EE6372E2090EEFA00ECD02A /* UIViewController.swift in Sources */,
				9AA0BD901DDE29F800531FCF /* NSObject+ObjCRuntime.swift in Sources */,
				419139461DB910570043C9D1 /* UIGestureRecognizer.swift in Sources */,
				9AA0BD7D1DDE03DE00531FCF /* ObjC+Runtime.swift in Sources */,
				BFE1458A1E439AB000208736 /* UIPickerView.swift in Sources */,
				9A1D060A1D93EA0000ACF44C /* UISwitch.swift in Sources */,
				9A1D065C1D93EC6E00ACF44C /* NSObject+Intercepting.swift in Sources */,
				84ADBDB026660EE800ACE342 /* UINotificationFeedbackGenerator.swift in Sources */,
				9A1D06071D93EA0000ACF44C /* UILabel.swift in Sources */,
				BF4335651E02AC7600AC88DD /* UIScrollView.swift in Sources */,
				4A0E11001D2A92720065D310 /* AnyObject+Lifetime.swift in Sources */,
				9ADE4A921DA6EA40005C2AC8 /* NSObject+ReactiveExtensionsProvider.swift in Sources */,
				9ADFE5A61DC0001C001E11F7 /* Synchronizing.swift in Sources */,
				9AD0F06B1D48BA4800ADFAB7 /* NSObject+KeyValueObserving.swift in Sources */,
				4ABEFE1F1DCFCEF60066A8C2 /* UITableView.swift in Sources */,
				9A1D06081D93EA0000ACF44C /* UIProgressView.swift in Sources */,
				531866F81DD7920400D1285F /* UIStepper.swift in Sources */,
				A9EB3D2C1E94F5A2002A9BCC /* UITabBarItem.swift in Sources */,
				538DCB7A1DCA5E6C00332880 /* NSLayoutConstraint.swift in Sources */,
				84ADBDB126660EE800ACE342 /* UISelectionFeedbackGenerator.swift in Sources */,
				9A1D06001D93EA0000ACF44C /* UIBarButtonItem.swift in Sources */,
				9AA0BD991DDE7A2200531FCF /* ObjCRuntimeAliases.m in Sources */,
				9A1D05FF1D93EA0000ACF44C /* UIActivityIndicatorView.swift in Sources */,
				84ADBDAB26660EA800ACE342 /* UIImpactFeedbackGenerator.swift in Sources */,
				9A54A21C1DE00D09001739B3 /* ObjC+Selector.swift in Sources */,
				9AA0BD8B1DDE153A00531FCF /* ObjC+Constants.swift in Sources */,
				9A1D06091D93EA0000ACF44C /* UISegmentedControl.swift in Sources */,
				9ADE4A7D1DA44A9E005C2AC8 /* CocoaAction.swift in Sources */,
				3BCAAC7A1DEE19BC00B30335 /* UIRefreshControl.swift in Sources */,
			);
			runOnlyForDeploymentPostprocessing = 0;
		};
		D047261219E49F82006002AA /* Sources */ = {
			isa = PBXSourcesBuildPhase;
			buildActionMask = 2147483647;
			files = (
				A9EB3D211E94F0AF002A9BCC /* UINavigationItemSpec.swift in Sources */,
				9A1D06581D93EA7E00ACF44C /* UIViewSpec.swift in Sources */,
				9AA6A1E61F11F9B100CA2257 /* KeyValueObservingSpec+Swift4.swift in Sources */,
				9AAD498A1DED2F380068EC9B /* UIKeyboardSpec.swift in Sources */,
				BFCF77621DFAD9440058006E /* UISearchBarSpec.swift in Sources */,
				D0A2260F1A72F16D00D33B74 /* DynamicPropertySpec.swift in Sources */,
				BFA6B94E1A7604D500C846D1 /* SignalProducerNimbleMatchers.swift in Sources */,
				B696FB821A7640C00075236D /* TestError.swift in Sources */,
				BFBD68451E48DBD3003CB580 /* UIPickerViewSpec.swift in Sources */,
				9A1D064C1D93EA7E00ACF44C /* UISwitchSpec.swift in Sources */,
				4ABEFE281DCFCFA90066A8C2 /* UICollectionViewSpec.swift in Sources */,
				9A1D06441D93EA7E00ACF44C /* UIImageViewSpec.swift in Sources */,
				9A1D06541D93EA7E00ACF44C /* UITextViewSpec.swift in Sources */,
				9A1D063A1D93EA7E00ACF44C /* UIButtonSpec.swift in Sources */,
				9A1D064A1D93EA7E00ACF44C /* UISegmentedControlSpec.swift in Sources */,
				9A24A8461DE142A500987AF9 /* SwizzlingSpec.swift in Sources */,
				9A1D063E1D93EA7E00ACF44C /* UIControl+EnableSendActionsForControlEvents.swift in Sources */,
				4191394E1DBA01A00043C9D1 /* UIGestureRecognizerSpec.swift in Sources */,
				9A892D901E8D19BE00EA35F3 /* DelegateProxySpec.swift in Sources */,
				531866FA1DD7925600D1285F /* UIStepperSpec.swift in Sources */,
				9A1D06361D93EA7E00ACF44C /* UIActivityIndicatorViewSpec.swift in Sources */,
				CD42C69C1E951F6A00AA9504 /* ReactiveCocoaTestsConfiguration.swift in Sources */,
				9A1D06461D93EA7E00ACF44C /* UILabelSpec.swift in Sources */,
				3B30EE8D1E7BE529007CC8EF /* DeprecationsSpec.swift in Sources */,
				9A9DFEEA1DA7EFB60039EE1B /* AssociationSpec.swift in Sources */,
				9A54A2121DDF5B4D001739B3 /* InterceptingPerformanceTests.swift in Sources */,
				A9D8BA74207CD8430031733D /* UIResponderSpec.swift in Sources */,
				9ADFE5A21DBFFBCF001E11F7 /* LifetimeSpec.swift in Sources */,
				9A1D06421D93EA7E00ACF44C /* UIDatePickerSpec.swift in Sources */,
				53AC46CF1DD6FC0000C799E1 /* UISliderSpec.swift in Sources */,
				9A6AAA0F1DB6A4CF0013AAEA /* InterceptingSpec.swift in Sources */,
				9AFCBFE41EB1ABC0004B4C74 /* KVOKVCExtensionSpec.swift in Sources */,
				BF4335681E02EF0600AC88DD /* UIScrollViewSpec.swift in Sources */,
				3BCAAC7D1DEE1A2D00B30335 /* UIRefreshControlSpec.swift in Sources */,
				9A1D06381D93EA7E00ACF44C /* UIBarButtonItemSpec.swift in Sources */,
				9AD841DD204C29B90040F0C0 /* MessageForwardingEntity.m in Sources */,
				9A1E72BB1D4DE96500CC20C3 /* KeyValueObservingSpec.swift in Sources */,
				9A6AAA2E1DB903A20013AAEA /* UIKitReusableComponentsSpec.swift in Sources */,
				4ABEFE211DCFCF090066A8C2 /* UITableViewSpec.swift in Sources */,
				9A1D06401D93EA7E00ACF44C /* UIControlSpec.swift in Sources */,
				9A7990CF1F1085D8001493A3 /* BindingTargetSpec.swift in Sources */,
				9A1D06481D93EA7E00ACF44C /* UIProgressViewSpec.swift in Sources */,
				CD8401841CEE8ED7009F0ABF /* CocoaActionSpec.swift in Sources */,
				A9EB3D291E94F3D3002A9BCC /* UITabBarItemSpec.swift in Sources */,
				538DCB7E1DCA5E9B00332880 /* NSLayoutConstraintSpec.swift in Sources */,
				9A1D06521D93EA7E00ACF44C /* UITextFieldSpec.swift in Sources */,
				5B76DE412498EDDC00E8B4F3 /* QueueScheduler+Factory.swift in Sources */,
				4EE637342090EFDF00ECD02A /* UIViewControllerSpec.swift in Sources */,
			);
			runOnlyForDeploymentPostprocessing = 0;
		};
/* End PBXSourcesBuildPhase section */

/* Begin PBXTargetDependency section */
		7DFBED0A1CDB8C9500EE435B /* PBXTargetDependency */ = {
			isa = PBXTargetDependency;
			target = 57A4D1AF1BA13D7A00F7D4B1 /* ReactiveCocoa-tvOS */;
			targetProxy = 7DFBED091CDB8C9500EE435B /* PBXContainerItemProxy */;
		};
		9A73DFE0216D3CEB0069AD76 /* PBXTargetDependency */ = {
			isa = PBXTargetDependency;
			target = 9AC03A561F7CC3BF00EC33C1 /* ReactiveMapKit-macOS */;
			targetProxy = 9A73DFE1216D3CEB0069AD76 /* PBXContainerItemProxy */;
		};
		9A73E046216D404D0069AD76 /* PBXTargetDependency */ = {
			isa = PBXTargetDependency;
			target = 9A73DFAC216D3C550069AD76 /* ReactiveMapKit-iOS */;
			targetProxy = 9A73E045216D404D0069AD76 /* PBXContainerItemProxy */;
		};
		9A73E048216D40550069AD76 /* PBXTargetDependency */ = {
			isa = PBXTargetDependency;
			target = 9A73DFBD216D3C570069AD76 /* ReactiveMapKit-tvOS */;
			targetProxy = 9A73E047216D40550069AD76 /* PBXContainerItemProxy */;
		};
		D04725F819E49ED7006002AA /* PBXTargetDependency */ = {
			isa = PBXTargetDependency;
			target = D04725E919E49ED7006002AA /* ReactiveCocoa-macOS */;
			targetProxy = D04725F719E49ED7006002AA /* PBXContainerItemProxy */;
		};
		D047261919E49F82006002AA /* PBXTargetDependency */ = {
			isa = PBXTargetDependency;
			target = D047260B19E49F82006002AA /* ReactiveCocoa-iOS */;
			targetProxy = D047261819E49F82006002AA /* PBXContainerItemProxy */;
		};
/* End PBXTargetDependency section */

/* Begin XCBuildConfiguration section */
		57A4D23D1BA13D7A00F7D4B1 /* Debug */ = {
			isa = XCBuildConfiguration;
			baseConfigurationReference = 57A4D2461BA13F9700F7D4B1 /* tvOS-Framework.xcconfig */;
			buildSettings = {
				DYLIB_COMPATIBILITY_VERSION = 1;
				DYLIB_CURRENT_VERSION = 1;
				INFOPLIST_FILE = ReactiveCocoa/Info.plist;
				MODULEMAP_FILE = "$(SRCROOT)/ReactiveCocoa/include/module.modulemap";
			};
			name = Debug;
		};
		57A4D23E1BA13D7A00F7D4B1 /* Test */ = {
			isa = XCBuildConfiguration;
			baseConfigurationReference = 57A4D2461BA13F9700F7D4B1 /* tvOS-Framework.xcconfig */;
			buildSettings = {
				DYLIB_COMPATIBILITY_VERSION = 1;
				DYLIB_CURRENT_VERSION = 1;
				INFOPLIST_FILE = ReactiveCocoa/Info.plist;
				MODULEMAP_FILE = "$(SRCROOT)/ReactiveCocoa/include/module.modulemap";
			};
			name = Test;
		};
		57A4D23F1BA13D7A00F7D4B1 /* Release */ = {
			isa = XCBuildConfiguration;
			baseConfigurationReference = 57A4D2461BA13F9700F7D4B1 /* tvOS-Framework.xcconfig */;
			buildSettings = {
				DYLIB_COMPATIBILITY_VERSION = 1;
				DYLIB_CURRENT_VERSION = 1;
				INFOPLIST_FILE = ReactiveCocoa/Info.plist;
				MODULEMAP_FILE = "$(SRCROOT)/ReactiveCocoa/include/module.modulemap";
			};
			name = Release;
		};
		57A4D2401BA13D7A00F7D4B1 /* Profile */ = {
			isa = XCBuildConfiguration;
			baseConfigurationReference = 57A4D2461BA13F9700F7D4B1 /* tvOS-Framework.xcconfig */;
			buildSettings = {
				DYLIB_COMPATIBILITY_VERSION = 1;
				DYLIB_CURRENT_VERSION = 1;
				INFOPLIST_FILE = ReactiveCocoa/Info.plist;
				MODULEMAP_FILE = "$(SRCROOT)/ReactiveCocoa/include/module.modulemap";
			};
			name = Profile;
		};
		7DFBED0B1CDB8C9500EE435B /* Debug */ = {
			isa = XCBuildConfiguration;
			baseConfigurationReference = 57A4D2441BA13F9700F7D4B1 /* tvOS-Application.xcconfig */;
			buildSettings = {
				INFOPLIST_FILE = ReactiveCocoaTests/Info.plist;
				PRODUCT_NAME = "$(PROJECT_NAME)Tests";
				SWIFT_OBJC_BRIDGING_HEADER = "ReactiveCocoaTests/ReactiveCocoaTests-Bridging-Header.h";
			};
			name = Debug;
		};
		7DFBED0C1CDB8C9500EE435B /* Test */ = {
			isa = XCBuildConfiguration;
			baseConfigurationReference = 57A4D2441BA13F9700F7D4B1 /* tvOS-Application.xcconfig */;
			buildSettings = {
				INFOPLIST_FILE = ReactiveCocoaTests/Info.plist;
				PRODUCT_NAME = "$(PROJECT_NAME)Tests";
				SWIFT_OBJC_BRIDGING_HEADER = "ReactiveCocoaTests/ReactiveCocoaTests-Bridging-Header.h";
			};
			name = Test;
		};
		7DFBED0D1CDB8C9500EE435B /* Release */ = {
			isa = XCBuildConfiguration;
			baseConfigurationReference = 57A4D2441BA13F9700F7D4B1 /* tvOS-Application.xcconfig */;
			buildSettings = {
				INFOPLIST_FILE = ReactiveCocoaTests/Info.plist;
				PRODUCT_NAME = "$(PROJECT_NAME)Tests";
				SWIFT_OBJC_BRIDGING_HEADER = "ReactiveCocoaTests/ReactiveCocoaTests-Bridging-Header.h";
			};
			name = Release;
		};
		7DFBED0E1CDB8C9500EE435B /* Profile */ = {
			isa = XCBuildConfiguration;
			baseConfigurationReference = 57A4D2441BA13F9700F7D4B1 /* tvOS-Application.xcconfig */;
			buildSettings = {
				INFOPLIST_FILE = ReactiveCocoaTests/Info.plist;
				PRODUCT_NAME = "$(PROJECT_NAME)Tests";
				SWIFT_OBJC_BRIDGING_HEADER = "ReactiveCocoaTests/ReactiveCocoaTests-Bridging-Header.h";
			};
			name = Profile;
		};
		9A1675461F80C35100B63650 /* Debug */ = {
			isa = XCBuildConfiguration;
			baseConfigurationReference = D047263219E49FE8006002AA /* iOS-Application.xcconfig */;
			buildSettings = {
				INFOPLIST_FILE = ReactiveMapKitTests/Info.plist;
				PRODUCT_BUNDLE_IDENTIFIER = org.reactivecocoa.ReactiveMapKitTests;
				PRODUCT_NAME = ReactiveMapKitTests;
			};
			name = Debug;
		};
		9A1675471F80C35100B63650 /* Test */ = {
			isa = XCBuildConfiguration;
			baseConfigurationReference = D047263219E49FE8006002AA /* iOS-Application.xcconfig */;
			buildSettings = {
				INFOPLIST_FILE = ReactiveMapKitTests/Info.plist;
				PRODUCT_BUNDLE_IDENTIFIER = org.reactivecocoa.ReactiveMapKitTests;
				PRODUCT_NAME = ReactiveMapKitTests;
			};
			name = Test;
		};
		9A1675481F80C35100B63650 /* Release */ = {
			isa = XCBuildConfiguration;
			baseConfigurationReference = D047263219E49FE8006002AA /* iOS-Application.xcconfig */;
			buildSettings = {
				INFOPLIST_FILE = ReactiveMapKitTests/Info.plist;
				PRODUCT_BUNDLE_IDENTIFIER = org.reactivecocoa.ReactiveMapKitTests;
				PRODUCT_NAME = ReactiveMapKitTests;
			};
			name = Release;
		};
		9A1675491F80C35100B63650 /* Profile */ = {
			isa = XCBuildConfiguration;
			baseConfigurationReference = D047263219E49FE8006002AA /* iOS-Application.xcconfig */;
			buildSettings = {
				INFOPLIST_FILE = ReactiveMapKitTests/Info.plist;
				PRODUCT_BUNDLE_IDENTIFIER = org.reactivecocoa.ReactiveMapKitTests;
				PRODUCT_NAME = ReactiveMapKitTests;
			};
			name = Profile;
		};
		9A73DFB7216D3C550069AD76 /* Debug */ = {
			isa = XCBuildConfiguration;
			baseConfigurationReference = D047263419E49FE8006002AA /* iOS-Framework.xcconfig */;
			buildSettings = {
				DYLIB_COMPATIBILITY_VERSION = 1;
				DYLIB_CURRENT_VERSION = 1;
				INFOPLIST_FILE = ReactiveMapKit/Info.plist;
				PRODUCT_BUNDLE_IDENTIFIER = org.reactivecocoa.ReactiveMapKit;
				PRODUCT_NAME = ReactiveMapKit;
			};
			name = Debug;
		};
		9A73DFB8216D3C550069AD76 /* Test */ = {
			isa = XCBuildConfiguration;
			baseConfigurationReference = D047263419E49FE8006002AA /* iOS-Framework.xcconfig */;
			buildSettings = {
				DYLIB_COMPATIBILITY_VERSION = 1;
				DYLIB_CURRENT_VERSION = 1;
				INFOPLIST_FILE = ReactiveMapKit/Info.plist;
				PRODUCT_BUNDLE_IDENTIFIER = org.reactivecocoa.ReactiveMapKit;
				PRODUCT_NAME = ReactiveMapKit;
			};
			name = Test;
		};
		9A73DFB9216D3C550069AD76 /* Release */ = {
			isa = XCBuildConfiguration;
			baseConfigurationReference = D047263419E49FE8006002AA /* iOS-Framework.xcconfig */;
			buildSettings = {
				DYLIB_COMPATIBILITY_VERSION = 1;
				DYLIB_CURRENT_VERSION = 1;
				INFOPLIST_FILE = ReactiveMapKit/Info.plist;
				PRODUCT_BUNDLE_IDENTIFIER = org.reactivecocoa.ReactiveMapKit;
				PRODUCT_NAME = ReactiveMapKit;
			};
			name = Release;
		};
		9A73DFBA216D3C550069AD76 /* Profile */ = {
			isa = XCBuildConfiguration;
			baseConfigurationReference = D047263419E49FE8006002AA /* iOS-Framework.xcconfig */;
			buildSettings = {
				DYLIB_COMPATIBILITY_VERSION = 1;
				DYLIB_CURRENT_VERSION = 1;
				INFOPLIST_FILE = ReactiveMapKit/Info.plist;
				PRODUCT_BUNDLE_IDENTIFIER = org.reactivecocoa.ReactiveMapKit;
				PRODUCT_NAME = ReactiveMapKit;
			};
			name = Profile;
		};
		9A73DFC8216D3C570069AD76 /* Debug */ = {
			isa = XCBuildConfiguration;
			baseConfigurationReference = 57A4D2461BA13F9700F7D4B1 /* tvOS-Framework.xcconfig */;
			buildSettings = {
				DYLIB_COMPATIBILITY_VERSION = 1;
				DYLIB_CURRENT_VERSION = 1;
				INFOPLIST_FILE = ReactiveMapKit/Info.plist;
				PRODUCT_BUNDLE_IDENTIFIER = org.reactivecocoa.ReactiveMapKit;
				PRODUCT_NAME = ReactiveMapKit;
			};
			name = Debug;
		};
		9A73DFC9216D3C570069AD76 /* Test */ = {
			isa = XCBuildConfiguration;
			baseConfigurationReference = 57A4D2461BA13F9700F7D4B1 /* tvOS-Framework.xcconfig */;
			buildSettings = {
				DYLIB_COMPATIBILITY_VERSION = 1;
				DYLIB_CURRENT_VERSION = 1;
				INFOPLIST_FILE = ReactiveMapKit/Info.plist;
				PRODUCT_BUNDLE_IDENTIFIER = org.reactivecocoa.ReactiveMapKit;
				PRODUCT_NAME = ReactiveMapKit;
			};
			name = Test;
		};
		9A73DFCA216D3C570069AD76 /* Release */ = {
			isa = XCBuildConfiguration;
			baseConfigurationReference = 57A4D2461BA13F9700F7D4B1 /* tvOS-Framework.xcconfig */;
			buildSettings = {
				DYLIB_COMPATIBILITY_VERSION = 1;
				DYLIB_CURRENT_VERSION = 1;
				INFOPLIST_FILE = ReactiveMapKit/Info.plist;
				PRODUCT_BUNDLE_IDENTIFIER = org.reactivecocoa.ReactiveMapKit;
				PRODUCT_NAME = ReactiveMapKit;
			};
			name = Release;
		};
		9A73DFCB216D3C570069AD76 /* Profile */ = {
			isa = XCBuildConfiguration;
			baseConfigurationReference = 57A4D2461BA13F9700F7D4B1 /* tvOS-Framework.xcconfig */;
			buildSettings = {
				DYLIB_COMPATIBILITY_VERSION = 1;
				DYLIB_CURRENT_VERSION = 1;
				INFOPLIST_FILE = ReactiveMapKit/Info.plist;
				PRODUCT_BUNDLE_IDENTIFIER = org.reactivecocoa.ReactiveMapKit;
				PRODUCT_NAME = ReactiveMapKit;
			};
			name = Profile;
		};
		9A73DFF4216D3CEB0069AD76 /* Debug */ = {
			isa = XCBuildConfiguration;
			baseConfigurationReference = D047263719E49FE8006002AA /* macOS-Application.xcconfig */;
			buildSettings = {
				INFOPLIST_FILE = ReactiveMapKitTests/Info.plist;
				MACOSX_DEPLOYMENT_TARGET = 10.10;
				PRODUCT_BUNDLE_IDENTIFIER = org.reactivecocoa.ReactiveMapKitTests;
				PRODUCT_NAME = ReactiveMapKitTests;
			};
			name = Debug;
		};
		9A73DFF5216D3CEB0069AD76 /* Test */ = {
			isa = XCBuildConfiguration;
			baseConfigurationReference = D047263719E49FE8006002AA /* macOS-Application.xcconfig */;
			buildSettings = {
				INFOPLIST_FILE = ReactiveMapKitTests/Info.plist;
				MACOSX_DEPLOYMENT_TARGET = 10.10;
				PRODUCT_BUNDLE_IDENTIFIER = org.reactivecocoa.ReactiveMapKitTests;
				PRODUCT_NAME = ReactiveMapKitTests;
			};
			name = Test;
		};
		9A73DFF6216D3CEB0069AD76 /* Release */ = {
			isa = XCBuildConfiguration;
			baseConfigurationReference = D047263719E49FE8006002AA /* macOS-Application.xcconfig */;
			buildSettings = {
				INFOPLIST_FILE = ReactiveMapKitTests/Info.plist;
				MACOSX_DEPLOYMENT_TARGET = 10.10;
				PRODUCT_BUNDLE_IDENTIFIER = org.reactivecocoa.ReactiveMapKitTests;
				PRODUCT_NAME = ReactiveMapKitTests;
			};
			name = Release;
		};
		9A73DFF7216D3CEB0069AD76 /* Profile */ = {
			isa = XCBuildConfiguration;
			baseConfigurationReference = D047263719E49FE8006002AA /* macOS-Application.xcconfig */;
			buildSettings = {
				INFOPLIST_FILE = ReactiveMapKitTests/Info.plist;
				MACOSX_DEPLOYMENT_TARGET = 10.10;
				PRODUCT_BUNDLE_IDENTIFIER = org.reactivecocoa.ReactiveMapKitTests;
				PRODUCT_NAME = ReactiveMapKitTests;
			};
			name = Profile;
		};
		9A73E00F216D3CEE0069AD76 /* Debug */ = {
			isa = XCBuildConfiguration;
			baseConfigurationReference = 57A4D2441BA13F9700F7D4B1 /* tvOS-Application.xcconfig */;
			buildSettings = {
				INFOPLIST_FILE = ReactiveMapKitTests/Info.plist;
				PRODUCT_BUNDLE_IDENTIFIER = org.reactivecocoa.ReactiveMapKitTests;
				PRODUCT_NAME = ReactiveMapKitTests;
			};
			name = Debug;
		};
		9A73E010216D3CEE0069AD76 /* Test */ = {
			isa = XCBuildConfiguration;
			baseConfigurationReference = 57A4D2441BA13F9700F7D4B1 /* tvOS-Application.xcconfig */;
			buildSettings = {
				INFOPLIST_FILE = ReactiveMapKitTests/Info.plist;
				PRODUCT_BUNDLE_IDENTIFIER = org.reactivecocoa.ReactiveMapKitTests;
				PRODUCT_NAME = ReactiveMapKitTests;
			};
			name = Test;
		};
		9A73E011216D3CEE0069AD76 /* Release */ = {
			isa = XCBuildConfiguration;
			baseConfigurationReference = 57A4D2441BA13F9700F7D4B1 /* tvOS-Application.xcconfig */;
			buildSettings = {
				INFOPLIST_FILE = ReactiveMapKitTests/Info.plist;
				PRODUCT_BUNDLE_IDENTIFIER = org.reactivecocoa.ReactiveMapKitTests;
				PRODUCT_NAME = ReactiveMapKitTests;
			};
			name = Release;
		};
		9A73E012216D3CEE0069AD76 /* Profile */ = {
			isa = XCBuildConfiguration;
			baseConfigurationReference = 57A4D2441BA13F9700F7D4B1 /* tvOS-Application.xcconfig */;
			buildSettings = {
				INFOPLIST_FILE = ReactiveMapKitTests/Info.plist;
				PRODUCT_BUNDLE_IDENTIFIER = org.reactivecocoa.ReactiveMapKitTests;
				PRODUCT_NAME = ReactiveMapKitTests;
			};
			name = Profile;
		};
		9AC03A5D1F7CC3BF00EC33C1 /* Debug */ = {
			isa = XCBuildConfiguration;
			baseConfigurationReference = D047263A19E49FE8006002AA /* macOS-Framework.xcconfig */;
			buildSettings = {
				DYLIB_COMPATIBILITY_VERSION = 1;
				DYLIB_CURRENT_VERSION = 1;
				INFOPLIST_FILE = ReactiveMapKit/Info.plist;
				PRODUCT_BUNDLE_IDENTIFIER = org.reactivecocoa.ReactiveMapKit;
				PRODUCT_NAME = ReactiveMapKit;
			};
			name = Debug;
		};
		9AC03A5E1F7CC3BF00EC33C1 /* Test */ = {
			isa = XCBuildConfiguration;
			baseConfigurationReference = D047263A19E49FE8006002AA /* macOS-Framework.xcconfig */;
			buildSettings = {
				DYLIB_COMPATIBILITY_VERSION = 1;
				DYLIB_CURRENT_VERSION = 1;
				INFOPLIST_FILE = ReactiveMapKit/Info.plist;
				PRODUCT_BUNDLE_IDENTIFIER = org.reactivecocoa.ReactiveMapKit;
				PRODUCT_NAME = ReactiveMapKit;
			};
			name = Test;
		};
		9AC03A5F1F7CC3BF00EC33C1 /* Release */ = {
			isa = XCBuildConfiguration;
			baseConfigurationReference = D047263A19E49FE8006002AA /* macOS-Framework.xcconfig */;
			buildSettings = {
				DYLIB_COMPATIBILITY_VERSION = 1;
				DYLIB_CURRENT_VERSION = 1;
				INFOPLIST_FILE = ReactiveMapKit/Info.plist;
				PRODUCT_BUNDLE_IDENTIFIER = org.reactivecocoa.ReactiveMapKit;
				PRODUCT_NAME = ReactiveMapKit;
			};
			name = Release;
		};
		9AC03A601F7CC3BF00EC33C1 /* Profile */ = {
			isa = XCBuildConfiguration;
			baseConfigurationReference = D047263A19E49FE8006002AA /* macOS-Framework.xcconfig */;
			buildSettings = {
				DYLIB_COMPATIBILITY_VERSION = 1;
				DYLIB_CURRENT_VERSION = 1;
				INFOPLIST_FILE = ReactiveMapKit/Info.plist;
				PRODUCT_BUNDLE_IDENTIFIER = org.reactivecocoa.ReactiveMapKit;
				PRODUCT_NAME = ReactiveMapKit;
			};
			name = Profile;
		};
		A9B315591B3940610001CB9C /* Debug */ = {
			isa = XCBuildConfiguration;
			baseConfigurationReference = A97451351B3A935E00F48E55 /* watchOS-Framework.xcconfig */;
			buildSettings = {
				DYLIB_COMPATIBILITY_VERSION = 1;
				DYLIB_CURRENT_VERSION = 1;
				INFOPLIST_FILE = ReactiveCocoa/Info.plist;
				MODULEMAP_FILE = "$(SRCROOT)/ReactiveCocoa/include/module.modulemap";
			};
			name = Debug;
		};
		A9B3155A1B3940610001CB9C /* Test */ = {
			isa = XCBuildConfiguration;
			baseConfigurationReference = A97451351B3A935E00F48E55 /* watchOS-Framework.xcconfig */;
			buildSettings = {
				DYLIB_COMPATIBILITY_VERSION = 1;
				DYLIB_CURRENT_VERSION = 1;
				INFOPLIST_FILE = ReactiveCocoa/Info.plist;
				MODULEMAP_FILE = "$(SRCROOT)/ReactiveCocoa/include/module.modulemap";
			};
			name = Test;
		};
		A9B3155B1B3940610001CB9C /* Release */ = {
			isa = XCBuildConfiguration;
			baseConfigurationReference = A97451351B3A935E00F48E55 /* watchOS-Framework.xcconfig */;
			buildSettings = {
				DYLIB_COMPATIBILITY_VERSION = 1;
				DYLIB_CURRENT_VERSION = 1;
				INFOPLIST_FILE = ReactiveCocoa/Info.plist;
				MODULEMAP_FILE = "$(SRCROOT)/ReactiveCocoa/include/module.modulemap";
			};
			name = Release;
		};
		A9B3155C1B3940610001CB9C /* Profile */ = {
			isa = XCBuildConfiguration;
			baseConfigurationReference = A97451351B3A935E00F48E55 /* watchOS-Framework.xcconfig */;
			buildSettings = {
				DYLIB_COMPATIBILITY_VERSION = 1;
				DYLIB_CURRENT_VERSION = 1;
				INFOPLIST_FILE = ReactiveCocoa/Info.plist;
				MODULEMAP_FILE = "$(SRCROOT)/ReactiveCocoa/include/module.modulemap";
			};
			name = Profile;
		};
		D04725FE19E49ED7006002AA /* Debug */ = {
			isa = XCBuildConfiguration;
			baseConfigurationReference = D047262919E49FE8006002AA /* Debug.xcconfig */;
			buildSettings = {
				APPLETVOS_DEPLOYMENT_TARGET = 9.0;
				BITCODE_GENERATION_MODE = bitcode;
				CLANG_ANALYZER_LOCALIZABILITY_NONLOCALIZED = YES;
				CLANG_WARN_BLOCK_CAPTURE_AUTORELEASING = YES;
				CLANG_WARN_COMMA = YES;
				CLANG_WARN_RANGE_LOOP_ANALYSIS = YES;
				CLANG_WARN_STRICT_PROTOTYPES = YES;
				CODE_SIGNING_REQUIRED = NO;
				CURRENT_PROJECT_VERSION = 1;
				ENABLE_TESTABILITY = YES;
				GCC_TREAT_WARNINGS_AS_ERRORS = NO;
				IPHONEOS_DEPLOYMENT_TARGET = 9.0;
				MACOSX_DEPLOYMENT_TARGET = 10.9;
				PRODUCT_BUNDLE_IDENTIFIER = "org.reactivecocoa.$(PRODUCT_NAME:rfc1034identifier)";
				PRODUCT_NAME = "$(PROJECT_NAME)";
				SWIFT_TREAT_WARNINGS_AS_ERRORS = NO;
				SWIFT_VERSION = 5.0;
				TVOS_DEPLOYMENT_TARGET = 9.0;
				VERSIONING_SYSTEM = "apple-generic";
				VERSION_INFO_PREFIX = "";
				WATCHOS_DEPLOYMENT_TARGET = 2.0;
			};
			name = Debug;
		};
		D04725FF19E49ED7006002AA /* Release */ = {
			isa = XCBuildConfiguration;
			baseConfigurationReference = D047262B19E49FE8006002AA /* Release.xcconfig */;
			buildSettings = {
				APPLETVOS_DEPLOYMENT_TARGET = 9.0;
				BITCODE_GENERATION_MODE = bitcode;
				CLANG_ANALYZER_LOCALIZABILITY_NONLOCALIZED = YES;
				CLANG_WARN_BLOCK_CAPTURE_AUTORELEASING = YES;
				CLANG_WARN_COMMA = YES;
				CLANG_WARN_RANGE_LOOP_ANALYSIS = YES;
				CLANG_WARN_STRICT_PROTOTYPES = YES;
				CODE_SIGNING_REQUIRED = NO;
				CURRENT_PROJECT_VERSION = 1;
				GCC_OPTIMIZATION_LEVEL = 0;
				GCC_TREAT_WARNINGS_AS_ERRORS = NO;
				IPHONEOS_DEPLOYMENT_TARGET = 9.0;
				MACOSX_DEPLOYMENT_TARGET = 10.9;
				PRODUCT_BUNDLE_IDENTIFIER = "org.reactivecocoa.$(PRODUCT_NAME:rfc1034identifier)";
				PRODUCT_NAME = "$(PROJECT_NAME)";
				SWIFT_COMPILATION_MODE = wholemodule;
				SWIFT_TREAT_WARNINGS_AS_ERRORS = NO;
				SWIFT_VERSION = 5.0;
				TVOS_DEPLOYMENT_TARGET = 9.0;
				VERSIONING_SYSTEM = "apple-generic";
				VERSION_INFO_PREFIX = "";
				WATCHOS_DEPLOYMENT_TARGET = 2.0;
			};
			name = Release;
		};
		D047260119E49ED7006002AA /* Debug */ = {
			isa = XCBuildConfiguration;
			baseConfigurationReference = D047263A19E49FE8006002AA /* macOS-Framework.xcconfig */;
			buildSettings = {
				DYLIB_COMPATIBILITY_VERSION = 1;
				DYLIB_CURRENT_VERSION = 1;
				FRAMEWORK_VERSION = A;
				INFOPLIST_FILE = ReactiveCocoa/Info.plist;
				MODULEMAP_FILE = "$(SRCROOT)/ReactiveCocoa/include/module.modulemap";
			};
			name = Debug;
		};
		D047260219E49ED7006002AA /* Release */ = {
			isa = XCBuildConfiguration;
			baseConfigurationReference = D047263A19E49FE8006002AA /* macOS-Framework.xcconfig */;
			buildSettings = {
				DYLIB_COMPATIBILITY_VERSION = 1;
				DYLIB_CURRENT_VERSION = 1;
				FRAMEWORK_VERSION = A;
				INFOPLIST_FILE = ReactiveCocoa/Info.plist;
				MODULEMAP_FILE = "$(SRCROOT)/ReactiveCocoa/include/module.modulemap";
			};
			name = Release;
		};
		D047260419E49ED7006002AA /* Debug */ = {
			isa = XCBuildConfiguration;
			baseConfigurationReference = E6124BA8267DF3C0005A3490 /* macOS-XCTest.xcconfig */;
			buildSettings = {
				INFOPLIST_FILE = ReactiveCocoaTests/Info.plist;
				MACOSX_DEPLOYMENT_TARGET = 10.10;
				PRODUCT_NAME = "$(PROJECT_NAME)Tests";
				SWIFT_OBJC_BRIDGING_HEADER = "ReactiveCocoaTests/ReactiveCocoaTests-Bridging-Header.h";
			};
			name = Debug;
		};
		D047260519E49ED7006002AA /* Release */ = {
			isa = XCBuildConfiguration;
			baseConfigurationReference = E6124BA8267DF3C0005A3490 /* macOS-XCTest.xcconfig */;
			buildSettings = {
				INFOPLIST_FILE = ReactiveCocoaTests/Info.plist;
				MACOSX_DEPLOYMENT_TARGET = 10.10;
				PRODUCT_NAME = "$(PROJECT_NAME)Tests";
				SWIFT_OBJC_BRIDGING_HEADER = "ReactiveCocoaTests/ReactiveCocoaTests-Bridging-Header.h";
			};
			name = Release;
		};
		D047262019E49F82006002AA /* Debug */ = {
			isa = XCBuildConfiguration;
			baseConfigurationReference = D047263419E49FE8006002AA /* iOS-Framework.xcconfig */;
			buildSettings = {
				DYLIB_COMPATIBILITY_VERSION = 1;
				DYLIB_CURRENT_VERSION = 1;
				INFOPLIST_FILE = ReactiveCocoa/Info.plist;
				IPHONEOS_DEPLOYMENT_TARGET = 9.0;
				MODULEMAP_FILE = "$(SRCROOT)/ReactiveCocoa/include/module.modulemap";
			};
			name = Debug;
		};
		D047262119E49F82006002AA /* Release */ = {
			isa = XCBuildConfiguration;
			baseConfigurationReference = D047263419E49FE8006002AA /* iOS-Framework.xcconfig */;
			buildSettings = {
				DYLIB_COMPATIBILITY_VERSION = 1;
				DYLIB_CURRENT_VERSION = 1;
				INFOPLIST_FILE = ReactiveCocoa/Info.plist;
				IPHONEOS_DEPLOYMENT_TARGET = 9.0;
				MODULEMAP_FILE = "$(SRCROOT)/ReactiveCocoa/include/module.modulemap";
			};
			name = Release;
		};
		D047262319E49F82006002AA /* Debug */ = {
			isa = XCBuildConfiguration;
			baseConfigurationReference = D047263219E49FE8006002AA /* iOS-Application.xcconfig */;
			buildSettings = {
				INFOPLIST_FILE = ReactiveCocoaTests/Info.plist;
				PRODUCT_NAME = "$(PROJECT_NAME)Tests";
				SWIFT_OBJC_BRIDGING_HEADER = "ReactiveCocoaTests/ReactiveCocoaTests-Bridging-Header.h";
			};
			name = Debug;
		};
		D047262419E49F82006002AA /* Release */ = {
			isa = XCBuildConfiguration;
			baseConfigurationReference = D047263219E49FE8006002AA /* iOS-Application.xcconfig */;
			buildSettings = {
				INFOPLIST_FILE = ReactiveCocoaTests/Info.plist;
				PRODUCT_NAME = "$(PROJECT_NAME)Tests";
				SWIFT_OBJC_BRIDGING_HEADER = "ReactiveCocoaTests/ReactiveCocoaTests-Bridging-Header.h";
			};
			name = Release;
		};
		D047263D19E4A008006002AA /* Profile */ = {
			isa = XCBuildConfiguration;
			baseConfigurationReference = D047262A19E49FE8006002AA /* Profile.xcconfig */;
			buildSettings = {
				APPLETVOS_DEPLOYMENT_TARGET = 9.0;
				BITCODE_GENERATION_MODE = bitcode;
				CLANG_ANALYZER_LOCALIZABILITY_NONLOCALIZED = YES;
				CLANG_WARN_BLOCK_CAPTURE_AUTORELEASING = YES;
				CLANG_WARN_COMMA = YES;
				CLANG_WARN_RANGE_LOOP_ANALYSIS = YES;
				CLANG_WARN_STRICT_PROTOTYPES = YES;
				CODE_SIGNING_REQUIRED = NO;
				CURRENT_PROJECT_VERSION = 1;
				GCC_TREAT_WARNINGS_AS_ERRORS = NO;
				IPHONEOS_DEPLOYMENT_TARGET = 9.0;
				MACOSX_DEPLOYMENT_TARGET = 10.9;
				PRODUCT_BUNDLE_IDENTIFIER = "org.reactivecocoa.$(PRODUCT_NAME:rfc1034identifier)";
				PRODUCT_NAME = "$(PROJECT_NAME)";
				SWIFT_TREAT_WARNINGS_AS_ERRORS = NO;
				SWIFT_VERSION = 5.0;
				TVOS_DEPLOYMENT_TARGET = 9.0;
				VERSIONING_SYSTEM = "apple-generic";
				VERSION_INFO_PREFIX = "";
				WATCHOS_DEPLOYMENT_TARGET = 2.0;
			};
			name = Profile;
		};
		D047263E19E4A008006002AA /* Profile */ = {
			isa = XCBuildConfiguration;
			baseConfigurationReference = D047263A19E49FE8006002AA /* macOS-Framework.xcconfig */;
			buildSettings = {
				DYLIB_COMPATIBILITY_VERSION = 1;
				DYLIB_CURRENT_VERSION = 1;
				FRAMEWORK_VERSION = A;
				INFOPLIST_FILE = ReactiveCocoa/Info.plist;
				MODULEMAP_FILE = "$(SRCROOT)/ReactiveCocoa/include/module.modulemap";
			};
			name = Profile;
		};
		D047263F19E4A008006002AA /* Profile */ = {
			isa = XCBuildConfiguration;
			baseConfigurationReference = E6124BA8267DF3C0005A3490 /* macOS-XCTest.xcconfig */;
			buildSettings = {
				INFOPLIST_FILE = ReactiveCocoaTests/Info.plist;
				MACOSX_DEPLOYMENT_TARGET = 10.10;
				PRODUCT_NAME = "$(PROJECT_NAME)Tests";
				SWIFT_OBJC_BRIDGING_HEADER = "ReactiveCocoaTests/ReactiveCocoaTests-Bridging-Header.h";
			};
			name = Profile;
		};
		D047264019E4A008006002AA /* Profile */ = {
			isa = XCBuildConfiguration;
			baseConfigurationReference = D047263419E49FE8006002AA /* iOS-Framework.xcconfig */;
			buildSettings = {
				DYLIB_COMPATIBILITY_VERSION = 1;
				DYLIB_CURRENT_VERSION = 1;
				INFOPLIST_FILE = ReactiveCocoa/Info.plist;
				IPHONEOS_DEPLOYMENT_TARGET = 9.0;
				MODULEMAP_FILE = "$(SRCROOT)/ReactiveCocoa/include/module.modulemap";
			};
			name = Profile;
		};
		D047264119E4A008006002AA /* Profile */ = {
			isa = XCBuildConfiguration;
			baseConfigurationReference = D047263219E49FE8006002AA /* iOS-Application.xcconfig */;
			buildSettings = {
				INFOPLIST_FILE = ReactiveCocoaTests/Info.plist;
				PRODUCT_NAME = "$(PROJECT_NAME)Tests";
				SWIFT_OBJC_BRIDGING_HEADER = "ReactiveCocoaTests/ReactiveCocoaTests-Bridging-Header.h";
			};
			name = Profile;
		};
		D047264219E4A00B006002AA /* Test */ = {
			isa = XCBuildConfiguration;
			baseConfigurationReference = D047262C19E49FE8006002AA /* Test.xcconfig */;
			buildSettings = {
				APPLETVOS_DEPLOYMENT_TARGET = 9.0;
				BITCODE_GENERATION_MODE = bitcode;
				CLANG_ANALYZER_LOCALIZABILITY_NONLOCALIZED = YES;
				CLANG_WARN_BLOCK_CAPTURE_AUTORELEASING = YES;
				CLANG_WARN_COMMA = YES;
				CLANG_WARN_RANGE_LOOP_ANALYSIS = YES;
				CLANG_WARN_STRICT_PROTOTYPES = YES;
				CODE_SIGNING_REQUIRED = NO;
				CURRENT_PROJECT_VERSION = 1;
				GCC_TREAT_WARNINGS_AS_ERRORS = NO;
				IPHONEOS_DEPLOYMENT_TARGET = 9.0;
				MACOSX_DEPLOYMENT_TARGET = 10.9;
				PRODUCT_BUNDLE_IDENTIFIER = "org.reactivecocoa.$(PRODUCT_NAME:rfc1034identifier)-Tests";
				PRODUCT_NAME = "$(PROJECT_NAME)";
				SWIFT_TREAT_WARNINGS_AS_ERRORS = NO;
				SWIFT_VERSION = 5.0;
				TVOS_DEPLOYMENT_TARGET = 9.0;
				VERSIONING_SYSTEM = "apple-generic";
				VERSION_INFO_PREFIX = "";
				WATCHOS_DEPLOYMENT_TARGET = 2.0;
			};
			name = Test;
		};
		D047264319E4A00B006002AA /* Test */ = {
			isa = XCBuildConfiguration;
			baseConfigurationReference = D047263A19E49FE8006002AA /* macOS-Framework.xcconfig */;
			buildSettings = {
				DYLIB_COMPATIBILITY_VERSION = 1;
				DYLIB_CURRENT_VERSION = 1;
				FRAMEWORK_VERSION = A;
				INFOPLIST_FILE = ReactiveCocoa/Info.plist;
				MODULEMAP_FILE = "$(SRCROOT)/ReactiveCocoa/include/module.modulemap";
			};
			name = Test;
		};
		D047264419E4A00B006002AA /* Test */ = {
			isa = XCBuildConfiguration;
			baseConfigurationReference = E6124BA8267DF3C0005A3490 /* macOS-XCTest.xcconfig */;
			buildSettings = {
				INFOPLIST_FILE = ReactiveCocoaTests/Info.plist;
				MACOSX_DEPLOYMENT_TARGET = 10.10;
				PRODUCT_NAME = "$(PROJECT_NAME)Tests";
				SWIFT_OBJC_BRIDGING_HEADER = "ReactiveCocoaTests/ReactiveCocoaTests-Bridging-Header.h";
			};
			name = Test;
		};
		D047264519E4A00B006002AA /* Test */ = {
			isa = XCBuildConfiguration;
			baseConfigurationReference = D047263419E49FE8006002AA /* iOS-Framework.xcconfig */;
			buildSettings = {
				DYLIB_COMPATIBILITY_VERSION = 1;
				DYLIB_CURRENT_VERSION = 1;
				INFOPLIST_FILE = ReactiveCocoa/Info.plist;
				IPHONEOS_DEPLOYMENT_TARGET = 9.0;
				MODULEMAP_FILE = "$(SRCROOT)/ReactiveCocoa/include/module.modulemap";
			};
			name = Test;
		};
		D047264619E4A00B006002AA /* Test */ = {
			isa = XCBuildConfiguration;
			baseConfigurationReference = D047263219E49FE8006002AA /* iOS-Application.xcconfig */;
			buildSettings = {
				INFOPLIST_FILE = ReactiveCocoaTests/Info.plist;
				PRODUCT_NAME = "$(PROJECT_NAME)Tests";
				SWIFT_OBJC_BRIDGING_HEADER = "ReactiveCocoaTests/ReactiveCocoaTests-Bridging-Header.h";
			};
			name = Test;
		};
/* End XCBuildConfiguration section */

/* Begin XCConfigurationList section */
		57A4D23C1BA13D7A00F7D4B1 /* Build configuration list for PBXNativeTarget "ReactiveCocoa-tvOS" */ = {
			isa = XCConfigurationList;
			buildConfigurations = (
				57A4D23D1BA13D7A00F7D4B1 /* Debug */,
				57A4D23E1BA13D7A00F7D4B1 /* Test */,
				57A4D23F1BA13D7A00F7D4B1 /* Release */,
				57A4D2401BA13D7A00F7D4B1 /* Profile */,
			);
			defaultConfigurationIsVisible = 0;
			defaultConfigurationName = Release;
		};
		7DFBED0F1CDB8C9500EE435B /* Build configuration list for PBXNativeTarget "ReactiveCocoa-tvOSTests" */ = {
			isa = XCConfigurationList;
			buildConfigurations = (
				7DFBED0B1CDB8C9500EE435B /* Debug */,
				7DFBED0C1CDB8C9500EE435B /* Test */,
				7DFBED0D1CDB8C9500EE435B /* Release */,
				7DFBED0E1CDB8C9500EE435B /* Profile */,
			);
			defaultConfigurationIsVisible = 0;
			defaultConfigurationName = Release;
		};
		9A1675451F80C35100B63650 /* Build configuration list for PBXNativeTarget "ReactiveMapKitTests-iOS" */ = {
			isa = XCConfigurationList;
			buildConfigurations = (
				9A1675461F80C35100B63650 /* Debug */,
				9A1675471F80C35100B63650 /* Test */,
				9A1675481F80C35100B63650 /* Release */,
				9A1675491F80C35100B63650 /* Profile */,
			);
			defaultConfigurationIsVisible = 0;
			defaultConfigurationName = Release;
		};
		9A73DFB6216D3C550069AD76 /* Build configuration list for PBXNativeTarget "ReactiveMapKit-iOS" */ = {
			isa = XCConfigurationList;
			buildConfigurations = (
				9A73DFB7216D3C550069AD76 /* Debug */,
				9A73DFB8216D3C550069AD76 /* Test */,
				9A73DFB9216D3C550069AD76 /* Release */,
				9A73DFBA216D3C550069AD76 /* Profile */,
			);
			defaultConfigurationIsVisible = 0;
			defaultConfigurationName = Release;
		};
		9A73DFC7216D3C570069AD76 /* Build configuration list for PBXNativeTarget "ReactiveMapKit-tvOS" */ = {
			isa = XCConfigurationList;
			buildConfigurations = (
				9A73DFC8216D3C570069AD76 /* Debug */,
				9A73DFC9216D3C570069AD76 /* Test */,
				9A73DFCA216D3C570069AD76 /* Release */,
				9A73DFCB216D3C570069AD76 /* Profile */,
			);
			defaultConfigurationIsVisible = 0;
			defaultConfigurationName = Release;
		};
		9A73DFF3216D3CEB0069AD76 /* Build configuration list for PBXNativeTarget "ReactiveMapKitTests-macOS" */ = {
			isa = XCConfigurationList;
			buildConfigurations = (
				9A73DFF4216D3CEB0069AD76 /* Debug */,
				9A73DFF5216D3CEB0069AD76 /* Test */,
				9A73DFF6216D3CEB0069AD76 /* Release */,
				9A73DFF7216D3CEB0069AD76 /* Profile */,
			);
			defaultConfigurationIsVisible = 0;
			defaultConfigurationName = Release;
		};
		9A73E00E216D3CEE0069AD76 /* Build configuration list for PBXNativeTarget "ReactiveMapKitTests-tvOS" */ = {
			isa = XCConfigurationList;
			buildConfigurations = (
				9A73E00F216D3CEE0069AD76 /* Debug */,
				9A73E010216D3CEE0069AD76 /* Test */,
				9A73E011216D3CEE0069AD76 /* Release */,
				9A73E012216D3CEE0069AD76 /* Profile */,
			);
			defaultConfigurationIsVisible = 0;
			defaultConfigurationName = Release;
		};
		9AC03A5C1F7CC3BF00EC33C1 /* Build configuration list for PBXNativeTarget "ReactiveMapKit-macOS" */ = {
			isa = XCConfigurationList;
			buildConfigurations = (
				9AC03A5D1F7CC3BF00EC33C1 /* Debug */,
				9AC03A5E1F7CC3BF00EC33C1 /* Test */,
				9AC03A5F1F7CC3BF00EC33C1 /* Release */,
				9AC03A601F7CC3BF00EC33C1 /* Profile */,
			);
			defaultConfigurationIsVisible = 0;
			defaultConfigurationName = Release;
		};
		A9B3155D1B3940610001CB9C /* Build configuration list for PBXNativeTarget "ReactiveCocoa-watchOS" */ = {
			isa = XCConfigurationList;
			buildConfigurations = (
				A9B315591B3940610001CB9C /* Debug */,
				A9B3155A1B3940610001CB9C /* Test */,
				A9B3155B1B3940610001CB9C /* Release */,
				A9B3155C1B3940610001CB9C /* Profile */,
			);
			defaultConfigurationIsVisible = 0;
			defaultConfigurationName = Release;
		};
		D04725E419E49ED7006002AA /* Build configuration list for PBXProject "ReactiveCocoa" */ = {
			isa = XCConfigurationList;
			buildConfigurations = (
				D04725FE19E49ED7006002AA /* Debug */,
				D047264219E4A00B006002AA /* Test */,
				D04725FF19E49ED7006002AA /* Release */,
				D047263D19E4A008006002AA /* Profile */,
			);
			defaultConfigurationIsVisible = 0;
			defaultConfigurationName = Release;
		};
		D047260019E49ED7006002AA /* Build configuration list for PBXNativeTarget "ReactiveCocoa-macOS" */ = {
			isa = XCConfigurationList;
			buildConfigurations = (
				D047260119E49ED7006002AA /* Debug */,
				D047264319E4A00B006002AA /* Test */,
				D047260219E49ED7006002AA /* Release */,
				D047263E19E4A008006002AA /* Profile */,
			);
			defaultConfigurationIsVisible = 0;
			defaultConfigurationName = Release;
		};
		D047260319E49ED7006002AA /* Build configuration list for PBXNativeTarget "ReactiveCocoa-macOSTests" */ = {
			isa = XCConfigurationList;
			buildConfigurations = (
				D047260419E49ED7006002AA /* Debug */,
				D047264419E4A00B006002AA /* Test */,
				D047260519E49ED7006002AA /* Release */,
				D047263F19E4A008006002AA /* Profile */,
			);
			defaultConfigurationIsVisible = 0;
			defaultConfigurationName = Release;
		};
		D047261F19E49F82006002AA /* Build configuration list for PBXNativeTarget "ReactiveCocoa-iOS" */ = {
			isa = XCConfigurationList;
			buildConfigurations = (
				D047262019E49F82006002AA /* Debug */,
				D047264519E4A00B006002AA /* Test */,
				D047262119E49F82006002AA /* Release */,
				D047264019E4A008006002AA /* Profile */,
			);
			defaultConfigurationIsVisible = 0;
			defaultConfigurationName = Release;
		};
		D047262219E49F82006002AA /* Build configuration list for PBXNativeTarget "ReactiveCocoa-iOSTests" */ = {
			isa = XCConfigurationList;
			buildConfigurations = (
				D047262319E49F82006002AA /* Debug */,
				D047264619E4A00B006002AA /* Test */,
				D047262419E49F82006002AA /* Release */,
				D047264119E4A008006002AA /* Profile */,
			);
			defaultConfigurationIsVisible = 0;
			defaultConfigurationName = Release;
		};
/* End XCConfigurationList section */
	};
	rootObject = D04725E119E49ED7006002AA /* Project object */;
}<|MERGE_RESOLUTION|>--- conflicted
+++ resolved
@@ -996,19 +996,13 @@
 			children = (
 				9A1D05F21D93E9F100ACF44C /* UIDatePicker.swift */,
 				A9EB3D7D1E955602002A9BCC /* UIFeedbackGenerator.swift */,
-<<<<<<< HEAD
 				84ADBDA826660EA800ACE342 /* UIImpactFeedbackGenerator.swift */,
 				84ADBDAE26660EE800ACE342 /* UINotificationFeedbackGenerator.swift */,
 				84ADBDAF26660EE800ACE342 /* UISelectionFeedbackGenerator.swift */,
-=======
-				A9EB3D7E1E955602002A9BCC /* UIImpact​Feedback​Generator.swift */,
->>>>>>> 57936439
 				9AAD49871DED2C350068EC9B /* UIKeyboard.swift */,
-				A9EB3D7F1E955602002A9BCC /* UINotification​Feedback​Generator.swift */,
 				BFE145881E43991A00208736 /* UIPickerView.swift */,
 				3BCAAC791DEE19BC00B30335 /* UIRefreshControl.swift */,
 				BFCF775E1DFAD8A50058006E /* UISearchBar.swift */,
-				A9EB3D801E955602002A9BCC /* UISelection​Feedback​Generator.swift */,
 				53AC46CB1DD6F97400C799E1 /* UISlider.swift */,
 				531866F71DD7920400D1285F /* UIStepper.swift */,
 				9A1D05F71D93E9F100ACF44C /* UISwitch.swift */,
