// !$*UTF8*$!
{
	archiveVersion = 1;
	classes = {
	};
	objectVersion = 46;
	objects = {

/* Begin PBXBuildFile section */
		004FD0071E26CDB300A03A82 /* NSButtonSpec.swift in Sources */ = {isa = PBXBuildFile; fileRef = 004FD0061E26CDB300A03A82 /* NSButtonSpec.swift */; };
		006518761E26865800C3139A /* NSButton.swift in Sources */ = {isa = PBXBuildFile; fileRef = 006518751E26865800C3139A /* NSButton.swift */; };
		3B30EE8C1E7BE529007CC8EF /* DeprecationsSpec.swift in Sources */ = {isa = PBXBuildFile; fileRef = 3B30EE8B1E7BE529007CC8EF /* DeprecationsSpec.swift */; };
		3B30EE8D1E7BE529007CC8EF /* DeprecationsSpec.swift in Sources */ = {isa = PBXBuildFile; fileRef = 3B30EE8B1E7BE529007CC8EF /* DeprecationsSpec.swift */; };
		3B30EE8E1E7BE529007CC8EF /* DeprecationsSpec.swift in Sources */ = {isa = PBXBuildFile; fileRef = 3B30EE8B1E7BE529007CC8EF /* DeprecationsSpec.swift */; };
		3BCAAC7A1DEE19BC00B30335 /* UIRefreshControl.swift in Sources */ = {isa = PBXBuildFile; fileRef = 3BCAAC791DEE19BC00B30335 /* UIRefreshControl.swift */; };
		3BCAAC7D1DEE1A2D00B30335 /* UIRefreshControlSpec.swift in Sources */ = {isa = PBXBuildFile; fileRef = 3BCAAC7B1DEE1A2300B30335 /* UIRefreshControlSpec.swift */; };
		419139461DB910570043C9D1 /* UIGestureRecognizer.swift in Sources */ = {isa = PBXBuildFile; fileRef = 419139431DB910570043C9D1 /* UIGestureRecognizer.swift */; };
		419139491DB910570043C9D1 /* UIGestureRecognizer.swift in Sources */ = {isa = PBXBuildFile; fileRef = 419139431DB910570043C9D1 /* UIGestureRecognizer.swift */; };
		4191394E1DBA01A00043C9D1 /* UIGestureRecognizerSpec.swift in Sources */ = {isa = PBXBuildFile; fileRef = 4191394B1DBA002C0043C9D1 /* UIGestureRecognizerSpec.swift */; };
		4A0E10FF1D2A92720065D310 /* NSObject+Lifetime.swift in Sources */ = {isa = PBXBuildFile; fileRef = 4A0E10FE1D2A92720065D310 /* NSObject+Lifetime.swift */; };
		4A0E11001D2A92720065D310 /* NSObject+Lifetime.swift in Sources */ = {isa = PBXBuildFile; fileRef = 4A0E10FE1D2A92720065D310 /* NSObject+Lifetime.swift */; };
		4A0E11011D2A92720065D310 /* NSObject+Lifetime.swift in Sources */ = {isa = PBXBuildFile; fileRef = 4A0E10FE1D2A92720065D310 /* NSObject+Lifetime.swift */; };
		4A0E11021D2A92720065D310 /* NSObject+Lifetime.swift in Sources */ = {isa = PBXBuildFile; fileRef = 4A0E10FE1D2A92720065D310 /* NSObject+Lifetime.swift */; };
		4ABEFE1F1DCFCEF60066A8C2 /* UITableView.swift in Sources */ = {isa = PBXBuildFile; fileRef = 4ABEFDE11DCFC8560066A8C2 /* UITableView.swift */; };
		4ABEFE201DCFCEF80066A8C2 /* UITableView.swift in Sources */ = {isa = PBXBuildFile; fileRef = 4ABEFDE11DCFC8560066A8C2 /* UITableView.swift */; };
		4ABEFE211DCFCF090066A8C2 /* UITableViewSpec.swift in Sources */ = {isa = PBXBuildFile; fileRef = 4ABEFDE31DCFCCD70066A8C2 /* UITableViewSpec.swift */; };
		4ABEFE221DCFCF0A0066A8C2 /* UITableViewSpec.swift in Sources */ = {isa = PBXBuildFile; fileRef = 4ABEFDE31DCFCCD70066A8C2 /* UITableViewSpec.swift */; };
		4ABEFE251DCFCF630066A8C2 /* UICollectionView.swift in Sources */ = {isa = PBXBuildFile; fileRef = 4ABEFE231DCFCF5C0066A8C2 /* UICollectionView.swift */; };
		4ABEFE261DCFCF640066A8C2 /* UICollectionView.swift in Sources */ = {isa = PBXBuildFile; fileRef = 4ABEFE231DCFCF5C0066A8C2 /* UICollectionView.swift */; };
		4ABEFE281DCFCFA90066A8C2 /* UICollectionViewSpec.swift in Sources */ = {isa = PBXBuildFile; fileRef = 4ABEFE271DCFCFA90066A8C2 /* UICollectionViewSpec.swift */; };
		4ABEFE291DCFCFA90066A8C2 /* UICollectionViewSpec.swift in Sources */ = {isa = PBXBuildFile; fileRef = 4ABEFE271DCFCFA90066A8C2 /* UICollectionViewSpec.swift */; };
		4ABEFE2B1DCFD0030066A8C2 /* NSTableView.swift in Sources */ = {isa = PBXBuildFile; fileRef = 4ABEFE2A1DCFD0030066A8C2 /* NSTableView.swift */; };
		4ABEFE2E1DCFD01F0066A8C2 /* NSTableViewSpec.swift in Sources */ = {isa = PBXBuildFile; fileRef = 4ABEFE2C1DCFD0180066A8C2 /* NSTableViewSpec.swift */; };
		4ABEFE301DCFD0530066A8C2 /* NSCollectionView.swift in Sources */ = {isa = PBXBuildFile; fileRef = 4ABEFE2F1DCFD0530066A8C2 /* NSCollectionView.swift */; };
		4ABEFE331DCFD0630066A8C2 /* NSCollectionViewSpec.swift in Sources */ = {isa = PBXBuildFile; fileRef = 4ABEFE311DCFD05F0066A8C2 /* NSCollectionViewSpec.swift */; };
		531866F81DD7920400D1285F /* UIStepper.swift in Sources */ = {isa = PBXBuildFile; fileRef = 531866F71DD7920400D1285F /* UIStepper.swift */; };
		531866FA1DD7925600D1285F /* UIStepperSpec.swift in Sources */ = {isa = PBXBuildFile; fileRef = 531866F91DD7925600D1285F /* UIStepperSpec.swift */; };
		538DCB791DCA5E6C00332880 /* NSLayoutConstraint.swift in Sources */ = {isa = PBXBuildFile; fileRef = 538DCB781DCA5E6C00332880 /* NSLayoutConstraint.swift */; };
		538DCB7A1DCA5E6C00332880 /* NSLayoutConstraint.swift in Sources */ = {isa = PBXBuildFile; fileRef = 538DCB781DCA5E6C00332880 /* NSLayoutConstraint.swift */; };
		538DCB7B1DCA5E6C00332880 /* NSLayoutConstraint.swift in Sources */ = {isa = PBXBuildFile; fileRef = 538DCB781DCA5E6C00332880 /* NSLayoutConstraint.swift */; };
		538DCB7D1DCA5E9B00332880 /* NSLayoutConstraintSpec.swift in Sources */ = {isa = PBXBuildFile; fileRef = 538DCB7C1DCA5E9B00332880 /* NSLayoutConstraintSpec.swift */; };
		538DCB7E1DCA5E9B00332880 /* NSLayoutConstraintSpec.swift in Sources */ = {isa = PBXBuildFile; fileRef = 538DCB7C1DCA5E9B00332880 /* NSLayoutConstraintSpec.swift */; };
		538DCB7F1DCA5E9B00332880 /* NSLayoutConstraintSpec.swift in Sources */ = {isa = PBXBuildFile; fileRef = 538DCB7C1DCA5E9B00332880 /* NSLayoutConstraintSpec.swift */; };
		53AC46CC1DD6F97400C799E1 /* UISlider.swift in Sources */ = {isa = PBXBuildFile; fileRef = 53AC46CB1DD6F97400C799E1 /* UISlider.swift */; };
		53AC46CF1DD6FC0000C799E1 /* UISliderSpec.swift in Sources */ = {isa = PBXBuildFile; fileRef = 53AC46CE1DD6FC0000C799E1 /* UISliderSpec.swift */; };
		57A4D2081BA13D7A00F7D4B1 /* Result.framework in Frameworks */ = {isa = PBXBuildFile; fileRef = CDC42E2E1AE7AB8B00965373 /* Result.framework */; };
		57A4D20A1BA13D7A00F7D4B1 /* ReactiveCocoa.h in Headers */ = {isa = PBXBuildFile; fileRef = D04725EF19E49ED7006002AA /* ReactiveCocoa.h */; settings = {ATTRIBUTES = (Public, ); }; };
		7DFBED081CDB8C9500EE435B /* ReactiveCocoa.framework in Frameworks */ = {isa = PBXBuildFile; fileRef = 57A4D2411BA13D7A00F7D4B1 /* ReactiveCocoa.framework */; };
		7DFBED141CDB8CE600EE435B /* test-data.json in Resources */ = {isa = PBXBuildFile; fileRef = D03766B119EDA60000A782A9 /* test-data.json */; };
		7DFBED1E1CDB8D7000EE435B /* ReactiveCocoa.framework in Copy Frameworks */ = {isa = PBXBuildFile; fileRef = 57A4D2411BA13D7A00F7D4B1 /* ReactiveCocoa.framework */; settings = {ATTRIBUTES = (CodeSignOnCopy, RemoveHeadersOnCopy, ); }; };
		7DFBED1F1CDB8D7800EE435B /* Quick.framework in Copy Frameworks */ = {isa = PBXBuildFile; fileRef = D037672B19EDA75D00A782A9 /* Quick.framework */; settings = {ATTRIBUTES = (CodeSignOnCopy, RemoveHeadersOnCopy, ); }; };
		7DFBED201CDB8D7D00EE435B /* Nimble.framework in Copy Frameworks */ = {isa = PBXBuildFile; fileRef = D05E662419EDD82000904ACA /* Nimble.framework */; settings = {ATTRIBUTES = (CodeSignOnCopy, RemoveHeadersOnCopy, ); }; };
		7DFBED211CDB8D8300EE435B /* Result.framework in Copy Frameworks */ = {isa = PBXBuildFile; fileRef = CDC42E2E1AE7AB8B00965373 /* Result.framework */; settings = {ATTRIBUTES = (CodeSignOnCopy, RemoveHeadersOnCopy, ); }; };
		7DFBED281CDB8DE300EE435B /* DynamicPropertySpec.swift in Sources */ = {isa = PBXBuildFile; fileRef = D0A2260D1A72F16D00D33B74 /* DynamicPropertySpec.swift */; };
		7DFBED6D1CDB8F7D00EE435B /* SignalProducerNimbleMatchers.swift in Sources */ = {isa = PBXBuildFile; fileRef = BFA6B94A1A76044800C846D1 /* SignalProducerNimbleMatchers.swift */; };
		834DE1011E4109750099F4E5 /* NSImageViewSpec.swift in Sources */ = {isa = PBXBuildFile; fileRef = 834DE1001E4109750099F4E5 /* NSImageViewSpec.swift */; };
		834DE1121E4120340099F4E5 /* NSSegmentedControl.swift in Sources */ = {isa = PBXBuildFile; fileRef = 834DE1111E4120340099F4E5 /* NSSegmentedControl.swift */; };
		834DE1141E4122910099F4E5 /* NSSlider.swift in Sources */ = {isa = PBXBuildFile; fileRef = 834DE1131E4122910099F4E5 /* NSSlider.swift */; };
		8392D8FD1DB93E5E00504ED4 /* NSImageView.swift in Sources */ = {isa = PBXBuildFile; fileRef = 8392D8FC1DB93E5E00504ED4 /* NSImageView.swift */; };
		9A0726F31E912B610081F3F7 /* ActionProxySpec.swift in Sources */ = {isa = PBXBuildFile; fileRef = 9A0726F21E912B610081F3F7 /* ActionProxySpec.swift */; };
		9A16754B1F80C3E300B63650 /* ReactiveCocoa.framework in Frameworks */ = {isa = PBXBuildFile; fileRef = D04725EA19E49ED7006002AA /* ReactiveCocoa.framework */; };
		9A16754C1F80C3EC00B63650 /* ReactiveSwift.framework in Frameworks */ = {isa = PBXBuildFile; fileRef = 9AC03A631F7CC6B300EC33C1 /* ReactiveSwift.framework */; };
		9A1675501F80C40C00B63650 /* Result.framework in Frameworks */ = {isa = PBXBuildFile; fileRef = 9A16754F1F80C40200B63650 /* Result.framework */; };
		9A1675511F80C41F00B63650 /* ReactiveCocoa.framework in Copy Files */ = {isa = PBXBuildFile; fileRef = D04725EA19E49ED7006002AA /* ReactiveCocoa.framework */; settings = {ATTRIBUTES = (CodeSignOnCopy, RemoveHeadersOnCopy, ); }; };
		9A1675521F80C41F00B63650 /* Result.framework in Copy Files */ = {isa = PBXBuildFile; fileRef = 9A16754F1F80C40200B63650 /* Result.framework */; settings = {ATTRIBUTES = (CodeSignOnCopy, RemoveHeadersOnCopy, ); }; };
		9A1675531F80C41F00B63650 /* ReactiveSwift.framework in Copy Files */ = {isa = PBXBuildFile; fileRef = 9AC03A631F7CC6B300EC33C1 /* ReactiveSwift.framework */; settings = {ATTRIBUTES = (CodeSignOnCopy, RemoveHeadersOnCopy, ); }; };
		9A1675571F80C44F00B63650 /* Nimble.framework in Copy Files */ = {isa = PBXBuildFile; fileRef = 9A1675561F80C44100B63650 /* Nimble.framework */; settings = {ATTRIBUTES = (CodeSignOnCopy, RemoveHeadersOnCopy, ); }; };
		9A1675581F80C45300B63650 /* Nimble.framework in Frameworks */ = {isa = PBXBuildFile; fileRef = 9A1675561F80C44100B63650 /* Nimble.framework */; };
		9A1675591F80DDDE00B63650 /* ReactiveSwift.framework in Frameworks */ = {isa = PBXBuildFile; fileRef = 9AC03A631F7CC6B300EC33C1 /* ReactiveSwift.framework */; };
		9A16755A1F80DDE100B63650 /* ReactiveSwift.framework in Frameworks */ = {isa = PBXBuildFile; fileRef = 9AC03A631F7CC6B300EC33C1 /* ReactiveSwift.framework */; };
		9A16755B1F80DDE400B63650 /* ReactiveSwift.framework in Frameworks */ = {isa = PBXBuildFile; fileRef = 9AC03A631F7CC6B300EC33C1 /* ReactiveSwift.framework */; };
		9A16755C1F80DDE700B63650 /* ReactiveSwift.framework in Frameworks */ = {isa = PBXBuildFile; fileRef = 9AC03A631F7CC6B300EC33C1 /* ReactiveSwift.framework */; };
		9A16755D1F80DE1C00B63650 /* MKMapViewSpec.swift in Sources */ = {isa = PBXBuildFile; fileRef = 53A6BED51DD4BD2C0016C058 /* MKMapViewSpec.swift */; };
		9A16755E1F80DE2F00B63650 /* ReactiveMapKit.framework in Frameworks */ = {isa = PBXBuildFile; fileRef = 9AC03A571F7CC3BF00EC33C1 /* ReactiveMapKit.framework */; };
		9A16755F1F80DE3900B63650 /* ReactiveMapKit.framework in Copy Files */ = {isa = PBXBuildFile; fileRef = 9AC03A571F7CC3BF00EC33C1 /* ReactiveMapKit.framework */; settings = {ATTRIBUTES = (CodeSignOnCopy, RemoveHeadersOnCopy, ); }; };
		9A1675601F80DF9600B63650 /* Quick.framework in Frameworks */ = {isa = PBXBuildFile; fileRef = D037672B19EDA75D00A782A9 /* Quick.framework */; };
		9A1675641F80DFAB00B63650 /* Quick.framework in Copy Files */ = {isa = PBXBuildFile; fileRef = 9A1675631F80DFA400B63650 /* Quick.framework */; settings = {ATTRIBUTES = (CodeSignOnCopy, RemoveHeadersOnCopy, ); }; };
		9A1D05E01D93E99100ACF44C /* NSObject+Association.swift in Sources */ = {isa = PBXBuildFile; fileRef = 9A1D05DF1D93E99100ACF44C /* NSObject+Association.swift */; };
		9A1D05E11D93E99100ACF44C /* NSObject+Association.swift in Sources */ = {isa = PBXBuildFile; fileRef = 9A1D05DF1D93E99100ACF44C /* NSObject+Association.swift */; };
		9A1D05E21D93E99100ACF44C /* NSObject+Association.swift in Sources */ = {isa = PBXBuildFile; fileRef = 9A1D05DF1D93E99100ACF44C /* NSObject+Association.swift */; };
		9A1D05E31D93E99100ACF44C /* NSObject+Association.swift in Sources */ = {isa = PBXBuildFile; fileRef = 9A1D05DF1D93E99100ACF44C /* NSObject+Association.swift */; };
		9A1D05FF1D93EA0000ACF44C /* UIActivityIndicatorView.swift in Sources */ = {isa = PBXBuildFile; fileRef = 9A1D05EC1D93E9F100ACF44C /* UIActivityIndicatorView.swift */; };
		9A1D06001D93EA0000ACF44C /* UIBarButtonItem.swift in Sources */ = {isa = PBXBuildFile; fileRef = 9A1D05ED1D93E9F100ACF44C /* UIBarButtonItem.swift */; };
		9A1D06011D93EA0000ACF44C /* UIBarItem.swift in Sources */ = {isa = PBXBuildFile; fileRef = 9A1D05EE1D93E9F100ACF44C /* UIBarItem.swift */; };
		9A1D06021D93EA0000ACF44C /* UIButton.swift in Sources */ = {isa = PBXBuildFile; fileRef = 9A1D05EF1D93E9F100ACF44C /* UIButton.swift */; };
		9A1D06041D93EA0000ACF44C /* UIControl.swift in Sources */ = {isa = PBXBuildFile; fileRef = 9A1D05F11D93E9F100ACF44C /* UIControl.swift */; };
		9A1D06051D93EA0000ACF44C /* UIDatePicker.swift in Sources */ = {isa = PBXBuildFile; fileRef = 9A1D05F21D93E9F100ACF44C /* UIDatePicker.swift */; };
		9A1D06061D93EA0000ACF44C /* UIImageView.swift in Sources */ = {isa = PBXBuildFile; fileRef = 9A1D05F31D93E9F100ACF44C /* UIImageView.swift */; };
		9A1D06071D93EA0000ACF44C /* UILabel.swift in Sources */ = {isa = PBXBuildFile; fileRef = 9A1D05F41D93E9F100ACF44C /* UILabel.swift */; };
		9A1D06081D93EA0000ACF44C /* UIProgressView.swift in Sources */ = {isa = PBXBuildFile; fileRef = 9A1D05F51D93E9F100ACF44C /* UIProgressView.swift */; };
		9A1D06091D93EA0000ACF44C /* UISegmentedControl.swift in Sources */ = {isa = PBXBuildFile; fileRef = 9A1D05F61D93E9F100ACF44C /* UISegmentedControl.swift */; };
		9A1D060A1D93EA0000ACF44C /* UISwitch.swift in Sources */ = {isa = PBXBuildFile; fileRef = 9A1D05F71D93E9F100ACF44C /* UISwitch.swift */; };
		9A1D060D1D93EA0000ACF44C /* UITextField.swift in Sources */ = {isa = PBXBuildFile; fileRef = 9A1D05FA1D93E9F100ACF44C /* UITextField.swift */; };
		9A1D060E1D93EA0000ACF44C /* UITextView.swift in Sources */ = {isa = PBXBuildFile; fileRef = 9A1D05FB1D93E9F100ACF44C /* UITextView.swift */; };
		9A1D060F1D93EA0000ACF44C /* UIView.swift in Sources */ = {isa = PBXBuildFile; fileRef = 9A1D05FC1D93E9F100ACF44C /* UIView.swift */; };
		9A1D06111D93EA0100ACF44C /* UIActivityIndicatorView.swift in Sources */ = {isa = PBXBuildFile; fileRef = 9A1D05EC1D93E9F100ACF44C /* UIActivityIndicatorView.swift */; };
		9A1D06121D93EA0100ACF44C /* UIBarButtonItem.swift in Sources */ = {isa = PBXBuildFile; fileRef = 9A1D05ED1D93E9F100ACF44C /* UIBarButtonItem.swift */; };
		9A1D06131D93EA0100ACF44C /* UIBarItem.swift in Sources */ = {isa = PBXBuildFile; fileRef = 9A1D05EE1D93E9F100ACF44C /* UIBarItem.swift */; };
		9A1D06141D93EA0100ACF44C /* UIButton.swift in Sources */ = {isa = PBXBuildFile; fileRef = 9A1D05EF1D93E9F100ACF44C /* UIButton.swift */; };
		9A1D06161D93EA0100ACF44C /* UIControl.swift in Sources */ = {isa = PBXBuildFile; fileRef = 9A1D05F11D93E9F100ACF44C /* UIControl.swift */; };
		9A1D06181D93EA0100ACF44C /* UIImageView.swift in Sources */ = {isa = PBXBuildFile; fileRef = 9A1D05F31D93E9F100ACF44C /* UIImageView.swift */; };
		9A1D06191D93EA0100ACF44C /* UILabel.swift in Sources */ = {isa = PBXBuildFile; fileRef = 9A1D05F41D93E9F100ACF44C /* UILabel.swift */; };
		9A1D061A1D93EA0100ACF44C /* UIProgressView.swift in Sources */ = {isa = PBXBuildFile; fileRef = 9A1D05F51D93E9F100ACF44C /* UIProgressView.swift */; };
		9A1D061B1D93EA0100ACF44C /* UISegmentedControl.swift in Sources */ = {isa = PBXBuildFile; fileRef = 9A1D05F61D93E9F100ACF44C /* UISegmentedControl.swift */; };
		9A1D061F1D93EA0100ACF44C /* UITextField.swift in Sources */ = {isa = PBXBuildFile; fileRef = 9A1D05FA1D93E9F100ACF44C /* UITextField.swift */; };
		9A1D06201D93EA0100ACF44C /* UITextView.swift in Sources */ = {isa = PBXBuildFile; fileRef = 9A1D05FB1D93E9F100ACF44C /* UITextView.swift */; };
		9A1D06211D93EA0100ACF44C /* UIView.swift in Sources */ = {isa = PBXBuildFile; fileRef = 9A1D05FC1D93E9F100ACF44C /* UIView.swift */; };
		9A1D06361D93EA7E00ACF44C /* UIActivityIndicatorViewSpec.swift in Sources */ = {isa = PBXBuildFile; fileRef = 9A1D06241D93EA7E00ACF44C /* UIActivityIndicatorViewSpec.swift */; };
		9A1D06371D93EA7E00ACF44C /* UIActivityIndicatorViewSpec.swift in Sources */ = {isa = PBXBuildFile; fileRef = 9A1D06241D93EA7E00ACF44C /* UIActivityIndicatorViewSpec.swift */; };
		9A1D06381D93EA7E00ACF44C /* UIBarButtonItemSpec.swift in Sources */ = {isa = PBXBuildFile; fileRef = 9A1D06251D93EA7E00ACF44C /* UIBarButtonItemSpec.swift */; };
		9A1D06391D93EA7E00ACF44C /* UIBarButtonItemSpec.swift in Sources */ = {isa = PBXBuildFile; fileRef = 9A1D06251D93EA7E00ACF44C /* UIBarButtonItemSpec.swift */; };
		9A1D063A1D93EA7E00ACF44C /* UIButtonSpec.swift in Sources */ = {isa = PBXBuildFile; fileRef = 9A1D06261D93EA7E00ACF44C /* UIButtonSpec.swift */; };
		9A1D063B1D93EA7E00ACF44C /* UIButtonSpec.swift in Sources */ = {isa = PBXBuildFile; fileRef = 9A1D06261D93EA7E00ACF44C /* UIButtonSpec.swift */; };
		9A1D063E1D93EA7E00ACF44C /* UIControl+EnableSendActionsForControlEvents.swift in Sources */ = {isa = PBXBuildFile; fileRef = 9A1D06281D93EA7E00ACF44C /* UIControl+EnableSendActionsForControlEvents.swift */; };
		9A1D063F1D93EA7E00ACF44C /* UIControl+EnableSendActionsForControlEvents.swift in Sources */ = {isa = PBXBuildFile; fileRef = 9A1D06281D93EA7E00ACF44C /* UIControl+EnableSendActionsForControlEvents.swift */; };
		9A1D06401D93EA7E00ACF44C /* UIControlSpec.swift in Sources */ = {isa = PBXBuildFile; fileRef = 9A1D06291D93EA7E00ACF44C /* UIControlSpec.swift */; };
		9A1D06411D93EA7E00ACF44C /* UIControlSpec.swift in Sources */ = {isa = PBXBuildFile; fileRef = 9A1D06291D93EA7E00ACF44C /* UIControlSpec.swift */; };
		9A1D06421D93EA7E00ACF44C /* UIDatePickerSpec.swift in Sources */ = {isa = PBXBuildFile; fileRef = 9A1D062A1D93EA7E00ACF44C /* UIDatePickerSpec.swift */; };
		9A1D06441D93EA7E00ACF44C /* UIImageViewSpec.swift in Sources */ = {isa = PBXBuildFile; fileRef = 9A1D062B1D93EA7E00ACF44C /* UIImageViewSpec.swift */; };
		9A1D06451D93EA7E00ACF44C /* UIImageViewSpec.swift in Sources */ = {isa = PBXBuildFile; fileRef = 9A1D062B1D93EA7E00ACF44C /* UIImageViewSpec.swift */; };
		9A1D06461D93EA7E00ACF44C /* UILabelSpec.swift in Sources */ = {isa = PBXBuildFile; fileRef = 9A1D062C1D93EA7E00ACF44C /* UILabelSpec.swift */; };
		9A1D06471D93EA7E00ACF44C /* UILabelSpec.swift in Sources */ = {isa = PBXBuildFile; fileRef = 9A1D062C1D93EA7E00ACF44C /* UILabelSpec.swift */; };
		9A1D06481D93EA7E00ACF44C /* UIProgressViewSpec.swift in Sources */ = {isa = PBXBuildFile; fileRef = 9A1D062D1D93EA7E00ACF44C /* UIProgressViewSpec.swift */; };
		9A1D06491D93EA7E00ACF44C /* UIProgressViewSpec.swift in Sources */ = {isa = PBXBuildFile; fileRef = 9A1D062D1D93EA7E00ACF44C /* UIProgressViewSpec.swift */; };
		9A1D064A1D93EA7E00ACF44C /* UISegmentedControlSpec.swift in Sources */ = {isa = PBXBuildFile; fileRef = 9A1D062E1D93EA7E00ACF44C /* UISegmentedControlSpec.swift */; };
		9A1D064B1D93EA7E00ACF44C /* UISegmentedControlSpec.swift in Sources */ = {isa = PBXBuildFile; fileRef = 9A1D062E1D93EA7E00ACF44C /* UISegmentedControlSpec.swift */; };
		9A1D064C1D93EA7E00ACF44C /* UISwitchSpec.swift in Sources */ = {isa = PBXBuildFile; fileRef = 9A1D062F1D93EA7E00ACF44C /* UISwitchSpec.swift */; };
		9A1D06521D93EA7E00ACF44C /* UITextFieldSpec.swift in Sources */ = {isa = PBXBuildFile; fileRef = 9A1D06321D93EA7E00ACF44C /* UITextFieldSpec.swift */; };
		9A1D06531D93EA7E00ACF44C /* UITextFieldSpec.swift in Sources */ = {isa = PBXBuildFile; fileRef = 9A1D06321D93EA7E00ACF44C /* UITextFieldSpec.swift */; };
		9A1D06541D93EA7E00ACF44C /* UITextViewSpec.swift in Sources */ = {isa = PBXBuildFile; fileRef = 9A1D06331D93EA7E00ACF44C /* UITextViewSpec.swift */; };
		9A1D06551D93EA7E00ACF44C /* UITextViewSpec.swift in Sources */ = {isa = PBXBuildFile; fileRef = 9A1D06331D93EA7E00ACF44C /* UITextViewSpec.swift */; };
		9A1D06581D93EA7E00ACF44C /* UIViewSpec.swift in Sources */ = {isa = PBXBuildFile; fileRef = 9A1D06351D93EA7E00ACF44C /* UIViewSpec.swift */; };
		9A1D06591D93EA7E00ACF44C /* UIViewSpec.swift in Sources */ = {isa = PBXBuildFile; fileRef = 9A1D06351D93EA7E00ACF44C /* UIViewSpec.swift */; };
		9A1D065B1D93EC6E00ACF44C /* NSObject+Intercepting.swift in Sources */ = {isa = PBXBuildFile; fileRef = 9A1D065A1D93EC6E00ACF44C /* NSObject+Intercepting.swift */; };
		9A1D065C1D93EC6E00ACF44C /* NSObject+Intercepting.swift in Sources */ = {isa = PBXBuildFile; fileRef = 9A1D065A1D93EC6E00ACF44C /* NSObject+Intercepting.swift */; };
		9A1D065E1D93EC6E00ACF44C /* NSObject+Intercepting.swift in Sources */ = {isa = PBXBuildFile; fileRef = 9A1D065A1D93EC6E00ACF44C /* NSObject+Intercepting.swift */; };
		9A1E72BA1D4DE96500CC20C3 /* KeyValueObservingSpec.swift in Sources */ = {isa = PBXBuildFile; fileRef = 9A1E72B91D4DE96500CC20C3 /* KeyValueObservingSpec.swift */; };
		9A1E72BB1D4DE96500CC20C3 /* KeyValueObservingSpec.swift in Sources */ = {isa = PBXBuildFile; fileRef = 9A1E72B91D4DE96500CC20C3 /* KeyValueObservingSpec.swift */; };
		9A1E72BC1D4DE96500CC20C3 /* KeyValueObservingSpec.swift in Sources */ = {isa = PBXBuildFile; fileRef = 9A1E72B91D4DE96500CC20C3 /* KeyValueObservingSpec.swift */; };
		9A24A8451DE142A400987AF9 /* SwizzlingSpec.swift in Sources */ = {isa = PBXBuildFile; fileRef = 9A24A8431DE1429600987AF9 /* SwizzlingSpec.swift */; };
		9A24A8461DE142A500987AF9 /* SwizzlingSpec.swift in Sources */ = {isa = PBXBuildFile; fileRef = 9A24A8431DE1429600987AF9 /* SwizzlingSpec.swift */; };
		9A24A8471DE142A600987AF9 /* SwizzlingSpec.swift in Sources */ = {isa = PBXBuildFile; fileRef = 9A24A8431DE1429600987AF9 /* SwizzlingSpec.swift */; };
		9A2E425E1DAA6737006D909F /* CocoaTarget.swift in Sources */ = {isa = PBXBuildFile; fileRef = 9A2E425D1DAA6737006D909F /* CocoaTarget.swift */; };
		9A2E425F1DAA6737006D909F /* CocoaTarget.swift in Sources */ = {isa = PBXBuildFile; fileRef = 9A2E425D1DAA6737006D909F /* CocoaTarget.swift */; };
		9A2E42601DAA6737006D909F /* CocoaTarget.swift in Sources */ = {isa = PBXBuildFile; fileRef = 9A2E425D1DAA6737006D909F /* CocoaTarget.swift */; };
		9A2E42611DAA6737006D909F /* CocoaTarget.swift in Sources */ = {isa = PBXBuildFile; fileRef = 9A2E425D1DAA6737006D909F /* CocoaTarget.swift */; };
		9A54A2111DDF5B4D001739B3 /* InterceptingPerformanceTests.swift in Sources */ = {isa = PBXBuildFile; fileRef = 9A54A2101DDF5B4D001739B3 /* InterceptingPerformanceTests.swift */; };
		9A54A2121DDF5B4D001739B3 /* InterceptingPerformanceTests.swift in Sources */ = {isa = PBXBuildFile; fileRef = 9A54A2101DDF5B4D001739B3 /* InterceptingPerformanceTests.swift */; };
		9A54A2131DDF5B4D001739B3 /* InterceptingPerformanceTests.swift in Sources */ = {isa = PBXBuildFile; fileRef = 9A54A2101DDF5B4D001739B3 /* InterceptingPerformanceTests.swift */; };
		9A54A21B1DE00D09001739B3 /* ObjC+Selector.swift in Sources */ = {isa = PBXBuildFile; fileRef = 9A54A21A1DE00D09001739B3 /* ObjC+Selector.swift */; };
		9A54A21C1DE00D09001739B3 /* ObjC+Selector.swift in Sources */ = {isa = PBXBuildFile; fileRef = 9A54A21A1DE00D09001739B3 /* ObjC+Selector.swift */; };
		9A54A21D1DE00D09001739B3 /* ObjC+Selector.swift in Sources */ = {isa = PBXBuildFile; fileRef = 9A54A21A1DE00D09001739B3 /* ObjC+Selector.swift */; };
		9A54A21E1DE00D09001739B3 /* ObjC+Selector.swift in Sources */ = {isa = PBXBuildFile; fileRef = 9A54A21A1DE00D09001739B3 /* ObjC+Selector.swift */; };
		9A6AAA0E1DB6A4CF0013AAEA /* InterceptingSpec.swift in Sources */ = {isa = PBXBuildFile; fileRef = 9A6AAA0D1DB6A4CF0013AAEA /* InterceptingSpec.swift */; };
		9A6AAA0F1DB6A4CF0013AAEA /* InterceptingSpec.swift in Sources */ = {isa = PBXBuildFile; fileRef = 9A6AAA0D1DB6A4CF0013AAEA /* InterceptingSpec.swift */; };
		9A6AAA101DB6A4CF0013AAEA /* InterceptingSpec.swift in Sources */ = {isa = PBXBuildFile; fileRef = 9A6AAA0D1DB6A4CF0013AAEA /* InterceptingSpec.swift */; };
		9A6AAA191DB808A80013AAEA /* ObjCRuntimeAliases.h in Headers */ = {isa = PBXBuildFile; fileRef = 9A1D06751D9415FB00ACF44C /* ObjCRuntimeAliases.h */; settings = {ATTRIBUTES = (Private, ); }; };
		9A6AAA1A1DB808A80013AAEA /* ObjCRuntimeAliases.h in Headers */ = {isa = PBXBuildFile; fileRef = 9A1D06751D9415FB00ACF44C /* ObjCRuntimeAliases.h */; settings = {ATTRIBUTES = (Private, ); }; };
		9A6AAA1B1DB808A90013AAEA /* ObjCRuntimeAliases.h in Headers */ = {isa = PBXBuildFile; fileRef = 9A1D06751D9415FB00ACF44C /* ObjCRuntimeAliases.h */; settings = {ATTRIBUTES = (Private, ); }; };
		9A6AAA1C1DB808AA0013AAEA /* ObjCRuntimeAliases.h in Headers */ = {isa = PBXBuildFile; fileRef = 9A1D06751D9415FB00ACF44C /* ObjCRuntimeAliases.h */; settings = {ATTRIBUTES = (Private, ); }; };
		9A6AAA231DB8F51C0013AAEA /* ReusableComponents.swift in Sources */ = {isa = PBXBuildFile; fileRef = 9A6AAA221DB8F51C0013AAEA /* ReusableComponents.swift */; };
		9A6AAA241DB8F51C0013AAEA /* ReusableComponents.swift in Sources */ = {isa = PBXBuildFile; fileRef = 9A6AAA221DB8F51C0013AAEA /* ReusableComponents.swift */; };
		9A6AAA261DB8F5280013AAEA /* ReusableComponents.swift in Sources */ = {isa = PBXBuildFile; fileRef = 9A6AAA251DB8F5280013AAEA /* ReusableComponents.swift */; };
		9A6AAA2B1DB8F85C0013AAEA /* ReusableComponentsSpec.swift in Sources */ = {isa = PBXBuildFile; fileRef = 9A6AAA271DB8F7EB0013AAEA /* ReusableComponentsSpec.swift */; };
		9A6AAA2E1DB903A20013AAEA /* ReusableComponentsSpec.swift in Sources */ = {isa = PBXBuildFile; fileRef = 9A6AAA291DB8F7F10013AAEA /* ReusableComponentsSpec.swift */; };
		9A6AAA2F1DB903A40013AAEA /* ReusableComponentsSpec.swift in Sources */ = {isa = PBXBuildFile; fileRef = 9A6AAA291DB8F7F10013AAEA /* ReusableComponentsSpec.swift */; };
		9A7488481E3B8ACE00CD0317 /* DelegateProxy.swift in Sources */ = {isa = PBXBuildFile; fileRef = 9A7488471E3B8ACE00CD0317 /* DelegateProxy.swift */; };
		9A7488491E3B8ACE00CD0317 /* DelegateProxy.swift in Sources */ = {isa = PBXBuildFile; fileRef = 9A7488471E3B8ACE00CD0317 /* DelegateProxy.swift */; };
		9A74884A1E3B8ACE00CD0317 /* DelegateProxy.swift in Sources */ = {isa = PBXBuildFile; fileRef = 9A7488471E3B8ACE00CD0317 /* DelegateProxy.swift */; };
		9A74884B1E3B8ACE00CD0317 /* DelegateProxy.swift in Sources */ = {isa = PBXBuildFile; fileRef = 9A7488471E3B8ACE00CD0317 /* DelegateProxy.swift */; };
		9A7990CE1F1085D8001493A3 /* BindingTargetSpec.swift in Sources */ = {isa = PBXBuildFile; fileRef = 9A7990CD1F1085D8001493A3 /* BindingTargetSpec.swift */; };
		9A7990CF1F1085D8001493A3 /* BindingTargetSpec.swift in Sources */ = {isa = PBXBuildFile; fileRef = 9A7990CD1F1085D8001493A3 /* BindingTargetSpec.swift */; };
		9A7990D01F1085D8001493A3 /* BindingTargetSpec.swift in Sources */ = {isa = PBXBuildFile; fileRef = 9A7990CD1F1085D8001493A3 /* BindingTargetSpec.swift */; };
		9A892D8F1E8D19BE00EA35F3 /* DelegateProxySpec.swift in Sources */ = {isa = PBXBuildFile; fileRef = 9A892D8E1E8D19BE00EA35F3 /* DelegateProxySpec.swift */; };
		9A892D901E8D19BE00EA35F3 /* DelegateProxySpec.swift in Sources */ = {isa = PBXBuildFile; fileRef = 9A892D8E1E8D19BE00EA35F3 /* DelegateProxySpec.swift */; };
		9A892D911E8D19BE00EA35F3 /* DelegateProxySpec.swift in Sources */ = {isa = PBXBuildFile; fileRef = 9A892D8E1E8D19BE00EA35F3 /* DelegateProxySpec.swift */; };
		9A90374F1ED61C6300345D62 /* ReactiveSwift+Lifetime.swift in Sources */ = {isa = PBXBuildFile; fileRef = 9A90374E1ED61C6300345D62 /* ReactiveSwift+Lifetime.swift */; };
		9A9037501ED61C6300345D62 /* ReactiveSwift+Lifetime.swift in Sources */ = {isa = PBXBuildFile; fileRef = 9A90374E1ED61C6300345D62 /* ReactiveSwift+Lifetime.swift */; };
		9A9037511ED61C6300345D62 /* ReactiveSwift+Lifetime.swift in Sources */ = {isa = PBXBuildFile; fileRef = 9A90374E1ED61C6300345D62 /* ReactiveSwift+Lifetime.swift */; };
		9A9037521ED61C6300345D62 /* ReactiveSwift+Lifetime.swift in Sources */ = {isa = PBXBuildFile; fileRef = 9A90374E1ED61C6300345D62 /* ReactiveSwift+Lifetime.swift */; };
		9A9A129A1DC7A97100D10223 /* UIGestureRecognizerSpec.swift in Sources */ = {isa = PBXBuildFile; fileRef = 4191394B1DBA002C0043C9D1 /* UIGestureRecognizerSpec.swift */; };
		9A9DFEE51DA7B5500039EE1B /* NSObject+Intercepting.swift in Sources */ = {isa = PBXBuildFile; fileRef = 9A1D065A1D93EC6E00ACF44C /* NSObject+Intercepting.swift */; };
		9A9DFEE91DA7EFB60039EE1B /* AssociationSpec.swift in Sources */ = {isa = PBXBuildFile; fileRef = 9A9DFEE81DA7EFB60039EE1B /* AssociationSpec.swift */; };
		9A9DFEEA1DA7EFB60039EE1B /* AssociationSpec.swift in Sources */ = {isa = PBXBuildFile; fileRef = 9A9DFEE81DA7EFB60039EE1B /* AssociationSpec.swift */; };
		9A9DFEEB1DA7EFB60039EE1B /* AssociationSpec.swift in Sources */ = {isa = PBXBuildFile; fileRef = 9A9DFEE81DA7EFB60039EE1B /* AssociationSpec.swift */; };
		9AA0BD7C1DDE03DE00531FCF /* ObjC+Runtime.swift in Sources */ = {isa = PBXBuildFile; fileRef = 9AA0BD771DDE03DE00531FCF /* ObjC+Runtime.swift */; };
		9AA0BD7D1DDE03DE00531FCF /* ObjC+Runtime.swift in Sources */ = {isa = PBXBuildFile; fileRef = 9AA0BD771DDE03DE00531FCF /* ObjC+Runtime.swift */; };
		9AA0BD7E1DDE03DE00531FCF /* ObjC+Runtime.swift in Sources */ = {isa = PBXBuildFile; fileRef = 9AA0BD771DDE03DE00531FCF /* ObjC+Runtime.swift */; };
		9AA0BD7F1DDE03DE00531FCF /* ObjC+Runtime.swift in Sources */ = {isa = PBXBuildFile; fileRef = 9AA0BD771DDE03DE00531FCF /* ObjC+Runtime.swift */; };
		9AA0BD811DDE03F500531FCF /* ObjC+RuntimeSubclassing.swift in Sources */ = {isa = PBXBuildFile; fileRef = 9AA0BD801DDE03F500531FCF /* ObjC+RuntimeSubclassing.swift */; };
		9AA0BD821DDE03F500531FCF /* ObjC+RuntimeSubclassing.swift in Sources */ = {isa = PBXBuildFile; fileRef = 9AA0BD801DDE03F500531FCF /* ObjC+RuntimeSubclassing.swift */; };
		9AA0BD831DDE03F500531FCF /* ObjC+RuntimeSubclassing.swift in Sources */ = {isa = PBXBuildFile; fileRef = 9AA0BD801DDE03F500531FCF /* ObjC+RuntimeSubclassing.swift */; };
		9AA0BD841DDE03F500531FCF /* ObjC+RuntimeSubclassing.swift in Sources */ = {isa = PBXBuildFile; fileRef = 9AA0BD801DDE03F500531FCF /* ObjC+RuntimeSubclassing.swift */; };
		9AA0BD8A1DDE153A00531FCF /* ObjC+Constants.swift in Sources */ = {isa = PBXBuildFile; fileRef = 9AA0BD891DDE153A00531FCF /* ObjC+Constants.swift */; };
		9AA0BD8B1DDE153A00531FCF /* ObjC+Constants.swift in Sources */ = {isa = PBXBuildFile; fileRef = 9AA0BD891DDE153A00531FCF /* ObjC+Constants.swift */; };
		9AA0BD8C1DDE153A00531FCF /* ObjC+Constants.swift in Sources */ = {isa = PBXBuildFile; fileRef = 9AA0BD891DDE153A00531FCF /* ObjC+Constants.swift */; };
		9AA0BD8D1DDE153A00531FCF /* ObjC+Constants.swift in Sources */ = {isa = PBXBuildFile; fileRef = 9AA0BD891DDE153A00531FCF /* ObjC+Constants.swift */; };
		9AA0BD8F1DDE29F800531FCF /* NSObject+ObjCRuntime.swift in Sources */ = {isa = PBXBuildFile; fileRef = 9AA0BD8E1DDE29F800531FCF /* NSObject+ObjCRuntime.swift */; };
		9AA0BD901DDE29F800531FCF /* NSObject+ObjCRuntime.swift in Sources */ = {isa = PBXBuildFile; fileRef = 9AA0BD8E1DDE29F800531FCF /* NSObject+ObjCRuntime.swift */; };
		9AA0BD911DDE29F800531FCF /* NSObject+ObjCRuntime.swift in Sources */ = {isa = PBXBuildFile; fileRef = 9AA0BD8E1DDE29F800531FCF /* NSObject+ObjCRuntime.swift */; };
		9AA0BD921DDE29F800531FCF /* NSObject+ObjCRuntime.swift in Sources */ = {isa = PBXBuildFile; fileRef = 9AA0BD8E1DDE29F800531FCF /* NSObject+ObjCRuntime.swift */; };
		9AA0BD981DDE7A2200531FCF /* ObjCRuntimeAliases.m in Sources */ = {isa = PBXBuildFile; fileRef = 9AA0BD971DDE7A2200531FCF /* ObjCRuntimeAliases.m */; };
		9AA0BD991DDE7A2200531FCF /* ObjCRuntimeAliases.m in Sources */ = {isa = PBXBuildFile; fileRef = 9AA0BD971DDE7A2200531FCF /* ObjCRuntimeAliases.m */; };
		9AA0BD9A1DDE7A2200531FCF /* ObjCRuntimeAliases.m in Sources */ = {isa = PBXBuildFile; fileRef = 9AA0BD971DDE7A2200531FCF /* ObjCRuntimeAliases.m */; };
		9AA0BD9B1DDE7A2200531FCF /* ObjCRuntimeAliases.m in Sources */ = {isa = PBXBuildFile; fileRef = 9AA0BD971DDE7A2200531FCF /* ObjCRuntimeAliases.m */; };
		9AAD49881DED2C350068EC9B /* UIKeyboard.swift in Sources */ = {isa = PBXBuildFile; fileRef = 9AAD49871DED2C350068EC9B /* UIKeyboard.swift */; };
		9AAD498A1DED2F380068EC9B /* UIKeyboardSpec.swift in Sources */ = {isa = PBXBuildFile; fileRef = 9AAD49891DED2F380068EC9B /* UIKeyboardSpec.swift */; };
		9AADB6F41F84AECB00EFFD19 /* Swift4TestInteroperability.swift in Sources */ = {isa = PBXBuildFile; fileRef = 9AADB6F31F84AECB00EFFD19 /* Swift4TestInteroperability.swift */; };
		9AB15C7A1E26CD9A00997378 /* Deprecations+Removals.swift in Sources */ = {isa = PBXBuildFile; fileRef = 9AB15C791E26CD9A00997378 /* Deprecations+Removals.swift */; };
		9AB15C7B1E26CD9A00997378 /* Deprecations+Removals.swift in Sources */ = {isa = PBXBuildFile; fileRef = 9AB15C791E26CD9A00997378 /* Deprecations+Removals.swift */; };
		9AB15C7C1E26CD9A00997378 /* Deprecations+Removals.swift in Sources */ = {isa = PBXBuildFile; fileRef = 9AB15C791E26CD9A00997378 /* Deprecations+Removals.swift */; };
		9AB15C7D1E26CD9A00997378 /* Deprecations+Removals.swift in Sources */ = {isa = PBXBuildFile; fileRef = 9AB15C791E26CD9A00997378 /* Deprecations+Removals.swift */; };
		9AC03A611F7CC5E300EC33C1 /* MKMapView.swift in Sources */ = {isa = PBXBuildFile; fileRef = 53A6BED11DD4BCA90016C058 /* MKMapView.swift */; };
		9AC03A621F7CC6B300EC33C1 /* ReactiveSwift.framework in Frameworks */ = {isa = PBXBuildFile; fileRef = 9AC03A631F7CC6B300EC33C1 /* ReactiveSwift.framework */; };
		9AC03A641F7CC6B300EC33C1 /* ReactiveCocoa.framework in Frameworks */ = {isa = PBXBuildFile; fileRef = D04725EA19E49ED7006002AA /* ReactiveCocoa.framework */; };
		9AC03A651F7CC6B300EC33C1 /* Result.framework in Frameworks */ = {isa = PBXBuildFile; fileRef = CDC42E2E1AE7AB8B00965373 /* Result.framework */; };
		9AD0F06A1D48BA4800ADFAB7 /* NSObject+KeyValueObserving.swift in Sources */ = {isa = PBXBuildFile; fileRef = 9AD0F0691D48BA4800ADFAB7 /* NSObject+KeyValueObserving.swift */; };
		9AD0F06B1D48BA4800ADFAB7 /* NSObject+KeyValueObserving.swift in Sources */ = {isa = PBXBuildFile; fileRef = 9AD0F0691D48BA4800ADFAB7 /* NSObject+KeyValueObserving.swift */; };
		9AD0F06C1D48BA4800ADFAB7 /* NSObject+KeyValueObserving.swift in Sources */ = {isa = PBXBuildFile; fileRef = 9AD0F0691D48BA4800ADFAB7 /* NSObject+KeyValueObserving.swift */; };
		9AD0F06D1D48BA4800ADFAB7 /* NSObject+KeyValueObserving.swift in Sources */ = {isa = PBXBuildFile; fileRef = 9AD0F0691D48BA4800ADFAB7 /* NSObject+KeyValueObserving.swift */; };
		9ADE4A7C1DA44A9E005C2AC8 /* CocoaAction.swift in Sources */ = {isa = PBXBuildFile; fileRef = 9ADE4A7B1DA44A9E005C2AC8 /* CocoaAction.swift */; };
		9ADE4A7D1DA44A9E005C2AC8 /* CocoaAction.swift in Sources */ = {isa = PBXBuildFile; fileRef = 9ADE4A7B1DA44A9E005C2AC8 /* CocoaAction.swift */; };
		9ADE4A7E1DA44A9E005C2AC8 /* CocoaAction.swift in Sources */ = {isa = PBXBuildFile; fileRef = 9ADE4A7B1DA44A9E005C2AC8 /* CocoaAction.swift */; };
		9ADE4A7F1DA44A9E005C2AC8 /* CocoaAction.swift in Sources */ = {isa = PBXBuildFile; fileRef = 9ADE4A7B1DA44A9E005C2AC8 /* CocoaAction.swift */; };
		9ADE4A891DA6D206005C2AC8 /* NSControl.swift in Sources */ = {isa = PBXBuildFile; fileRef = 9ADE4A881DA6D206005C2AC8 /* NSControl.swift */; };
		9ADE4A8F1DA6DA20005C2AC8 /* NSControlSpec.swift in Sources */ = {isa = PBXBuildFile; fileRef = 9ADE4A8D1DA6D965005C2AC8 /* NSControlSpec.swift */; };
		9ADE4A911DA6EA40005C2AC8 /* NSObject+ReactiveExtensionsProvider.swift in Sources */ = {isa = PBXBuildFile; fileRef = 9ADE4A901DA6EA40005C2AC8 /* NSObject+ReactiveExtensionsProvider.swift */; };
		9ADE4A921DA6EA40005C2AC8 /* NSObject+ReactiveExtensionsProvider.swift in Sources */ = {isa = PBXBuildFile; fileRef = 9ADE4A901DA6EA40005C2AC8 /* NSObject+ReactiveExtensionsProvider.swift */; };
		9ADE4A931DA6EA40005C2AC8 /* NSObject+ReactiveExtensionsProvider.swift in Sources */ = {isa = PBXBuildFile; fileRef = 9ADE4A901DA6EA40005C2AC8 /* NSObject+ReactiveExtensionsProvider.swift */; };
		9ADE4A941DA6EA40005C2AC8 /* NSObject+ReactiveExtensionsProvider.swift in Sources */ = {isa = PBXBuildFile; fileRef = 9ADE4A901DA6EA40005C2AC8 /* NSObject+ReactiveExtensionsProvider.swift */; };
		9ADE4A961DA6F018005C2AC8 /* NSTextField.swift in Sources */ = {isa = PBXBuildFile; fileRef = 9ADE4A951DA6F018005C2AC8 /* NSTextField.swift */; };
		9ADFE5A11DBFFBCF001E11F7 /* LifetimeSpec.swift in Sources */ = {isa = PBXBuildFile; fileRef = 9ADFE5A01DBFFBCF001E11F7 /* LifetimeSpec.swift */; };
		9ADFE5A21DBFFBCF001E11F7 /* LifetimeSpec.swift in Sources */ = {isa = PBXBuildFile; fileRef = 9ADFE5A01DBFFBCF001E11F7 /* LifetimeSpec.swift */; };
		9ADFE5A31DBFFBCF001E11F7 /* LifetimeSpec.swift in Sources */ = {isa = PBXBuildFile; fileRef = 9ADFE5A01DBFFBCF001E11F7 /* LifetimeSpec.swift */; };
		9ADFE5A51DC0001C001E11F7 /* NSObject+Synchronizing.swift in Sources */ = {isa = PBXBuildFile; fileRef = 9ADFE5A41DC0001C001E11F7 /* NSObject+Synchronizing.swift */; };
		9ADFE5A61DC0001C001E11F7 /* NSObject+Synchronizing.swift in Sources */ = {isa = PBXBuildFile; fileRef = 9ADFE5A41DC0001C001E11F7 /* NSObject+Synchronizing.swift */; };
		9ADFE5A71DC0001C001E11F7 /* NSObject+Synchronizing.swift in Sources */ = {isa = PBXBuildFile; fileRef = 9ADFE5A41DC0001C001E11F7 /* NSObject+Synchronizing.swift */; };
		9ADFE5A81DC0001C001E11F7 /* NSObject+Synchronizing.swift in Sources */ = {isa = PBXBuildFile; fileRef = 9ADFE5A41DC0001C001E11F7 /* NSObject+Synchronizing.swift */; };
		9AE7C2A41DDD7F5100F7534C /* ObjC+Messages.swift in Sources */ = {isa = PBXBuildFile; fileRef = 9AE7C2A31DDD7F5100F7534C /* ObjC+Messages.swift */; };
		9AE7C2A51DDD7F5100F7534C /* ObjC+Messages.swift in Sources */ = {isa = PBXBuildFile; fileRef = 9AE7C2A31DDD7F5100F7534C /* ObjC+Messages.swift */; };
		9AE7C2A61DDD7F5100F7534C /* ObjC+Messages.swift in Sources */ = {isa = PBXBuildFile; fileRef = 9AE7C2A31DDD7F5100F7534C /* ObjC+Messages.swift */; };
		9AE7C2A71DDD7F5100F7534C /* ObjC+Messages.swift in Sources */ = {isa = PBXBuildFile; fileRef = 9AE7C2A31DDD7F5100F7534C /* ObjC+Messages.swift */; };
		9AED64C51E496A3700321004 /* ActionProxy.swift in Sources */ = {isa = PBXBuildFile; fileRef = 9AED64C41E496A3700321004 /* ActionProxy.swift */; };
		9AF0EA751D9A7FF700F27DDF /* NSObject+BindingTarget.swift in Sources */ = {isa = PBXBuildFile; fileRef = 9AF0EA741D9A7FF700F27DDF /* NSObject+BindingTarget.swift */; };
		9AF0EA761D9A7FF700F27DDF /* NSObject+BindingTarget.swift in Sources */ = {isa = PBXBuildFile; fileRef = 9AF0EA741D9A7FF700F27DDF /* NSObject+BindingTarget.swift */; };
		9AF0EA771D9A7FF700F27DDF /* NSObject+BindingTarget.swift in Sources */ = {isa = PBXBuildFile; fileRef = 9AF0EA741D9A7FF700F27DDF /* NSObject+BindingTarget.swift */; };
		9AF0EA781D9A7FF700F27DDF /* NSObject+BindingTarget.swift in Sources */ = {isa = PBXBuildFile; fileRef = 9AF0EA741D9A7FF700F27DDF /* NSObject+BindingTarget.swift */; };
		9AFCBFE31EB1ABC0004B4C74 /* KVOKVCExtensionSpec.swift in Sources */ = {isa = PBXBuildFile; fileRef = 9AFCBFE21EB1ABC0004B4C74 /* KVOKVCExtensionSpec.swift */; };
		9AFCBFE41EB1ABC0004B4C74 /* KVOKVCExtensionSpec.swift in Sources */ = {isa = PBXBuildFile; fileRef = 9AFCBFE21EB1ABC0004B4C74 /* KVOKVCExtensionSpec.swift */; };
		9AFCBFE51EB1ABC0004B4C74 /* KVOKVCExtensionSpec.swift in Sources */ = {isa = PBXBuildFile; fileRef = 9AFCBFE21EB1ABC0004B4C74 /* KVOKVCExtensionSpec.swift */; };
		A9B315C91B3940980001CB9C /* Result.framework in Frameworks */ = {isa = PBXBuildFile; fileRef = CDC42E2E1AE7AB8B00965373 /* Result.framework */; };
		A9B315CA1B3940AB0001CB9C /* ReactiveCocoa.h in Headers */ = {isa = PBXBuildFile; fileRef = D04725EF19E49ED7006002AA /* ReactiveCocoa.h */; settings = {ATTRIBUTES = (Public, ); }; };
		A9EB3D201E94F08A002A9BCC /* UINavigationItem.swift in Sources */ = {isa = PBXBuildFile; fileRef = A9EB3D1C1E94ECAC002A9BCC /* UINavigationItem.swift */; };
		A9EB3D211E94F0AF002A9BCC /* UINavigationItemSpec.swift in Sources */ = {isa = PBXBuildFile; fileRef = A9EB3D1E1E94ED84002A9BCC /* UINavigationItemSpec.swift */; };
		A9EB3D221E94F308002A9BCC /* UINavigationItem.swift in Sources */ = {isa = PBXBuildFile; fileRef = A9EB3D1C1E94ECAC002A9BCC /* UINavigationItem.swift */; };
		A9EB3D231E94F314002A9BCC /* UINavigationItemSpec.swift in Sources */ = {isa = PBXBuildFile; fileRef = A9EB3D1E1E94ED84002A9BCC /* UINavigationItemSpec.swift */; };
		A9EB3D291E94F3D3002A9BCC /* UITabBarItemSpec.swift in Sources */ = {isa = PBXBuildFile; fileRef = A9EB3D261E94F3C7002A9BCC /* UITabBarItemSpec.swift */; };
		A9EB3D2B1E94F3D9002A9BCC /* UITabBarItemSpec.swift in Sources */ = {isa = PBXBuildFile; fileRef = A9EB3D261E94F3C7002A9BCC /* UITabBarItemSpec.swift */; };
		A9EB3D2C1E94F5A2002A9BCC /* UITabBarItem.swift in Sources */ = {isa = PBXBuildFile; fileRef = A9EB3D241E94F335002A9BCC /* UITabBarItem.swift */; };
		A9EB3D2D1E94F5A2002A9BCC /* UITabBarItem.swift in Sources */ = {isa = PBXBuildFile; fileRef = A9EB3D241E94F335002A9BCC /* UITabBarItem.swift */; };
		A9EB3D811E955602002A9BCC /* UIFeedbackGenerator.swift in Sources */ = {isa = PBXBuildFile; fileRef = A9EB3D7D1E955602002A9BCC /* UIFeedbackGenerator.swift */; };
		A9EB3D821E955602002A9BCC /* UIImpact​Feedback​Generator.swift in Sources */ = {isa = PBXBuildFile; fileRef = A9EB3D7E1E955602002A9BCC /* UIImpact​Feedback​Generator.swift */; };
		A9EB3D831E955602002A9BCC /* UINotification​Feedback​Generator.swift in Sources */ = {isa = PBXBuildFile; fileRef = A9EB3D7F1E955602002A9BCC /* UINotification​Feedback​Generator.swift */; };
		A9EB3D841E955602002A9BCC /* UISelection​Feedback​Generator.swift in Sources */ = {isa = PBXBuildFile; fileRef = A9EB3D801E955602002A9BCC /* UISelection​Feedback​Generator.swift */; };
		B696FB811A7640C00075236D /* TestError.swift in Sources */ = {isa = PBXBuildFile; fileRef = B696FB801A7640C00075236D /* TestError.swift */; };
		B696FB821A7640C00075236D /* TestError.swift in Sources */ = {isa = PBXBuildFile; fileRef = B696FB801A7640C00075236D /* TestError.swift */; };
		BEE020661D637B0000DF261F /* TestError.swift in Sources */ = {isa = PBXBuildFile; fileRef = B696FB801A7640C00075236D /* TestError.swift */; };
		BF4335651E02AC7600AC88DD /* UIScrollView.swift in Sources */ = {isa = PBXBuildFile; fileRef = BF4335641E02AC7600AC88DD /* UIScrollView.swift */; };
		BF4335681E02EF0600AC88DD /* UIScrollViewSpec.swift in Sources */ = {isa = PBXBuildFile; fileRef = BF4335661E02EEDE00AC88DD /* UIScrollViewSpec.swift */; };
		BFA6B94D1A7604D400C846D1 /* SignalProducerNimbleMatchers.swift in Sources */ = {isa = PBXBuildFile; fileRef = BFA6B94A1A76044800C846D1 /* SignalProducerNimbleMatchers.swift */; };
		BFA6B94E1A7604D500C846D1 /* SignalProducerNimbleMatchers.swift in Sources */ = {isa = PBXBuildFile; fileRef = BFA6B94A1A76044800C846D1 /* SignalProducerNimbleMatchers.swift */; };
		BFBD68451E48DBD3003CB580 /* UIPickerViewSpec.swift in Sources */ = {isa = PBXBuildFile; fileRef = BFBD68431E48DA21003CB580 /* UIPickerViewSpec.swift */; };
		BFCF775F1DFAD8A50058006E /* UISearchBar.swift in Sources */ = {isa = PBXBuildFile; fileRef = BFCF775E1DFAD8A50058006E /* UISearchBar.swift */; };
		BFCF77621DFAD9440058006E /* UISearchBarSpec.swift in Sources */ = {isa = PBXBuildFile; fileRef = BFCF77601DFAD9120058006E /* UISearchBarSpec.swift */; };
		BFE1458A1E439AB000208736 /* UIPickerView.swift in Sources */ = {isa = PBXBuildFile; fileRef = BFE145881E43991A00208736 /* UIPickerView.swift */; };
		CD0C45DE1CC9A288009F5BF0 /* DynamicProperty.swift in Sources */ = {isa = PBXBuildFile; fileRef = CD0C45DD1CC9A288009F5BF0 /* DynamicProperty.swift */; };
		CD0C45DF1CC9A288009F5BF0 /* DynamicProperty.swift in Sources */ = {isa = PBXBuildFile; fileRef = CD0C45DD1CC9A288009F5BF0 /* DynamicProperty.swift */; };
		CD0C45E01CC9A288009F5BF0 /* DynamicProperty.swift in Sources */ = {isa = PBXBuildFile; fileRef = CD0C45DD1CC9A288009F5BF0 /* DynamicProperty.swift */; };
		CD0C45E11CC9A288009F5BF0 /* DynamicProperty.swift in Sources */ = {isa = PBXBuildFile; fileRef = CD0C45DD1CC9A288009F5BF0 /* DynamicProperty.swift */; };
		CD42C69B1E951F6900AA9504 /* ReactiveCocoaTestsConfiguration.swift in Sources */ = {isa = PBXBuildFile; fileRef = CD42C69A1E951F6900AA9504 /* ReactiveCocoaTestsConfiguration.swift */; };
		CD42C69C1E951F6A00AA9504 /* ReactiveCocoaTestsConfiguration.swift in Sources */ = {isa = PBXBuildFile; fileRef = CD42C69A1E951F6900AA9504 /* ReactiveCocoaTestsConfiguration.swift */; };
		CD42C69D1E951F6A00AA9504 /* ReactiveCocoaTestsConfiguration.swift in Sources */ = {isa = PBXBuildFile; fileRef = CD42C69A1E951F6900AA9504 /* ReactiveCocoaTestsConfiguration.swift */; };
		CD8401831CEE8ED7009F0ABF /* CocoaActionSpec.swift in Sources */ = {isa = PBXBuildFile; fileRef = CD8401821CEE8ED7009F0ABF /* CocoaActionSpec.swift */; };
		CD8401841CEE8ED7009F0ABF /* CocoaActionSpec.swift in Sources */ = {isa = PBXBuildFile; fileRef = CD8401821CEE8ED7009F0ABF /* CocoaActionSpec.swift */; };
		CD8401851CEE8ED7009F0ABF /* CocoaActionSpec.swift in Sources */ = {isa = PBXBuildFile; fileRef = CD8401821CEE8ED7009F0ABF /* CocoaActionSpec.swift */; };
		CDC42E2F1AE7AB8B00965373 /* Result.framework in Frameworks */ = {isa = PBXBuildFile; fileRef = CDC42E2E1AE7AB8B00965373 /* Result.framework */; };
		CDC42E301AE7AB8B00965373 /* Result.framework in Frameworks */ = {isa = PBXBuildFile; fileRef = CDC42E2E1AE7AB8B00965373 /* Result.framework */; };
		CDC42E311AE7AB8B00965373 /* Result.framework in Frameworks */ = {isa = PBXBuildFile; fileRef = CDC42E2E1AE7AB8B00965373 /* Result.framework */; };
		CDC42E331AE7AC6D00965373 /* Result.framework in Copy Frameworks */ = {isa = PBXBuildFile; fileRef = CDC42E2E1AE7AB8B00965373 /* Result.framework */; settings = {ATTRIBUTES = (CodeSignOnCopy, RemoveHeadersOnCopy, ); }; };
		CDF066CA1CDC1CA200199626 /* Nimble.framework in Frameworks */ = {isa = PBXBuildFile; fileRef = D05E662419EDD82000904ACA /* Nimble.framework */; };
		CDF066CB1CDC1CA200199626 /* Quick.framework in Frameworks */ = {isa = PBXBuildFile; fileRef = D037672B19EDA75D00A782A9 /* Quick.framework */; };
		D01B7B6219EDD8FE00D26E01 /* Nimble.framework in Copy Frameworks */ = {isa = PBXBuildFile; fileRef = D05E662419EDD82000904ACA /* Nimble.framework */; settings = {ATTRIBUTES = (CodeSignOnCopy, RemoveHeadersOnCopy, ); }; };
		D01B7B6319EDD8FE00D26E01 /* Quick.framework in Copy Frameworks */ = {isa = PBXBuildFile; fileRef = D037672B19EDA75D00A782A9 /* Quick.framework */; settings = {ATTRIBUTES = (CodeSignOnCopy, RemoveHeadersOnCopy, ); }; };
		D01B7B6419EDD94B00D26E01 /* ReactiveCocoa.framework in Copy Frameworks */ = {isa = PBXBuildFile; fileRef = D047260C19E49F82006002AA /* ReactiveCocoa.framework */; settings = {ATTRIBUTES = (CodeSignOnCopy, RemoveHeadersOnCopy, ); }; };
		D037666419EDA43C00A782A9 /* ReactiveCocoa.h in Headers */ = {isa = PBXBuildFile; fileRef = D04725EF19E49ED7006002AA /* ReactiveCocoa.h */; settings = {ATTRIBUTES = (Public, ); }; };
		D037671719EDA60000A782A9 /* test-data.json in Resources */ = {isa = PBXBuildFile; fileRef = D03766B119EDA60000A782A9 /* test-data.json */; };
		D037671819EDA60000A782A9 /* test-data.json in Resources */ = {isa = PBXBuildFile; fileRef = D03766B119EDA60000A782A9 /* test-data.json */; };
		D037672D19EDA75D00A782A9 /* Quick.framework in Frameworks */ = {isa = PBXBuildFile; fileRef = D037672B19EDA75D00A782A9 /* Quick.framework */; };
		D037672F19EDA78B00A782A9 /* Quick.framework in Frameworks */ = {isa = PBXBuildFile; fileRef = D037672B19EDA75D00A782A9 /* Quick.framework */; };
		D04725F019E49ED7006002AA /* ReactiveCocoa.h in Headers */ = {isa = PBXBuildFile; fileRef = D04725EF19E49ED7006002AA /* ReactiveCocoa.h */; settings = {ATTRIBUTES = (Public, ); }; };
		D04725F619E49ED7006002AA /* ReactiveCocoa.framework in Frameworks */ = {isa = PBXBuildFile; fileRef = D04725EA19E49ED7006002AA /* ReactiveCocoa.framework */; };
		D047261719E49F82006002AA /* ReactiveCocoa.framework in Frameworks */ = {isa = PBXBuildFile; fileRef = D047260C19E49F82006002AA /* ReactiveCocoa.framework */; };
		D05E662519EDD82000904ACA /* Nimble.framework in Frameworks */ = {isa = PBXBuildFile; fileRef = D05E662419EDD82000904ACA /* Nimble.framework */; };
		D05E662619EDD83000904ACA /* Nimble.framework in Frameworks */ = {isa = PBXBuildFile; fileRef = D05E662419EDD82000904ACA /* Nimble.framework */; };
		D0A2260E1A72F16D00D33B74 /* DynamicPropertySpec.swift in Sources */ = {isa = PBXBuildFile; fileRef = D0A2260D1A72F16D00D33B74 /* DynamicPropertySpec.swift */; };
		D0A2260F1A72F16D00D33B74 /* DynamicPropertySpec.swift in Sources */ = {isa = PBXBuildFile; fileRef = D0A2260D1A72F16D00D33B74 /* DynamicPropertySpec.swift */; };
		D9558AB81DFF805A003254E1 /* NSPopUpButton.swift in Sources */ = {isa = PBXBuildFile; fileRef = D9558AB71DFF805A003254E1 /* NSPopUpButton.swift */; };
		D9558AB91DFF86C0003254E1 /* NSPopUpButtonSpec.swift in Sources */ = {isa = PBXBuildFile; fileRef = D9558AB51DFF7B90003254E1 /* NSPopUpButtonSpec.swift */; };
/* End PBXBuildFile section */

/* Begin PBXContainerItemProxy section */
		7DFBED091CDB8C9500EE435B /* PBXContainerItemProxy */ = {
			isa = PBXContainerItemProxy;
			containerPortal = D04725E119E49ED7006002AA /* Project object */;
			proxyType = 1;
			remoteGlobalIDString = 57A4D1AF1BA13D7A00F7D4B1;
			remoteInfo = "ReactiveCocoa-tvOS";
		};
		9A1675651F813EAA00B63650 /* PBXContainerItemProxy */ = {
			isa = PBXContainerItemProxy;
			containerPortal = D04725E119E49ED7006002AA /* Project object */;
			proxyType = 1;
			remoteGlobalIDString = 9AC03A561F7CC3BF00EC33C1;
			remoteInfo = ReactiveMapKit;
		};
		D04725F719E49ED7006002AA /* PBXContainerItemProxy */ = {
			isa = PBXContainerItemProxy;
			containerPortal = D04725E119E49ED7006002AA /* Project object */;
			proxyType = 1;
			remoteGlobalIDString = D04725E919E49ED7006002AA;
			remoteInfo = ReactiveCocoa;
		};
		D047261819E49F82006002AA /* PBXContainerItemProxy */ = {
			isa = PBXContainerItemProxy;
			containerPortal = D04725E119E49ED7006002AA /* Project object */;
			proxyType = 1;
			remoteGlobalIDString = D047260B19E49F82006002AA;
			remoteInfo = ReactiveCocoa;
		};
/* End PBXContainerItemProxy section */

/* Begin PBXCopyFilesBuildPhase section */
		7DFBED151CDB8CEC00EE435B /* Copy Frameworks */ = {
			isa = PBXCopyFilesBuildPhase;
			buildActionMask = 2147483647;
			dstPath = "";
			dstSubfolderSpec = 10;
			files = (
				7DFBED211CDB8D8300EE435B /* Result.framework in Copy Frameworks */,
				7DFBED201CDB8D7D00EE435B /* Nimble.framework in Copy Frameworks */,
				7DFBED1F1CDB8D7800EE435B /* Quick.framework in Copy Frameworks */,
				7DFBED1E1CDB8D7000EE435B /* ReactiveCocoa.framework in Copy Frameworks */,
			);
			name = "Copy Frameworks";
			runOnlyForDeploymentPostprocessing = 0;
		};
		9A16754A1F80C3AC00B63650 /* Copy Files */ = {
			isa = PBXCopyFilesBuildPhase;
			buildActionMask = 2147483647;
			dstPath = "";
			dstSubfolderSpec = 10;
			files = (
				9A1675641F80DFAB00B63650 /* Quick.framework in Copy Files */,
				9A1675571F80C44F00B63650 /* Nimble.framework in Copy Files */,
				9A1675511F80C41F00B63650 /* ReactiveCocoa.framework in Copy Files */,
				9A1675521F80C41F00B63650 /* Result.framework in Copy Files */,
				9A1675531F80C41F00B63650 /* ReactiveSwift.framework in Copy Files */,
				9A16755F1F80DE3900B63650 /* ReactiveMapKit.framework in Copy Files */,
			);
			name = "Copy Files";
			runOnlyForDeploymentPostprocessing = 0;
		};
		D01B7B6119EDD8F600D26E01 /* Copy Frameworks */ = {
			isa = PBXCopyFilesBuildPhase;
			buildActionMask = 2147483647;
			dstPath = "";
			dstSubfolderSpec = 10;
			files = (
				CDC42E331AE7AC6D00965373 /* Result.framework in Copy Frameworks */,
				D01B7B6219EDD8FE00D26E01 /* Nimble.framework in Copy Frameworks */,
				D01B7B6319EDD8FE00D26E01 /* Quick.framework in Copy Frameworks */,
				D01B7B6419EDD94B00D26E01 /* ReactiveCocoa.framework in Copy Frameworks */,
			);
			name = "Copy Frameworks";
			runOnlyForDeploymentPostprocessing = 0;
		};
/* End PBXCopyFilesBuildPhase section */

/* Begin PBXFileReference section */
		004FD0061E26CDB300A03A82 /* NSButtonSpec.swift */ = {isa = PBXFileReference; fileEncoding = 4; lastKnownFileType = sourcecode.swift; path = NSButtonSpec.swift; sourceTree = "<group>"; };
		006518751E26865800C3139A /* NSButton.swift */ = {isa = PBXFileReference; fileEncoding = 4; lastKnownFileType = sourcecode.swift; path = NSButton.swift; sourceTree = "<group>"; };
		3B30EE8B1E7BE529007CC8EF /* DeprecationsSpec.swift */ = {isa = PBXFileReference; fileEncoding = 4; lastKnownFileType = sourcecode.swift; path = DeprecationsSpec.swift; sourceTree = "<group>"; };
		3BCAAC791DEE19BC00B30335 /* UIRefreshControl.swift */ = {isa = PBXFileReference; fileEncoding = 4; lastKnownFileType = sourcecode.swift; path = UIRefreshControl.swift; sourceTree = "<group>"; };
		3BCAAC7B1DEE1A2300B30335 /* UIRefreshControlSpec.swift */ = {isa = PBXFileReference; fileEncoding = 4; lastKnownFileType = sourcecode.swift; path = UIRefreshControlSpec.swift; sourceTree = "<group>"; };
		419139431DB910570043C9D1 /* UIGestureRecognizer.swift */ = {isa = PBXFileReference; fileEncoding = 4; lastKnownFileType = sourcecode.swift; path = UIGestureRecognizer.swift; sourceTree = "<group>"; };
		4191394B1DBA002C0043C9D1 /* UIGestureRecognizerSpec.swift */ = {isa = PBXFileReference; fileEncoding = 4; lastKnownFileType = sourcecode.swift; path = UIGestureRecognizerSpec.swift; sourceTree = "<group>"; };
		4A0E10FE1D2A92720065D310 /* NSObject+Lifetime.swift */ = {isa = PBXFileReference; fileEncoding = 4; lastKnownFileType = sourcecode.swift; path = "NSObject+Lifetime.swift"; sourceTree = "<group>"; };
		4ABEFDE11DCFC8560066A8C2 /* UITableView.swift */ = {isa = PBXFileReference; fileEncoding = 4; lastKnownFileType = sourcecode.swift; path = UITableView.swift; sourceTree = "<group>"; };
		4ABEFDE31DCFCCD70066A8C2 /* UITableViewSpec.swift */ = {isa = PBXFileReference; fileEncoding = 4; lastKnownFileType = sourcecode.swift; path = UITableViewSpec.swift; sourceTree = "<group>"; };
		4ABEFE231DCFCF5C0066A8C2 /* UICollectionView.swift */ = {isa = PBXFileReference; fileEncoding = 4; lastKnownFileType = sourcecode.swift; path = UICollectionView.swift; sourceTree = "<group>"; };
		4ABEFE271DCFCFA90066A8C2 /* UICollectionViewSpec.swift */ = {isa = PBXFileReference; fileEncoding = 4; lastKnownFileType = sourcecode.swift; path = UICollectionViewSpec.swift; sourceTree = "<group>"; };
		4ABEFE2A1DCFD0030066A8C2 /* NSTableView.swift */ = {isa = PBXFileReference; fileEncoding = 4; lastKnownFileType = sourcecode.swift; path = NSTableView.swift; sourceTree = "<group>"; };
		4ABEFE2C1DCFD0180066A8C2 /* NSTableViewSpec.swift */ = {isa = PBXFileReference; fileEncoding = 4; lastKnownFileType = sourcecode.swift; path = NSTableViewSpec.swift; sourceTree = "<group>"; };
		4ABEFE2F1DCFD0530066A8C2 /* NSCollectionView.swift */ = {isa = PBXFileReference; fileEncoding = 4; lastKnownFileType = sourcecode.swift; path = NSCollectionView.swift; sourceTree = "<group>"; };
		4ABEFE311DCFD05F0066A8C2 /* NSCollectionViewSpec.swift */ = {isa = PBXFileReference; fileEncoding = 4; lastKnownFileType = sourcecode.swift; path = NSCollectionViewSpec.swift; sourceTree = "<group>"; };
		531866F71DD7920400D1285F /* UIStepper.swift */ = {isa = PBXFileReference; fileEncoding = 4; lastKnownFileType = sourcecode.swift; path = UIStepper.swift; sourceTree = "<group>"; };
		531866F91DD7925600D1285F /* UIStepperSpec.swift */ = {isa = PBXFileReference; fileEncoding = 4; lastKnownFileType = sourcecode.swift; path = UIStepperSpec.swift; sourceTree = "<group>"; };
		538DCB781DCA5E6C00332880 /* NSLayoutConstraint.swift */ = {isa = PBXFileReference; fileEncoding = 4; lastKnownFileType = sourcecode.swift; path = NSLayoutConstraint.swift; sourceTree = "<group>"; };
		538DCB7C1DCA5E9B00332880 /* NSLayoutConstraintSpec.swift */ = {isa = PBXFileReference; fileEncoding = 4; lastKnownFileType = sourcecode.swift; path = NSLayoutConstraintSpec.swift; sourceTree = "<group>"; };
		53A6BED11DD4BCA90016C058 /* MKMapView.swift */ = {isa = PBXFileReference; fileEncoding = 4; lastKnownFileType = sourcecode.swift; path = MKMapView.swift; sourceTree = "<group>"; };
		53A6BED51DD4BD2C0016C058 /* MKMapViewSpec.swift */ = {isa = PBXFileReference; fileEncoding = 4; lastKnownFileType = sourcecode.swift; path = MKMapViewSpec.swift; sourceTree = "<group>"; };
		53AC46CB1DD6F97400C799E1 /* UISlider.swift */ = {isa = PBXFileReference; fileEncoding = 4; lastKnownFileType = sourcecode.swift; path = UISlider.swift; sourceTree = "<group>"; };
		53AC46CE1DD6FC0000C799E1 /* UISliderSpec.swift */ = {isa = PBXFileReference; fileEncoding = 4; lastKnownFileType = sourcecode.swift; path = UISliderSpec.swift; sourceTree = "<group>"; };
		57A4D2411BA13D7A00F7D4B1 /* ReactiveCocoa.framework */ = {isa = PBXFileReference; explicitFileType = wrapper.framework; includeInIndex = 0; path = ReactiveCocoa.framework; sourceTree = BUILT_PRODUCTS_DIR; };
		57A4D2441BA13F9700F7D4B1 /* tvOS-Application.xcconfig */ = {isa = PBXFileReference; lastKnownFileType = text.xcconfig; path = "tvOS-Application.xcconfig"; sourceTree = "<group>"; };
		57A4D2451BA13F9700F7D4B1 /* tvOS-Base.xcconfig */ = {isa = PBXFileReference; lastKnownFileType = text.xcconfig; path = "tvOS-Base.xcconfig"; sourceTree = "<group>"; };
		57A4D2461BA13F9700F7D4B1 /* tvOS-Framework.xcconfig */ = {isa = PBXFileReference; lastKnownFileType = text.xcconfig; path = "tvOS-Framework.xcconfig"; sourceTree = "<group>"; };
		57A4D2471BA13F9700F7D4B1 /* tvOS-StaticLibrary.xcconfig */ = {isa = PBXFileReference; lastKnownFileType = text.xcconfig; path = "tvOS-StaticLibrary.xcconfig"; sourceTree = "<group>"; };
		7DFBED031CDB8C9500EE435B /* ReactiveCocoaTests.xctest */ = {isa = PBXFileReference; explicitFileType = wrapper.cfbundle; includeInIndex = 0; path = ReactiveCocoaTests.xctest; sourceTree = BUILT_PRODUCTS_DIR; };
		834DE1001E4109750099F4E5 /* NSImageViewSpec.swift */ = {isa = PBXFileReference; fileEncoding = 4; lastKnownFileType = sourcecode.swift; path = NSImageViewSpec.swift; sourceTree = "<group>"; };
		834DE1111E4120340099F4E5 /* NSSegmentedControl.swift */ = {isa = PBXFileReference; fileEncoding = 4; lastKnownFileType = sourcecode.swift; path = NSSegmentedControl.swift; sourceTree = "<group>"; };
		834DE1131E4122910099F4E5 /* NSSlider.swift */ = {isa = PBXFileReference; fileEncoding = 4; lastKnownFileType = sourcecode.swift; path = NSSlider.swift; sourceTree = "<group>"; };
		8392D8FC1DB93E5E00504ED4 /* NSImageView.swift */ = {isa = PBXFileReference; fileEncoding = 4; lastKnownFileType = sourcecode.swift; path = NSImageView.swift; sourceTree = "<group>"; };
		9A0726F21E912B610081F3F7 /* ActionProxySpec.swift */ = {isa = PBXFileReference; fileEncoding = 4; lastKnownFileType = sourcecode.swift; path = ActionProxySpec.swift; sourceTree = "<group>"; };
		9A16753D1F80C35100B63650 /* ReactiveMapKitTests.xctest */ = {isa = PBXFileReference; explicitFileType = wrapper.cfbundle; includeInIndex = 0; path = ReactiveMapKitTests.xctest; sourceTree = BUILT_PRODUCTS_DIR; };
		9A1675411F80C35100B63650 /* Info.plist */ = {isa = PBXFileReference; lastKnownFileType = text.plist.xml; path = Info.plist; sourceTree = "<group>"; };
		9A16754F1F80C40200B63650 /* Result.framework */ = {isa = PBXFileReference; lastKnownFileType = wrapper.framework; path = Result.framework; sourceTree = BUILT_PRODUCTS_DIR; };
		9A1675561F80C44100B63650 /* Nimble.framework */ = {isa = PBXFileReference; lastKnownFileType = wrapper.framework; path = Nimble.framework; sourceTree = BUILT_PRODUCTS_DIR; };
		9A1675631F80DFA400B63650 /* Quick.framework */ = {isa = PBXFileReference; lastKnownFileType = wrapper.framework; path = Quick.framework; sourceTree = BUILT_PRODUCTS_DIR; };
		9A1D05DF1D93E99100ACF44C /* NSObject+Association.swift */ = {isa = PBXFileReference; fileEncoding = 4; lastKnownFileType = sourcecode.swift; path = "NSObject+Association.swift"; sourceTree = "<group>"; };
		9A1D05EC1D93E9F100ACF44C /* UIActivityIndicatorView.swift */ = {isa = PBXFileReference; lastKnownFileType = sourcecode.swift; path = UIActivityIndicatorView.swift; sourceTree = "<group>"; };
		9A1D05ED1D93E9F100ACF44C /* UIBarButtonItem.swift */ = {isa = PBXFileReference; lastKnownFileType = sourcecode.swift; path = UIBarButtonItem.swift; sourceTree = "<group>"; };
		9A1D05EE1D93E9F100ACF44C /* UIBarItem.swift */ = {isa = PBXFileReference; lastKnownFileType = sourcecode.swift; path = UIBarItem.swift; sourceTree = "<group>"; };
		9A1D05EF1D93E9F100ACF44C /* UIButton.swift */ = {isa = PBXFileReference; lastKnownFileType = sourcecode.swift; path = UIButton.swift; sourceTree = "<group>"; };
		9A1D05F11D93E9F100ACF44C /* UIControl.swift */ = {isa = PBXFileReference; lastKnownFileType = sourcecode.swift; path = UIControl.swift; sourceTree = "<group>"; };
		9A1D05F21D93E9F100ACF44C /* UIDatePicker.swift */ = {isa = PBXFileReference; lastKnownFileType = sourcecode.swift; path = UIDatePicker.swift; sourceTree = "<group>"; };
		9A1D05F31D93E9F100ACF44C /* UIImageView.swift */ = {isa = PBXFileReference; lastKnownFileType = sourcecode.swift; path = UIImageView.swift; sourceTree = "<group>"; };
		9A1D05F41D93E9F100ACF44C /* UILabel.swift */ = {isa = PBXFileReference; lastKnownFileType = sourcecode.swift; path = UILabel.swift; sourceTree = "<group>"; };
		9A1D05F51D93E9F100ACF44C /* UIProgressView.swift */ = {isa = PBXFileReference; lastKnownFileType = sourcecode.swift; path = UIProgressView.swift; sourceTree = "<group>"; };
		9A1D05F61D93E9F100ACF44C /* UISegmentedControl.swift */ = {isa = PBXFileReference; lastKnownFileType = sourcecode.swift; path = UISegmentedControl.swift; sourceTree = "<group>"; };
		9A1D05F71D93E9F100ACF44C /* UISwitch.swift */ = {isa = PBXFileReference; lastKnownFileType = sourcecode.swift; path = UISwitch.swift; sourceTree = "<group>"; };
		9A1D05FA1D93E9F100ACF44C /* UITextField.swift */ = {isa = PBXFileReference; lastKnownFileType = sourcecode.swift; path = UITextField.swift; sourceTree = "<group>"; };
		9A1D05FB1D93E9F100ACF44C /* UITextView.swift */ = {isa = PBXFileReference; lastKnownFileType = sourcecode.swift; path = UITextView.swift; sourceTree = "<group>"; };
		9A1D05FC1D93E9F100ACF44C /* UIView.swift */ = {isa = PBXFileReference; lastKnownFileType = sourcecode.swift; path = UIView.swift; sourceTree = "<group>"; };
		9A1D06241D93EA7E00ACF44C /* UIActivityIndicatorViewSpec.swift */ = {isa = PBXFileReference; fileEncoding = 4; lastKnownFileType = sourcecode.swift; lineEnding = 0; path = UIActivityIndicatorViewSpec.swift; sourceTree = "<group>"; xcLanguageSpecificationIdentifier = xcode.lang.swift; };
		9A1D06251D93EA7E00ACF44C /* UIBarButtonItemSpec.swift */ = {isa = PBXFileReference; fileEncoding = 4; lastKnownFileType = sourcecode.swift; lineEnding = 0; path = UIBarButtonItemSpec.swift; sourceTree = "<group>"; xcLanguageSpecificationIdentifier = xcode.lang.swift; };
		9A1D06261D93EA7E00ACF44C /* UIButtonSpec.swift */ = {isa = PBXFileReference; fileEncoding = 4; lastKnownFileType = sourcecode.swift; lineEnding = 0; path = UIButtonSpec.swift; sourceTree = "<group>"; xcLanguageSpecificationIdentifier = xcode.lang.swift; };
		9A1D06281D93EA7E00ACF44C /* UIControl+EnableSendActionsForControlEvents.swift */ = {isa = PBXFileReference; fileEncoding = 4; lastKnownFileType = sourcecode.swift; path = "UIControl+EnableSendActionsForControlEvents.swift"; sourceTree = "<group>"; };
		9A1D06291D93EA7E00ACF44C /* UIControlSpec.swift */ = {isa = PBXFileReference; fileEncoding = 4; lastKnownFileType = sourcecode.swift; lineEnding = 0; path = UIControlSpec.swift; sourceTree = "<group>"; xcLanguageSpecificationIdentifier = xcode.lang.swift; };
		9A1D062A1D93EA7E00ACF44C /* UIDatePickerSpec.swift */ = {isa = PBXFileReference; fileEncoding = 4; lastKnownFileType = sourcecode.swift; lineEnding = 0; path = UIDatePickerSpec.swift; sourceTree = "<group>"; xcLanguageSpecificationIdentifier = xcode.lang.swift; };
		9A1D062B1D93EA7E00ACF44C /* UIImageViewSpec.swift */ = {isa = PBXFileReference; fileEncoding = 4; lastKnownFileType = sourcecode.swift; lineEnding = 0; path = UIImageViewSpec.swift; sourceTree = "<group>"; xcLanguageSpecificationIdentifier = xcode.lang.swift; };
		9A1D062C1D93EA7E00ACF44C /* UILabelSpec.swift */ = {isa = PBXFileReference; fileEncoding = 4; lastKnownFileType = sourcecode.swift; lineEnding = 0; path = UILabelSpec.swift; sourceTree = "<group>"; xcLanguageSpecificationIdentifier = xcode.lang.swift; };
		9A1D062D1D93EA7E00ACF44C /* UIProgressViewSpec.swift */ = {isa = PBXFileReference; fileEncoding = 4; lastKnownFileType = sourcecode.swift; path = UIProgressViewSpec.swift; sourceTree = "<group>"; };
		9A1D062E1D93EA7E00ACF44C /* UISegmentedControlSpec.swift */ = {isa = PBXFileReference; fileEncoding = 4; lastKnownFileType = sourcecode.swift; path = UISegmentedControlSpec.swift; sourceTree = "<group>"; };
		9A1D062F1D93EA7E00ACF44C /* UISwitchSpec.swift */ = {isa = PBXFileReference; fileEncoding = 4; lastKnownFileType = sourcecode.swift; path = UISwitchSpec.swift; sourceTree = "<group>"; };
		9A1D06321D93EA7E00ACF44C /* UITextFieldSpec.swift */ = {isa = PBXFileReference; fileEncoding = 4; lastKnownFileType = sourcecode.swift; path = UITextFieldSpec.swift; sourceTree = "<group>"; };
		9A1D06331D93EA7E00ACF44C /* UITextViewSpec.swift */ = {isa = PBXFileReference; fileEncoding = 4; lastKnownFileType = sourcecode.swift; path = UITextViewSpec.swift; sourceTree = "<group>"; };
		9A1D06351D93EA7E00ACF44C /* UIViewSpec.swift */ = {isa = PBXFileReference; fileEncoding = 4; lastKnownFileType = sourcecode.swift; path = UIViewSpec.swift; sourceTree = "<group>"; };
		9A1D065A1D93EC6E00ACF44C /* NSObject+Intercepting.swift */ = {isa = PBXFileReference; fileEncoding = 4; lastKnownFileType = sourcecode.swift; path = "NSObject+Intercepting.swift"; sourceTree = "<group>"; };
		9A1D06751D9415FB00ACF44C /* ObjCRuntimeAliases.h */ = {isa = PBXFileReference; lastKnownFileType = sourcecode.c.h; path = ObjCRuntimeAliases.h; sourceTree = "<group>"; };
		9A1E72B91D4DE96500CC20C3 /* KeyValueObservingSpec.swift */ = {isa = PBXFileReference; fileEncoding = 4; lastKnownFileType = sourcecode.swift; path = KeyValueObservingSpec.swift; sourceTree = "<group>"; };
		9A24A8431DE1429600987AF9 /* SwizzlingSpec.swift */ = {isa = PBXFileReference; fileEncoding = 4; lastKnownFileType = sourcecode.swift; path = SwizzlingSpec.swift; sourceTree = "<group>"; };
		9A2E425D1DAA6737006D909F /* CocoaTarget.swift */ = {isa = PBXFileReference; fileEncoding = 4; lastKnownFileType = sourcecode.swift; path = CocoaTarget.swift; sourceTree = "<group>"; };
		9A54A2101DDF5B4D001739B3 /* InterceptingPerformanceTests.swift */ = {isa = PBXFileReference; fileEncoding = 4; lastKnownFileType = sourcecode.swift; path = InterceptingPerformanceTests.swift; sourceTree = "<group>"; };
		9A54A21A1DE00D09001739B3 /* ObjC+Selector.swift */ = {isa = PBXFileReference; fileEncoding = 4; lastKnownFileType = sourcecode.swift; path = "ObjC+Selector.swift"; sourceTree = "<group>"; };
		9A6AAA0D1DB6A4CF0013AAEA /* InterceptingSpec.swift */ = {isa = PBXFileReference; fileEncoding = 4; lastKnownFileType = sourcecode.swift; path = InterceptingSpec.swift; sourceTree = "<group>"; };
		9A6AAA221DB8F51C0013AAEA /* ReusableComponents.swift */ = {isa = PBXFileReference; fileEncoding = 4; lastKnownFileType = sourcecode.swift; path = ReusableComponents.swift; sourceTree = "<group>"; };
		9A6AAA251DB8F5280013AAEA /* ReusableComponents.swift */ = {isa = PBXFileReference; fileEncoding = 4; lastKnownFileType = sourcecode.swift; path = ReusableComponents.swift; sourceTree = "<group>"; };
		9A6AAA271DB8F7EB0013AAEA /* ReusableComponentsSpec.swift */ = {isa = PBXFileReference; fileEncoding = 4; lastKnownFileType = sourcecode.swift; path = ReusableComponentsSpec.swift; sourceTree = "<group>"; };
		9A6AAA291DB8F7F10013AAEA /* ReusableComponentsSpec.swift */ = {isa = PBXFileReference; fileEncoding = 4; lastKnownFileType = sourcecode.swift; path = ReusableComponentsSpec.swift; sourceTree = "<group>"; };
		9A7488471E3B8ACE00CD0317 /* DelegateProxy.swift */ = {isa = PBXFileReference; fileEncoding = 4; lastKnownFileType = sourcecode.swift; path = DelegateProxy.swift; sourceTree = "<group>"; };
		9A7990CD1F1085D8001493A3 /* BindingTargetSpec.swift */ = {isa = PBXFileReference; lastKnownFileType = sourcecode.swift; path = BindingTargetSpec.swift; sourceTree = "<group>"; };
		9A892D8E1E8D19BE00EA35F3 /* DelegateProxySpec.swift */ = {isa = PBXFileReference; fileEncoding = 4; lastKnownFileType = sourcecode.swift; path = DelegateProxySpec.swift; sourceTree = "<group>"; };
		9A90374E1ED61C6300345D62 /* ReactiveSwift+Lifetime.swift */ = {isa = PBXFileReference; fileEncoding = 4; lastKnownFileType = sourcecode.swift; path = "ReactiveSwift+Lifetime.swift"; sourceTree = "<group>"; };
		9A9DFEE81DA7EFB60039EE1B /* AssociationSpec.swift */ = {isa = PBXFileReference; fileEncoding = 4; lastKnownFileType = sourcecode.swift; path = AssociationSpec.swift; sourceTree = "<group>"; };
		9AA0BD771DDE03DE00531FCF /* ObjC+Runtime.swift */ = {isa = PBXFileReference; fileEncoding = 4; lastKnownFileType = sourcecode.swift; path = "ObjC+Runtime.swift"; sourceTree = "<group>"; };
		9AA0BD801DDE03F500531FCF /* ObjC+RuntimeSubclassing.swift */ = {isa = PBXFileReference; fileEncoding = 4; lastKnownFileType = sourcecode.swift; path = "ObjC+RuntimeSubclassing.swift"; sourceTree = "<group>"; };
		9AA0BD891DDE153A00531FCF /* ObjC+Constants.swift */ = {isa = PBXFileReference; fileEncoding = 4; lastKnownFileType = sourcecode.swift; path = "ObjC+Constants.swift"; sourceTree = "<group>"; };
		9AA0BD8E1DDE29F800531FCF /* NSObject+ObjCRuntime.swift */ = {isa = PBXFileReference; fileEncoding = 4; lastKnownFileType = sourcecode.swift; path = "NSObject+ObjCRuntime.swift"; sourceTree = "<group>"; };
		9AA0BD971DDE7A2200531FCF /* ObjCRuntimeAliases.m */ = {isa = PBXFileReference; fileEncoding = 4; lastKnownFileType = sourcecode.c.objc; path = ObjCRuntimeAliases.m; sourceTree = "<group>"; };
		9AAD49871DED2C350068EC9B /* UIKeyboard.swift */ = {isa = PBXFileReference; fileEncoding = 4; lastKnownFileType = sourcecode.swift; path = UIKeyboard.swift; sourceTree = "<group>"; };
		9AAD49891DED2F380068EC9B /* UIKeyboardSpec.swift */ = {isa = PBXFileReference; fileEncoding = 4; lastKnownFileType = sourcecode.swift; path = UIKeyboardSpec.swift; sourceTree = "<group>"; };
		9AADB6F31F84AECB00EFFD19 /* Swift4TestInteroperability.swift */ = {isa = PBXFileReference; lastKnownFileType = sourcecode.swift; path = Swift4TestInteroperability.swift; sourceTree = "<group>"; };
		9AB15C791E26CD9A00997378 /* Deprecations+Removals.swift */ = {isa = PBXFileReference; fileEncoding = 4; lastKnownFileType = sourcecode.swift; path = "Deprecations+Removals.swift"; sourceTree = "<group>"; };
		9AC03A571F7CC3BF00EC33C1 /* ReactiveMapKit.framework */ = {isa = PBXFileReference; explicitFileType = wrapper.framework; includeInIndex = 0; path = ReactiveMapKit.framework; sourceTree = BUILT_PRODUCTS_DIR; };
		9AC03A5A1F7CC3BF00EC33C1 /* Info.plist */ = {isa = PBXFileReference; lastKnownFileType = text.plist.xml; path = Info.plist; sourceTree = "<group>"; };
		9AC03A631F7CC6B300EC33C1 /* ReactiveSwift.framework */ = {isa = PBXFileReference; explicitFileType = wrapper.framework; path = ReactiveSwift.framework; sourceTree = BUILT_PRODUCTS_DIR; };
		9AD0F0691D48BA4800ADFAB7 /* NSObject+KeyValueObserving.swift */ = {isa = PBXFileReference; fileEncoding = 4; lastKnownFileType = sourcecode.swift; path = "NSObject+KeyValueObserving.swift"; sourceTree = "<group>"; };
		9ADE4A7B1DA44A9E005C2AC8 /* CocoaAction.swift */ = {isa = PBXFileReference; fileEncoding = 4; lastKnownFileType = sourcecode.swift; path = CocoaAction.swift; sourceTree = "<group>"; };
		9ADE4A881DA6D206005C2AC8 /* NSControl.swift */ = {isa = PBXFileReference; fileEncoding = 4; lastKnownFileType = sourcecode.swift; path = NSControl.swift; sourceTree = "<group>"; };
		9ADE4A8D1DA6D965005C2AC8 /* NSControlSpec.swift */ = {isa = PBXFileReference; fileEncoding = 4; lastKnownFileType = sourcecode.swift; path = NSControlSpec.swift; sourceTree = "<group>"; };
		9ADE4A901DA6EA40005C2AC8 /* NSObject+ReactiveExtensionsProvider.swift */ = {isa = PBXFileReference; fileEncoding = 4; lastKnownFileType = sourcecode.swift; path = "NSObject+ReactiveExtensionsProvider.swift"; sourceTree = "<group>"; };
		9ADE4A951DA6F018005C2AC8 /* NSTextField.swift */ = {isa = PBXFileReference; fileEncoding = 4; lastKnownFileType = sourcecode.swift; path = NSTextField.swift; sourceTree = "<group>"; };
		9ADFE5A01DBFFBCF001E11F7 /* LifetimeSpec.swift */ = {isa = PBXFileReference; fileEncoding = 4; lastKnownFileType = sourcecode.swift; path = LifetimeSpec.swift; sourceTree = "<group>"; };
		9ADFE5A41DC0001C001E11F7 /* NSObject+Synchronizing.swift */ = {isa = PBXFileReference; fileEncoding = 4; lastKnownFileType = sourcecode.swift; path = "NSObject+Synchronizing.swift"; sourceTree = "<group>"; };
		9AE7C2A21DDD768500F7534C /* module.modulemap */ = {isa = PBXFileReference; fileEncoding = 4; lastKnownFileType = "sourcecode.module-map"; path = module.modulemap; sourceTree = "<group>"; };
		9AE7C2A31DDD7F5100F7534C /* ObjC+Messages.swift */ = {isa = PBXFileReference; fileEncoding = 4; lastKnownFileType = sourcecode.swift; path = "ObjC+Messages.swift"; sourceTree = "<group>"; };
		9AED64C41E496A3700321004 /* ActionProxy.swift */ = {isa = PBXFileReference; fileEncoding = 4; lastKnownFileType = sourcecode.swift; path = ActionProxy.swift; sourceTree = "<group>"; };
		9AF0EA741D9A7FF700F27DDF /* NSObject+BindingTarget.swift */ = {isa = PBXFileReference; fileEncoding = 4; lastKnownFileType = sourcecode.swift; path = "NSObject+BindingTarget.swift"; sourceTree = "<group>"; };
		9AFCBFE21EB1ABC0004B4C74 /* KVOKVCExtensionSpec.swift */ = {isa = PBXFileReference; fileEncoding = 4; lastKnownFileType = sourcecode.swift; path = KVOKVCExtensionSpec.swift; sourceTree = "<group>"; };
		A97451331B3A935E00F48E55 /* watchOS-Application.xcconfig */ = {isa = PBXFileReference; fileEncoding = 4; lastKnownFileType = text.xcconfig; path = "watchOS-Application.xcconfig"; sourceTree = "<group>"; };
		A97451341B3A935E00F48E55 /* watchOS-Base.xcconfig */ = {isa = PBXFileReference; fileEncoding = 4; lastKnownFileType = text.xcconfig; path = "watchOS-Base.xcconfig"; sourceTree = "<group>"; };
		A97451351B3A935E00F48E55 /* watchOS-Framework.xcconfig */ = {isa = PBXFileReference; fileEncoding = 4; lastKnownFileType = text.xcconfig; path = "watchOS-Framework.xcconfig"; sourceTree = "<group>"; };
		A97451361B3A935E00F48E55 /* watchOS-StaticLibrary.xcconfig */ = {isa = PBXFileReference; fileEncoding = 4; lastKnownFileType = text.xcconfig; path = "watchOS-StaticLibrary.xcconfig"; sourceTree = "<group>"; };
		A9B315541B3940610001CB9C /* ReactiveCocoa.framework */ = {isa = PBXFileReference; explicitFileType = wrapper.framework; includeInIndex = 0; path = ReactiveCocoa.framework; sourceTree = BUILT_PRODUCTS_DIR; };
		A9EB3D1C1E94ECAC002A9BCC /* UINavigationItem.swift */ = {isa = PBXFileReference; fileEncoding = 4; lastKnownFileType = sourcecode.swift; path = UINavigationItem.swift; sourceTree = "<group>"; };
		A9EB3D1E1E94ED84002A9BCC /* UINavigationItemSpec.swift */ = {isa = PBXFileReference; fileEncoding = 4; lastKnownFileType = sourcecode.swift; path = UINavigationItemSpec.swift; sourceTree = "<group>"; };
		A9EB3D241E94F335002A9BCC /* UITabBarItem.swift */ = {isa = PBXFileReference; fileEncoding = 4; lastKnownFileType = sourcecode.swift; path = UITabBarItem.swift; sourceTree = "<group>"; };
		A9EB3D261E94F3C7002A9BCC /* UITabBarItemSpec.swift */ = {isa = PBXFileReference; fileEncoding = 4; lastKnownFileType = sourcecode.swift; path = UITabBarItemSpec.swift; sourceTree = "<group>"; };
		A9EB3D7D1E955602002A9BCC /* UIFeedbackGenerator.swift */ = {isa = PBXFileReference; fileEncoding = 4; lastKnownFileType = sourcecode.swift; path = UIFeedbackGenerator.swift; sourceTree = "<group>"; };
		A9EB3D7E1E955602002A9BCC /* UIImpact​Feedback​Generator.swift */ = {isa = PBXFileReference; fileEncoding = 4; lastKnownFileType = sourcecode.swift; path = "UIImpact​Feedback​Generator.swift"; sourceTree = "<group>"; };
		A9EB3D7F1E955602002A9BCC /* UINotification​Feedback​Generator.swift */ = {isa = PBXFileReference; fileEncoding = 4; lastKnownFileType = sourcecode.swift; path = "UINotification​Feedback​Generator.swift"; sourceTree = "<group>"; };
		A9EB3D801E955602002A9BCC /* UISelection​Feedback​Generator.swift */ = {isa = PBXFileReference; fileEncoding = 4; lastKnownFileType = sourcecode.swift; path = "UISelection​Feedback​Generator.swift"; sourceTree = "<group>"; };
		B696FB801A7640C00075236D /* TestError.swift */ = {isa = PBXFileReference; fileEncoding = 4; lastKnownFileType = sourcecode.swift; path = TestError.swift; sourceTree = "<group>"; };
		BF4335641E02AC7600AC88DD /* UIScrollView.swift */ = {isa = PBXFileReference; fileEncoding = 4; lastKnownFileType = sourcecode.swift; path = UIScrollView.swift; sourceTree = "<group>"; };
		BF4335661E02EEDE00AC88DD /* UIScrollViewSpec.swift */ = {isa = PBXFileReference; fileEncoding = 4; lastKnownFileType = sourcecode.swift; path = UIScrollViewSpec.swift; sourceTree = "<group>"; };
		BFA6B94A1A76044800C846D1 /* SignalProducerNimbleMatchers.swift */ = {isa = PBXFileReference; fileEncoding = 4; lastKnownFileType = sourcecode.swift; path = SignalProducerNimbleMatchers.swift; sourceTree = "<group>"; };
		BFBD68431E48DA21003CB580 /* UIPickerViewSpec.swift */ = {isa = PBXFileReference; fileEncoding = 4; lastKnownFileType = sourcecode.swift; path = UIPickerViewSpec.swift; sourceTree = "<group>"; };
		BFCF775E1DFAD8A50058006E /* UISearchBar.swift */ = {isa = PBXFileReference; fileEncoding = 4; lastKnownFileType = sourcecode.swift; path = UISearchBar.swift; sourceTree = "<group>"; };
		BFCF77601DFAD9120058006E /* UISearchBarSpec.swift */ = {isa = PBXFileReference; fileEncoding = 4; lastKnownFileType = sourcecode.swift; path = UISearchBarSpec.swift; sourceTree = "<group>"; };
		BFE145881E43991A00208736 /* UIPickerView.swift */ = {isa = PBXFileReference; fileEncoding = 4; lastKnownFileType = sourcecode.swift; path = UIPickerView.swift; sourceTree = "<group>"; };
		CD0C45DD1CC9A288009F5BF0 /* DynamicProperty.swift */ = {isa = PBXFileReference; fileEncoding = 4; lastKnownFileType = sourcecode.swift; path = DynamicProperty.swift; sourceTree = "<group>"; };
		CD42C69A1E951F6900AA9504 /* ReactiveCocoaTestsConfiguration.swift */ = {isa = PBXFileReference; fileEncoding = 4; lastKnownFileType = sourcecode.swift; path = ReactiveCocoaTestsConfiguration.swift; sourceTree = "<group>"; };
		CD8401821CEE8ED7009F0ABF /* CocoaActionSpec.swift */ = {isa = PBXFileReference; fileEncoding = 4; lastKnownFileType = sourcecode.swift; path = CocoaActionSpec.swift; sourceTree = "<group>"; };
		CDC42E2E1AE7AB8B00965373 /* Result.framework */ = {isa = PBXFileReference; lastKnownFileType = wrapper.framework; path = Result.framework; sourceTree = BUILT_PRODUCTS_DIR; };
		D03766B119EDA60000A782A9 /* test-data.json */ = {isa = PBXFileReference; fileEncoding = 4; lastKnownFileType = text.json; path = "test-data.json"; sourceTree = "<group>"; };
		D037672B19EDA75D00A782A9 /* Quick.framework */ = {isa = PBXFileReference; lastKnownFileType = wrapper.framework; path = Quick.framework; sourceTree = BUILT_PRODUCTS_DIR; };
		D04725EA19E49ED7006002AA /* ReactiveCocoa.framework */ = {isa = PBXFileReference; explicitFileType = wrapper.framework; includeInIndex = 0; path = ReactiveCocoa.framework; sourceTree = BUILT_PRODUCTS_DIR; };
		D04725EE19E49ED7006002AA /* Info.plist */ = {isa = PBXFileReference; lastKnownFileType = text.plist.xml; path = Info.plist; sourceTree = "<group>"; };
		D04725EF19E49ED7006002AA /* ReactiveCocoa.h */ = {isa = PBXFileReference; lastKnownFileType = sourcecode.c.h; path = ReactiveCocoa.h; sourceTree = "<group>"; };
		D04725F519E49ED7006002AA /* ReactiveCocoaTests.xctest */ = {isa = PBXFileReference; explicitFileType = wrapper.cfbundle; includeInIndex = 0; path = ReactiveCocoaTests.xctest; sourceTree = BUILT_PRODUCTS_DIR; };
		D04725FB19E49ED7006002AA /* Info.plist */ = {isa = PBXFileReference; lastKnownFileType = text.plist.xml; path = Info.plist; sourceTree = "<group>"; };
		D047260C19E49F82006002AA /* ReactiveCocoa.framework */ = {isa = PBXFileReference; explicitFileType = wrapper.framework; includeInIndex = 0; path = ReactiveCocoa.framework; sourceTree = BUILT_PRODUCTS_DIR; };
		D047261619E49F82006002AA /* ReactiveCocoaTests.xctest */ = {isa = PBXFileReference; explicitFileType = wrapper.cfbundle; includeInIndex = 0; path = ReactiveCocoaTests.xctest; sourceTree = BUILT_PRODUCTS_DIR; };
		D047262719E49FE8006002AA /* Common.xcconfig */ = {isa = PBXFileReference; lastKnownFileType = text.xcconfig; path = Common.xcconfig; sourceTree = "<group>"; };
		D047262919E49FE8006002AA /* Debug.xcconfig */ = {isa = PBXFileReference; lastKnownFileType = text.xcconfig; path = Debug.xcconfig; sourceTree = "<group>"; };
		D047262A19E49FE8006002AA /* Profile.xcconfig */ = {isa = PBXFileReference; lastKnownFileType = text.xcconfig; path = Profile.xcconfig; sourceTree = "<group>"; };
		D047262B19E49FE8006002AA /* Release.xcconfig */ = {isa = PBXFileReference; lastKnownFileType = text.xcconfig; path = Release.xcconfig; sourceTree = "<group>"; };
		D047262C19E49FE8006002AA /* Test.xcconfig */ = {isa = PBXFileReference; lastKnownFileType = text.xcconfig; path = Test.xcconfig; sourceTree = "<group>"; };
		D047262E19E49FE8006002AA /* Application.xcconfig */ = {isa = PBXFileReference; lastKnownFileType = text.xcconfig; path = Application.xcconfig; sourceTree = "<group>"; };
		D047262F19E49FE8006002AA /* Framework.xcconfig */ = {isa = PBXFileReference; lastKnownFileType = text.xcconfig; path = Framework.xcconfig; sourceTree = "<group>"; };
		D047263019E49FE8006002AA /* StaticLibrary.xcconfig */ = {isa = PBXFileReference; lastKnownFileType = text.xcconfig; path = StaticLibrary.xcconfig; sourceTree = "<group>"; };
		D047263219E49FE8006002AA /* iOS-Application.xcconfig */ = {isa = PBXFileReference; lastKnownFileType = text.xcconfig; path = "iOS-Application.xcconfig"; sourceTree = "<group>"; };
		D047263319E49FE8006002AA /* iOS-Base.xcconfig */ = {isa = PBXFileReference; lastKnownFileType = text.xcconfig; path = "iOS-Base.xcconfig"; sourceTree = "<group>"; };
		D047263419E49FE8006002AA /* iOS-Framework.xcconfig */ = {isa = PBXFileReference; lastKnownFileType = text.xcconfig; path = "iOS-Framework.xcconfig"; sourceTree = "<group>"; };
		D047263519E49FE8006002AA /* iOS-StaticLibrary.xcconfig */ = {isa = PBXFileReference; lastKnownFileType = text.xcconfig; path = "iOS-StaticLibrary.xcconfig"; sourceTree = "<group>"; };
		D047263719E49FE8006002AA /* Mac-Application.xcconfig */ = {isa = PBXFileReference; lastKnownFileType = text.xcconfig; path = "Mac-Application.xcconfig"; sourceTree = "<group>"; };
		D047263819E49FE8006002AA /* Mac-Base.xcconfig */ = {isa = PBXFileReference; lastKnownFileType = text.xcconfig; path = "Mac-Base.xcconfig"; sourceTree = "<group>"; };
		D047263919E49FE8006002AA /* Mac-DynamicLibrary.xcconfig */ = {isa = PBXFileReference; lastKnownFileType = text.xcconfig; path = "Mac-DynamicLibrary.xcconfig"; sourceTree = "<group>"; };
		D047263A19E49FE8006002AA /* Mac-Framework.xcconfig */ = {isa = PBXFileReference; lastKnownFileType = text.xcconfig; path = "Mac-Framework.xcconfig"; sourceTree = "<group>"; };
		D047263B19E49FE8006002AA /* Mac-StaticLibrary.xcconfig */ = {isa = PBXFileReference; lastKnownFileType = text.xcconfig; path = "Mac-StaticLibrary.xcconfig"; sourceTree = "<group>"; };
		D047263C19E49FE8006002AA /* README.md */ = {isa = PBXFileReference; lastKnownFileType = net.daringfireball.markdown; path = README.md; sourceTree = "<group>"; };
		D05E662419EDD82000904ACA /* Nimble.framework */ = {isa = PBXFileReference; explicitFileType = wrapper.framework; path = Nimble.framework; sourceTree = BUILT_PRODUCTS_DIR; };
		D0A2260D1A72F16D00D33B74 /* DynamicPropertySpec.swift */ = {isa = PBXFileReference; fileEncoding = 4; lastKnownFileType = sourcecode.swift; lineEnding = 0; path = DynamicPropertySpec.swift; sourceTree = "<group>"; xcLanguageSpecificationIdentifier = xcode.lang.swift; };
		D9558AB51DFF7B90003254E1 /* NSPopUpButtonSpec.swift */ = {isa = PBXFileReference; fileEncoding = 4; lastKnownFileType = sourcecode.swift; path = NSPopUpButtonSpec.swift; sourceTree = "<group>"; };
		D9558AB71DFF805A003254E1 /* NSPopUpButton.swift */ = {isa = PBXFileReference; fileEncoding = 4; lastKnownFileType = sourcecode.swift; path = NSPopUpButton.swift; sourceTree = "<group>"; };
/* End PBXFileReference section */

/* Begin PBXFrameworksBuildPhase section */
		57A4D2071BA13D7A00F7D4B1 /* Frameworks */ = {
			isa = PBXFrameworksBuildPhase;
			buildActionMask = 2147483647;
			files = (
				57A4D2081BA13D7A00F7D4B1 /* Result.framework in Frameworks */,
				9A16755C1F80DDE700B63650 /* ReactiveSwift.framework in Frameworks */,
			);
			runOnlyForDeploymentPostprocessing = 0;
		};
		7DFBED001CDB8C9500EE435B /* Frameworks */ = {
			isa = PBXFrameworksBuildPhase;
			buildActionMask = 2147483647;
			files = (
				CDF066CA1CDC1CA200199626 /* Nimble.framework in Frameworks */,
				CDF066CB1CDC1CA200199626 /* Quick.framework in Frameworks */,
				7DFBED081CDB8C9500EE435B /* ReactiveCocoa.framework in Frameworks */,
			);
			runOnlyForDeploymentPostprocessing = 0;
		};
		9A16753A1F80C35100B63650 /* Frameworks */ = {
			isa = PBXFrameworksBuildPhase;
			buildActionMask = 2147483647;
			files = (
				9A16755E1F80DE2F00B63650 /* ReactiveMapKit.framework in Frameworks */,
				9A1675581F80C45300B63650 /* Nimble.framework in Frameworks */,
				9A16754B1F80C3E300B63650 /* ReactiveCocoa.framework in Frameworks */,
				9A16754C1F80C3EC00B63650 /* ReactiveSwift.framework in Frameworks */,
				9A1675501F80C40C00B63650 /* Result.framework in Frameworks */,
				9A1675601F80DF9600B63650 /* Quick.framework in Frameworks */,
			);
			runOnlyForDeploymentPostprocessing = 0;
		};
		9AC03A531F7CC3BF00EC33C1 /* Frameworks */ = {
			isa = PBXFrameworksBuildPhase;
			buildActionMask = 2147483647;
			files = (
				9AC03A641F7CC6B300EC33C1 /* ReactiveCocoa.framework in Frameworks */,
				9AC03A621F7CC6B300EC33C1 /* ReactiveSwift.framework in Frameworks */,
				9AC03A651F7CC6B300EC33C1 /* Result.framework in Frameworks */,
			);
			runOnlyForDeploymentPostprocessing = 0;
		};
		A9B315501B3940610001CB9C /* Frameworks */ = {
			isa = PBXFrameworksBuildPhase;
			buildActionMask = 2147483647;
			files = (
				A9B315C91B3940980001CB9C /* Result.framework in Frameworks */,
				9A16755B1F80DDE400B63650 /* ReactiveSwift.framework in Frameworks */,
			);
			runOnlyForDeploymentPostprocessing = 0;
		};
		D04725E619E49ED7006002AA /* Frameworks */ = {
			isa = PBXFrameworksBuildPhase;
			buildActionMask = 2147483647;
			files = (
				CDC42E2F1AE7AB8B00965373 /* Result.framework in Frameworks */,
				9A1675591F80DDDE00B63650 /* ReactiveSwift.framework in Frameworks */,
			);
			runOnlyForDeploymentPostprocessing = 0;
		};
		D04725F219E49ED7006002AA /* Frameworks */ = {
			isa = PBXFrameworksBuildPhase;
			buildActionMask = 2147483647;
			files = (
				CDC42E301AE7AB8B00965373 /* Result.framework in Frameworks */,
				D05E662519EDD82000904ACA /* Nimble.framework in Frameworks */,
				D037672D19EDA75D00A782A9 /* Quick.framework in Frameworks */,
				D04725F619E49ED7006002AA /* ReactiveCocoa.framework in Frameworks */,
			);
			runOnlyForDeploymentPostprocessing = 0;
		};
		D047260819E49F82006002AA /* Frameworks */ = {
			isa = PBXFrameworksBuildPhase;
			buildActionMask = 2147483647;
			files = (
				CDC42E311AE7AB8B00965373 /* Result.framework in Frameworks */,
				9A16755A1F80DDE100B63650 /* ReactiveSwift.framework in Frameworks */,
			);
			runOnlyForDeploymentPostprocessing = 0;
		};
		D047261319E49F82006002AA /* Frameworks */ = {
			isa = PBXFrameworksBuildPhase;
			buildActionMask = 2147483647;
			files = (
				D05E662619EDD83000904ACA /* Nimble.framework in Frameworks */,
				D037672F19EDA78B00A782A9 /* Quick.framework in Frameworks */,
				D047261719E49F82006002AA /* ReactiveCocoa.framework in Frameworks */,
			);
			runOnlyForDeploymentPostprocessing = 0;
		};
/* End PBXFrameworksBuildPhase section */

/* Begin PBXGroup section */
		538DCB761DCA5E1600332880 /* Shared */ = {
			isa = PBXGroup;
			children = (
				538DCB781DCA5E6C00332880 /* NSLayoutConstraint.swift */,
			);
			path = Shared;
			sourceTree = "<group>";
		};
		538DCB771DCA5E3200332880 /* Shared */ = {
			isa = PBXGroup;
			children = (
				538DCB7C1DCA5E9B00332880 /* NSLayoutConstraintSpec.swift */,
			);
			path = Shared;
			sourceTree = "<group>";
		};
		57A4D2431BA13F9700F7D4B1 /* tvOS */ = {
			isa = PBXGroup;
			children = (
				57A4D2441BA13F9700F7D4B1 /* tvOS-Application.xcconfig */,
				57A4D2451BA13F9700F7D4B1 /* tvOS-Base.xcconfig */,
				57A4D2461BA13F9700F7D4B1 /* tvOS-Framework.xcconfig */,
				57A4D2471BA13F9700F7D4B1 /* tvOS-StaticLibrary.xcconfig */,
			);
			path = tvOS;
			sourceTree = "<group>";
		};
		9A16753E1F80C35100B63650 /* ReactiveMapKitTests */ = {
			isa = PBXGroup;
			children = (
				53A6BED51DD4BD2C0016C058 /* MKMapViewSpec.swift */,
				9A1675411F80C35100B63650 /* Info.plist */,
			);
			path = ReactiveMapKitTests;
			sourceTree = "<group>";
		};
		9A1D05E91D93E9F100ACF44C /* AppKit */ = {
			isa = PBXGroup;
			children = (
				9AED64C41E496A3700321004 /* ActionProxy.swift */,
				4ABEFE2F1DCFD0530066A8C2 /* NSCollectionView.swift */,
				9ADE4A881DA6D206005C2AC8 /* NSControl.swift */,
				4ABEFE2A1DCFD0030066A8C2 /* NSTableView.swift */,
				9ADE4A951DA6F018005C2AC8 /* NSTextField.swift */,
				9A6AAA251DB8F5280013AAEA /* ReusableComponents.swift */,
				D9558AB71DFF805A003254E1 /* NSPopUpButton.swift */,
				006518751E26865800C3139A /* NSButton.swift */,
				834DE1111E4120340099F4E5 /* NSSegmentedControl.swift */,
				834DE1131E4122910099F4E5 /* NSSlider.swift */,
				8392D8FC1DB93E5E00504ED4 /* NSImageView.swift */,
			);
			path = AppKit;
			sourceTree = "<group>";
		};
		9A1D05EB1D93E9F100ACF44C /* UIKit */ = {
			isa = PBXGroup;
			children = (
				CD91E3D41DDAC67700FA70D0 /* iOS */,
				9A6AAA221DB8F51C0013AAEA /* ReusableComponents.swift */,
				9A1D05EC1D93E9F100ACF44C /* UIActivityIndicatorView.swift */,
				9A1D05ED1D93E9F100ACF44C /* UIBarButtonItem.swift */,
				9A1D05EE1D93E9F100ACF44C /* UIBarItem.swift */,
				9A1D05EF1D93E9F100ACF44C /* UIButton.swift */,
				4ABEFE231DCFCF5C0066A8C2 /* UICollectionView.swift */,
				9A1D05F11D93E9F100ACF44C /* UIControl.swift */,
				419139431DB910570043C9D1 /* UIGestureRecognizer.swift */,
				9A1D05F31D93E9F100ACF44C /* UIImageView.swift */,
				9A1D05F41D93E9F100ACF44C /* UILabel.swift */,
				A9EB3D1C1E94ECAC002A9BCC /* UINavigationItem.swift */,
				9A1D05F51D93E9F100ACF44C /* UIProgressView.swift */,
				BF4335641E02AC7600AC88DD /* UIScrollView.swift */,
				9A1D05F61D93E9F100ACF44C /* UISegmentedControl.swift */,
				4ABEFDE11DCFC8560066A8C2 /* UITableView.swift */,
				A9EB3D241E94F335002A9BCC /* UITabBarItem.swift */,
				9A1D05FA1D93E9F100ACF44C /* UITextField.swift */,
				9A1D05FB1D93E9F100ACF44C /* UITextView.swift */,
				9A1D05FC1D93E9F100ACF44C /* UIView.swift */,
			);
			path = UIKit;
			sourceTree = "<group>";
		};
		9A1D06231D93EA7E00ACF44C /* UIKit */ = {
			isa = PBXGroup;
			children = (
				9A6AAA291DB8F7F10013AAEA /* ReusableComponentsSpec.swift */,
				9A1D06241D93EA7E00ACF44C /* UIActivityIndicatorViewSpec.swift */,
				9A1D06251D93EA7E00ACF44C /* UIBarButtonItemSpec.swift */,
				9A1D06261D93EA7E00ACF44C /* UIButtonSpec.swift */,
				4ABEFE271DCFCFA90066A8C2 /* UICollectionViewSpec.swift */,
				9A1D06281D93EA7E00ACF44C /* UIControl+EnableSendActionsForControlEvents.swift */,
				9A1D06291D93EA7E00ACF44C /* UIControlSpec.swift */,
				9A1D062A1D93EA7E00ACF44C /* UIDatePickerSpec.swift */,
				4191394B1DBA002C0043C9D1 /* UIGestureRecognizerSpec.swift */,
				9A1D062B1D93EA7E00ACF44C /* UIImageViewSpec.swift */,
				9A1D062C1D93EA7E00ACF44C /* UILabelSpec.swift */,
				A9EB3D1E1E94ED84002A9BCC /* UINavigationItemSpec.swift */,
				BFBD68431E48DA21003CB580 /* UIPickerViewSpec.swift */,
				9A1D062D1D93EA7E00ACF44C /* UIProgressViewSpec.swift */,
				BF4335661E02EEDE00AC88DD /* UIScrollViewSpec.swift */,
				BFCF77601DFAD9120058006E /* UISearchBarSpec.swift */,
				9A1D062E1D93EA7E00ACF44C /* UISegmentedControlSpec.swift */,
				53AC46CE1DD6FC0000C799E1 /* UISliderSpec.swift */,
				531866F91DD7925600D1285F /* UIStepperSpec.swift */,
				9A1D062F1D93EA7E00ACF44C /* UISwitchSpec.swift */,
				4ABEFDE31DCFCCD70066A8C2 /* UITableViewSpec.swift */,
				A9EB3D261E94F3C7002A9BCC /* UITabBarItemSpec.swift */,
				9A1D06321D93EA7E00ACF44C /* UITextFieldSpec.swift */,
				9A1D06331D93EA7E00ACF44C /* UITextViewSpec.swift */,
				9A1D06351D93EA7E00ACF44C /* UIViewSpec.swift */,
				9AAD49891DED2F380068EC9B /* UIKeyboardSpec.swift */,
				3BCAAC7B1DEE1A2300B30335 /* UIRefreshControlSpec.swift */,
			);
			path = UIKit;
			sourceTree = "<group>";
		};
		9AC03A581F7CC3BF00EC33C1 /* ReactiveMapKit */ = {
			isa = PBXGroup;
			children = (
				53A6BED11DD4BCA90016C058 /* MKMapView.swift */,
				9AC03A5A1F7CC3BF00EC33C1 /* Info.plist */,
			);
			path = ReactiveMapKit;
			sourceTree = "<group>";
		};
		9ADE4A8C1DA6D94C005C2AC8 /* AppKit */ = {
			isa = PBXGroup;
			children = (
				9A0726F21E912B610081F3F7 /* ActionProxySpec.swift */,
				4ABEFE311DCFD05F0066A8C2 /* NSCollectionViewSpec.swift */,
				9ADE4A8D1DA6D965005C2AC8 /* NSControlSpec.swift */,
				4ABEFE2C1DCFD0180066A8C2 /* NSTableViewSpec.swift */,
				9A6AAA271DB8F7EB0013AAEA /* ReusableComponentsSpec.swift */,
				D9558AB51DFF7B90003254E1 /* NSPopUpButtonSpec.swift */,
				004FD0061E26CDB300A03A82 /* NSButtonSpec.swift */,
				834DE1001E4109750099F4E5 /* NSImageViewSpec.swift */,
				9AADB6F31F84AECB00EFFD19 /* Swift4TestInteroperability.swift */,
			);
			path = AppKit;
			sourceTree = "<group>";
		};
		A97451321B3A935E00F48E55 /* watchOS */ = {
			isa = PBXGroup;
			children = (
				A97451331B3A935E00F48E55 /* watchOS-Application.xcconfig */,
				A97451341B3A935E00F48E55 /* watchOS-Base.xcconfig */,
				A97451351B3A935E00F48E55 /* watchOS-Framework.xcconfig */,
				A97451361B3A935E00F48E55 /* watchOS-StaticLibrary.xcconfig */,
			);
			path = watchOS;
			sourceTree = "<group>";
		};
		BE330A0D1D634F1E00806963 /* Frameworks */ = {
			isa = PBXGroup;
			children = (
				9A1675631F80DFA400B63650 /* Quick.framework */,
				9A1675561F80C44100B63650 /* Nimble.framework */,
				9A16754F1F80C40200B63650 /* Result.framework */,
				9AC03A631F7CC6B300EC33C1 /* ReactiveSwift.framework */,
			);
			name = Frameworks;
			sourceTree = "<group>";
		};
		CD91E3D41DDAC67700FA70D0 /* iOS */ = {
			isa = PBXGroup;
			children = (
				9A1D05F21D93E9F100ACF44C /* UIDatePicker.swift */,
				A9EB3D7D1E955602002A9BCC /* UIFeedbackGenerator.swift */,
				A9EB3D7E1E955602002A9BCC /* UIImpact​Feedback​Generator.swift */,
				A9EB3D7F1E955602002A9BCC /* UINotification​Feedback​Generator.swift */,
				A9EB3D801E955602002A9BCC /* UISelection​Feedback​Generator.swift */,
				9AAD49871DED2C350068EC9B /* UIKeyboard.swift */,
				BFE145881E43991A00208736 /* UIPickerView.swift */,
				3BCAAC791DEE19BC00B30335 /* UIRefreshControl.swift */,
				BFCF775E1DFAD8A50058006E /* UISearchBar.swift */,
				53AC46CB1DD6F97400C799E1 /* UISlider.swift */,
				531866F71DD7920400D1285F /* UIStepper.swift */,
				9A1D05F71D93E9F100ACF44C /* UISwitch.swift */,
			);
			path = iOS;
			sourceTree = "<group>";
		};
		D04725E019E49ED7006002AA = {
			isa = PBXGroup;
			children = (
				D04725EC19E49ED7006002AA /* ReactiveCocoa */,
				D04725F919E49ED7006002AA /* ReactiveCocoaTests */,
				D047262519E49FE8006002AA /* Configuration */,
				9AC03A581F7CC3BF00EC33C1 /* ReactiveMapKit */,
				9A16753E1F80C35100B63650 /* ReactiveMapKitTests */,
				D04725EB19E49ED7006002AA /* Products */,
				BE330A0D1D634F1E00806963 /* Frameworks */,
			);
			sourceTree = "<group>";
			usesTabs = 1;
		};
		D04725EB19E49ED7006002AA /* Products */ = {
			isa = PBXGroup;
			children = (
				D04725EA19E49ED7006002AA /* ReactiveCocoa.framework */,
				D04725F519E49ED7006002AA /* ReactiveCocoaTests.xctest */,
				D047260C19E49F82006002AA /* ReactiveCocoa.framework */,
				D047261619E49F82006002AA /* ReactiveCocoaTests.xctest */,
				A9B315541B3940610001CB9C /* ReactiveCocoa.framework */,
				57A4D2411BA13D7A00F7D4B1 /* ReactiveCocoa.framework */,
				7DFBED031CDB8C9500EE435B /* ReactiveCocoaTests.xctest */,
				9AC03A571F7CC3BF00EC33C1 /* ReactiveMapKit.framework */,
				9A16753D1F80C35100B63650 /* ReactiveMapKitTests.xctest */,
			);
			name = Products;
			sourceTree = "<group>";
		};
		D04725EC19E49ED7006002AA /* ReactiveCocoa */ = {
			isa = PBXGroup;
			children = (
				9ADE4A7B1DA44A9E005C2AC8 /* CocoaAction.swift */,
				9A2E425D1DAA6737006D909F /* CocoaTarget.swift */,
				CD0C45DD1CC9A288009F5BF0 /* DynamicProperty.swift */,
				9A7488471E3B8ACE00CD0317 /* DelegateProxy.swift */,
				9ADE4A901DA6EA40005C2AC8 /* NSObject+ReactiveExtensionsProvider.swift */,
				9AD0F0691D48BA4800ADFAB7 /* NSObject+KeyValueObserving.swift */,
				9A1D065A1D93EC6E00ACF44C /* NSObject+Intercepting.swift */,
				4A0E10FE1D2A92720065D310 /* NSObject+Lifetime.swift */,
				9AF0EA741D9A7FF700F27DDF /* NSObject+BindingTarget.swift */,
				9A1D05DF1D93E99100ACF44C /* NSObject+Association.swift */,
				9ADFE5A41DC0001C001E11F7 /* NSObject+Synchronizing.swift */,
				9AA0BD8E1DDE29F800531FCF /* NSObject+ObjCRuntime.swift */,
				9AE7C2A31DDD7F5100F7534C /* ObjC+Messages.swift */,
				9AA0BD891DDE153A00531FCF /* ObjC+Constants.swift */,
				9A54A21A1DE00D09001739B3 /* ObjC+Selector.swift */,
				9AA0BD801DDE03F500531FCF /* ObjC+RuntimeSubclassing.swift */,
				9AA0BD771DDE03DE00531FCF /* ObjC+Runtime.swift */,
				9A90374E1ED61C6300345D62 /* ReactiveSwift+Lifetime.swift */,
				9A1D05E91D93E9F100ACF44C /* AppKit */,
				9A1D05EB1D93E9F100ACF44C /* UIKit */,
				538DCB761DCA5E1600332880 /* Shared */,
				D04725ED19E49ED7006002AA /* Supporting Files */,
				9AB15C791E26CD9A00997378 /* Deprecations+Removals.swift */,
			);
			path = ReactiveCocoa;
			sourceTree = "<group>";
		};
		D04725ED19E49ED7006002AA /* Supporting Files */ = {
			isa = PBXGroup;
			children = (
				D04725EF19E49ED7006002AA /* ReactiveCocoa.h */,
				9A1D06751D9415FB00ACF44C /* ObjCRuntimeAliases.h */,
				9AA0BD971DDE7A2200531FCF /* ObjCRuntimeAliases.m */,
				9AE7C2A21DDD768500F7534C /* module.modulemap */,
				CDC42E2E1AE7AB8B00965373 /* Result.framework */,
				D04725EE19E49ED7006002AA /* Info.plist */,
			);
			name = "Supporting Files";
			sourceTree = "<group>";
		};
		D04725F919E49ED7006002AA /* ReactiveCocoaTests */ = {
			isa = PBXGroup;
			children = (
				9ADE4A8C1DA6D94C005C2AC8 /* AppKit */,
				9A1D06231D93EA7E00ACF44C /* UIKit */,
				538DCB771DCA5E3200332880 /* Shared */,
				9A9DFEE81DA7EFB60039EE1B /* AssociationSpec.swift */,
				9A7990CD1F1085D8001493A3 /* BindingTargetSpec.swift */,
				CD8401821CEE8ED7009F0ABF /* CocoaActionSpec.swift */,
				9A892D8E1E8D19BE00EA35F3 /* DelegateProxySpec.swift */,
				D0A2260D1A72F16D00D33B74 /* DynamicPropertySpec.swift */,
				B696FB801A7640C00075236D /* TestError.swift */,
				9A1E72B91D4DE96500CC20C3 /* KeyValueObservingSpec.swift */,
				9AFCBFE21EB1ABC0004B4C74 /* KVOKVCExtensionSpec.swift */,
				9A6AAA0D1DB6A4CF0013AAEA /* InterceptingSpec.swift */,
				9A54A2101DDF5B4D001739B3 /* InterceptingPerformanceTests.swift */,
				9ADFE5A01DBFFBCF001E11F7 /* LifetimeSpec.swift */,
				9A24A8431DE1429600987AF9 /* SwizzlingSpec.swift */,
				3B30EE8B1E7BE529007CC8EF /* DeprecationsSpec.swift */,
				CD42C69A1E951F6900AA9504 /* ReactiveCocoaTestsConfiguration.swift */,
				D04725FA19E49ED7006002AA /* Supporting Files */,
			);
			path = ReactiveCocoaTests;
			sourceTree = "<group>";
		};
		D04725FA19E49ED7006002AA /* Supporting Files */ = {
			isa = PBXGroup;
			children = (
				D05E662419EDD82000904ACA /* Nimble.framework */,
				D037672B19EDA75D00A782A9 /* Quick.framework */,
				D03766B119EDA60000A782A9 /* test-data.json */,
				BFA6B94A1A76044800C846D1 /* SignalProducerNimbleMatchers.swift */,
				D04725FB19E49ED7006002AA /* Info.plist */,
			);
			name = "Supporting Files";
			sourceTree = "<group>";
		};
		D047262519E49FE8006002AA /* Configuration */ = {
			isa = PBXGroup;
			children = (
				D047262619E49FE8006002AA /* Base */,
				D047263119E49FE8006002AA /* iOS */,
				D047263619E49FE8006002AA /* Mac OS X */,
				A97451321B3A935E00F48E55 /* watchOS */,
				57A4D2431BA13F9700F7D4B1 /* tvOS */,
				D047263C19E49FE8006002AA /* README.md */,
			);
			name = Configuration;
			path = Carthage/Checkouts/xcconfigs;
			sourceTree = "<group>";
		};
		D047262619E49FE8006002AA /* Base */ = {
			isa = PBXGroup;
			children = (
				D047262719E49FE8006002AA /* Common.xcconfig */,
				D047262819E49FE8006002AA /* Configurations */,
				D047262D19E49FE8006002AA /* Targets */,
			);
			path = Base;
			sourceTree = "<group>";
		};
		D047262819E49FE8006002AA /* Configurations */ = {
			isa = PBXGroup;
			children = (
				D047262919E49FE8006002AA /* Debug.xcconfig */,
				D047262A19E49FE8006002AA /* Profile.xcconfig */,
				D047262B19E49FE8006002AA /* Release.xcconfig */,
				D047262C19E49FE8006002AA /* Test.xcconfig */,
			);
			path = Configurations;
			sourceTree = "<group>";
		};
		D047262D19E49FE8006002AA /* Targets */ = {
			isa = PBXGroup;
			children = (
				D047262E19E49FE8006002AA /* Application.xcconfig */,
				D047262F19E49FE8006002AA /* Framework.xcconfig */,
				D047263019E49FE8006002AA /* StaticLibrary.xcconfig */,
			);
			path = Targets;
			sourceTree = "<group>";
		};
		D047263119E49FE8006002AA /* iOS */ = {
			isa = PBXGroup;
			children = (
				D047263219E49FE8006002AA /* iOS-Application.xcconfig */,
				D047263319E49FE8006002AA /* iOS-Base.xcconfig */,
				D047263419E49FE8006002AA /* iOS-Framework.xcconfig */,
				D047263519E49FE8006002AA /* iOS-StaticLibrary.xcconfig */,
			);
			path = iOS;
			sourceTree = "<group>";
		};
		D047263619E49FE8006002AA /* Mac OS X */ = {
			isa = PBXGroup;
			children = (
				D047263719E49FE8006002AA /* Mac-Application.xcconfig */,
				D047263819E49FE8006002AA /* Mac-Base.xcconfig */,
				D047263919E49FE8006002AA /* Mac-DynamicLibrary.xcconfig */,
				D047263A19E49FE8006002AA /* Mac-Framework.xcconfig */,
				D047263B19E49FE8006002AA /* Mac-StaticLibrary.xcconfig */,
			);
			path = "Mac OS X";
			sourceTree = "<group>";
		};
/* End PBXGroup section */

/* Begin PBXHeadersBuildPhase section */
		57A4D2091BA13D7A00F7D4B1 /* Headers */ = {
			isa = PBXHeadersBuildPhase;
			buildActionMask = 2147483647;
			files = (
				57A4D20A1BA13D7A00F7D4B1 /* ReactiveCocoa.h in Headers */,
				9A6AAA1C1DB808AA0013AAEA /* ObjCRuntimeAliases.h in Headers */,
			);
			runOnlyForDeploymentPostprocessing = 0;
		};
		9AC03A541F7CC3BF00EC33C1 /* Headers */ = {
			isa = PBXHeadersBuildPhase;
			buildActionMask = 2147483647;
			files = (
			);
			runOnlyForDeploymentPostprocessing = 0;
		};
		A9B315511B3940610001CB9C /* Headers */ = {
			isa = PBXHeadersBuildPhase;
			buildActionMask = 2147483647;
			files = (
				A9B315CA1B3940AB0001CB9C /* ReactiveCocoa.h in Headers */,
				9A6AAA1B1DB808A90013AAEA /* ObjCRuntimeAliases.h in Headers */,
			);
			runOnlyForDeploymentPostprocessing = 0;
		};
		D04725E719E49ED7006002AA /* Headers */ = {
			isa = PBXHeadersBuildPhase;
			buildActionMask = 2147483647;
			files = (
				D04725F019E49ED7006002AA /* ReactiveCocoa.h in Headers */,
				9A6AAA191DB808A80013AAEA /* ObjCRuntimeAliases.h in Headers */,
			);
			runOnlyForDeploymentPostprocessing = 0;
		};
		D047260919E49F82006002AA /* Headers */ = {
			isa = PBXHeadersBuildPhase;
			buildActionMask = 2147483647;
			files = (
				D037666419EDA43C00A782A9 /* ReactiveCocoa.h in Headers */,
				9A6AAA1A1DB808A80013AAEA /* ObjCRuntimeAliases.h in Headers */,
			);
			runOnlyForDeploymentPostprocessing = 0;
		};
/* End PBXHeadersBuildPhase section */

/* Begin PBXNativeTarget section */
		57A4D1AF1BA13D7A00F7D4B1 /* ReactiveCocoa-tvOS */ = {
			isa = PBXNativeTarget;
			buildConfigurationList = 57A4D23C1BA13D7A00F7D4B1 /* Build configuration list for PBXNativeTarget "ReactiveCocoa-tvOS" */;
			buildPhases = (
				57A4D1B01BA13D7A00F7D4B1 /* Sources */,
				57A4D2071BA13D7A00F7D4B1 /* Frameworks */,
				57A4D2091BA13D7A00F7D4B1 /* Headers */,
				57A4D23B1BA13D7A00F7D4B1 /* Resources */,
			);
			buildRules = (
			);
			dependencies = (
			);
			name = "ReactiveCocoa-tvOS";
			productName = "ReactiveCocoa-tvOS";
			productReference = 57A4D2411BA13D7A00F7D4B1 /* ReactiveCocoa.framework */;
			productType = "com.apple.product-type.framework";
		};
		7DFBED021CDB8C9500EE435B /* ReactiveCocoa-tvOSTests */ = {
			isa = PBXNativeTarget;
			buildConfigurationList = 7DFBED0F1CDB8C9500EE435B /* Build configuration list for PBXNativeTarget "ReactiveCocoa-tvOSTests" */;
			buildPhases = (
				7DFBECFF1CDB8C9500EE435B /* Sources */,
				7DFBED001CDB8C9500EE435B /* Frameworks */,
				7DFBED011CDB8C9500EE435B /* Resources */,
				7DFBED151CDB8CEC00EE435B /* Copy Frameworks */,
			);
			buildRules = (
			);
			dependencies = (
				7DFBED0A1CDB8C9500EE435B /* PBXTargetDependency */,
			);
			name = "ReactiveCocoa-tvOSTests";
			productName = "ReactiveCocoa-tvOSTests";
			productReference = 7DFBED031CDB8C9500EE435B /* ReactiveCocoaTests.xctest */;
			productType = "com.apple.product-type.bundle.unit-test";
		};
		9A16753C1F80C35100B63650 /* ReactiveMapKitTests */ = {
			isa = PBXNativeTarget;
			buildConfigurationList = 9A1675451F80C35100B63650 /* Build configuration list for PBXNativeTarget "ReactiveMapKitTests" */;
			buildPhases = (
				9A1675391F80C35100B63650 /* Sources */,
				9A16753A1F80C35100B63650 /* Frameworks */,
				9A16753B1F80C35100B63650 /* Resources */,
				9A16754A1F80C3AC00B63650 /* Copy Files */,
			);
			buildRules = (
			);
			dependencies = (
				9A1675661F813EAA00B63650 /* PBXTargetDependency */,
			);
			name = ReactiveMapKitTests;
			productName = ReactiveMapKitTests;
			productReference = 9A16753D1F80C35100B63650 /* ReactiveMapKitTests.xctest */;
			productType = "com.apple.product-type.bundle.unit-test";
		};
		9AC03A561F7CC3BF00EC33C1 /* ReactiveMapKit */ = {
			isa = PBXNativeTarget;
			buildConfigurationList = 9AC03A5C1F7CC3BF00EC33C1 /* Build configuration list for PBXNativeTarget "ReactiveMapKit" */;
			buildPhases = (
				9AC03A521F7CC3BF00EC33C1 /* Sources */,
				9AC03A531F7CC3BF00EC33C1 /* Frameworks */,
				9AC03A541F7CC3BF00EC33C1 /* Headers */,
				9AC03A551F7CC3BF00EC33C1 /* Resources */,
			);
			buildRules = (
			);
			dependencies = (
			);
			name = ReactiveMapKit;
			productName = ReactiveMapKit;
			productReference = 9AC03A571F7CC3BF00EC33C1 /* ReactiveMapKit.framework */;
			productType = "com.apple.product-type.framework";
		};
		A9B315531B3940610001CB9C /* ReactiveCocoa-watchOS */ = {
			isa = PBXNativeTarget;
			buildConfigurationList = A9B3155D1B3940610001CB9C /* Build configuration list for PBXNativeTarget "ReactiveCocoa-watchOS" */;
			buildPhases = (
				A9B3154F1B3940610001CB9C /* Sources */,
				A9B315501B3940610001CB9C /* Frameworks */,
				A9B315511B3940610001CB9C /* Headers */,
				A9B315521B3940610001CB9C /* Resources */,
			);
			buildRules = (
			);
			dependencies = (
			);
			name = "ReactiveCocoa-watchOS";
			productName = "ReactiveCocoa-watchOS";
			productReference = A9B315541B3940610001CB9C /* ReactiveCocoa.framework */;
			productType = "com.apple.product-type.framework";
		};
		D04725E919E49ED7006002AA /* ReactiveCocoa-macOS */ = {
			isa = PBXNativeTarget;
			buildConfigurationList = D047260019E49ED7006002AA /* Build configuration list for PBXNativeTarget "ReactiveCocoa-macOS" */;
			buildPhases = (
				D04725E519E49ED7006002AA /* Sources */,
				D04725E619E49ED7006002AA /* Frameworks */,
				D04725E719E49ED7006002AA /* Headers */,
				D04725E819E49ED7006002AA /* Resources */,
			);
			buildRules = (
			);
			dependencies = (
			);
			name = "ReactiveCocoa-macOS";
			productName = "ReactiveCocoa-macOS";
			productReference = D04725EA19E49ED7006002AA /* ReactiveCocoa.framework */;
			productType = "com.apple.product-type.framework";
		};
		D04725F419E49ED7006002AA /* ReactiveCocoa-macOSTests */ = {
			isa = PBXNativeTarget;
			buildConfigurationList = D047260319E49ED7006002AA /* Build configuration list for PBXNativeTarget "ReactiveCocoa-macOSTests" */;
			buildPhases = (
				D04725F119E49ED7006002AA /* Sources */,
				D04725F219E49ED7006002AA /* Frameworks */,
				D04725F319E49ED7006002AA /* Resources */,
			);
			buildRules = (
			);
			dependencies = (
				D04725F819E49ED7006002AA /* PBXTargetDependency */,
			);
			name = "ReactiveCocoa-macOSTests";
			productName = "ReactiveCocoa-macOSTests";
			productReference = D04725F519E49ED7006002AA /* ReactiveCocoaTests.xctest */;
			productType = "com.apple.product-type.bundle.unit-test";
		};
		D047260B19E49F82006002AA /* ReactiveCocoa-iOS */ = {
			isa = PBXNativeTarget;
			buildConfigurationList = D047261F19E49F82006002AA /* Build configuration list for PBXNativeTarget "ReactiveCocoa-iOS" */;
			buildPhases = (
				D047260719E49F82006002AA /* Sources */,
				D047260819E49F82006002AA /* Frameworks */,
				D047260919E49F82006002AA /* Headers */,
				D047260A19E49F82006002AA /* Resources */,
			);
			buildRules = (
			);
			dependencies = (
			);
			name = "ReactiveCocoa-iOS";
			productName = "ReactiveCocoa-iOS";
			productReference = D047260C19E49F82006002AA /* ReactiveCocoa.framework */;
			productType = "com.apple.product-type.framework";
		};
		D047261519E49F82006002AA /* ReactiveCocoa-iOSTests */ = {
			isa = PBXNativeTarget;
			buildConfigurationList = D047262219E49F82006002AA /* Build configuration list for PBXNativeTarget "ReactiveCocoa-iOSTests" */;
			buildPhases = (
				D047261219E49F82006002AA /* Sources */,
				D047261319E49F82006002AA /* Frameworks */,
				D047261419E49F82006002AA /* Resources */,
				D01B7B6119EDD8F600D26E01 /* Copy Frameworks */,
			);
			buildRules = (
			);
			dependencies = (
				D047261919E49F82006002AA /* PBXTargetDependency */,
			);
			name = "ReactiveCocoa-iOSTests";
			productName = "ReactiveCocoa-iOSTests";
			productReference = D047261619E49F82006002AA /* ReactiveCocoaTests.xctest */;
			productType = "com.apple.product-type.bundle.unit-test";
		};
/* End PBXNativeTarget section */

/* Begin PBXProject section */
		D04725E119E49ED7006002AA /* Project object */ = {
			isa = PBXProject;
			attributes = {
				LastSwiftUpdateCheck = 0900;
				LastUpgradeCheck = 0800;
				ORGANIZATIONNAME = GitHub;
				TargetAttributes = {
					57A4D1AF1BA13D7A00F7D4B1 = {
						LastSwiftMigration = 0810;
					};
					7DFBED021CDB8C9500EE435B = {
						CreatedOnToolsVersion = 7.3.1;
						LastSwiftMigration = 0800;
					};
					9A16753C1F80C35100B63650 = {
						CreatedOnToolsVersion = 9.0;
						ProvisioningStyle = Automatic;
					};
					9AC03A561F7CC3BF00EC33C1 = {
						CreatedOnToolsVersion = 9.0;
					};
					A9B315531B3940610001CB9C = {
						CreatedOnToolsVersion = 7.0;
						LastSwiftMigration = 0810;
					};
					D04725E919E49ED7006002AA = {
						CreatedOnToolsVersion = 6.1;
						LastSwiftMigration = 0810;
					};
					D04725F419E49ED7006002AA = {
						CreatedOnToolsVersion = 6.1;
						LastSwiftMigration = 0800;
					};
					D047260B19E49F82006002AA = {
						CreatedOnToolsVersion = 6.1;
						LastSwiftMigration = 0810;
					};
					D047261519E49F82006002AA = {
						CreatedOnToolsVersion = 6.1;
						LastSwiftMigration = 0800;
					};
				};
			};
			buildConfigurationList = D04725E419E49ED7006002AA /* Build configuration list for PBXProject "ReactiveCocoa" */;
			compatibilityVersion = "Xcode 3.2";
			developmentRegion = English;
			hasScannedForEncodings = 0;
			knownRegions = (
				en,
			);
			mainGroup = D04725E019E49ED7006002AA;
			productRefGroup = D04725EB19E49ED7006002AA /* Products */;
			projectDirPath = "";
			projectRoot = "";
			targets = (
				D04725E919E49ED7006002AA /* ReactiveCocoa-macOS */,
				D04725F419E49ED7006002AA /* ReactiveCocoa-macOSTests */,
				D047260B19E49F82006002AA /* ReactiveCocoa-iOS */,
				D047261519E49F82006002AA /* ReactiveCocoa-iOSTests */,
				A9B315531B3940610001CB9C /* ReactiveCocoa-watchOS */,
				57A4D1AF1BA13D7A00F7D4B1 /* ReactiveCocoa-tvOS */,
				7DFBED021CDB8C9500EE435B /* ReactiveCocoa-tvOSTests */,
				9AC03A561F7CC3BF00EC33C1 /* ReactiveMapKit */,
				9A16753C1F80C35100B63650 /* ReactiveMapKitTests */,
			);
		};
/* End PBXProject section */

/* Begin PBXResourcesBuildPhase section */
		57A4D23B1BA13D7A00F7D4B1 /* Resources */ = {
			isa = PBXResourcesBuildPhase;
			buildActionMask = 2147483647;
			files = (
			);
			runOnlyForDeploymentPostprocessing = 0;
		};
		7DFBED011CDB8C9500EE435B /* Resources */ = {
			isa = PBXResourcesBuildPhase;
			buildActionMask = 2147483647;
			files = (
				7DFBED141CDB8CE600EE435B /* test-data.json in Resources */,
			);
			runOnlyForDeploymentPostprocessing = 0;
		};
		9A16753B1F80C35100B63650 /* Resources */ = {
			isa = PBXResourcesBuildPhase;
			buildActionMask = 2147483647;
			files = (
			);
			runOnlyForDeploymentPostprocessing = 0;
		};
		9AC03A551F7CC3BF00EC33C1 /* Resources */ = {
			isa = PBXResourcesBuildPhase;
			buildActionMask = 2147483647;
			files = (
			);
			runOnlyForDeploymentPostprocessing = 0;
		};
		A9B315521B3940610001CB9C /* Resources */ = {
			isa = PBXResourcesBuildPhase;
			buildActionMask = 2147483647;
			files = (
			);
			runOnlyForDeploymentPostprocessing = 0;
		};
		D04725E819E49ED7006002AA /* Resources */ = {
			isa = PBXResourcesBuildPhase;
			buildActionMask = 2147483647;
			files = (
			);
			runOnlyForDeploymentPostprocessing = 0;
		};
		D04725F319E49ED7006002AA /* Resources */ = {
			isa = PBXResourcesBuildPhase;
			buildActionMask = 2147483647;
			files = (
				D037671719EDA60000A782A9 /* test-data.json in Resources */,
			);
			runOnlyForDeploymentPostprocessing = 0;
		};
		D047260A19E49F82006002AA /* Resources */ = {
			isa = PBXResourcesBuildPhase;
			buildActionMask = 2147483647;
			files = (
			);
			runOnlyForDeploymentPostprocessing = 0;
		};
		D047261419E49F82006002AA /* Resources */ = {
			isa = PBXResourcesBuildPhase;
			buildActionMask = 2147483647;
			files = (
				D037671819EDA60000A782A9 /* test-data.json in Resources */,
			);
			runOnlyForDeploymentPostprocessing = 0;
		};
/* End PBXResourcesBuildPhase section */

/* Begin PBXSourcesBuildPhase section */
		57A4D1B01BA13D7A00F7D4B1 /* Sources */ = {
			isa = PBXSourcesBuildPhase;
			buildActionMask = 2147483647;
			files = (
				A9EB3D221E94F308002A9BCC /* UINavigationItem.swift in Sources */,
				9A74884B1E3B8ACE00CD0317 /* DelegateProxy.swift in Sources */,
				9A1D06131D93EA0100ACF44C /* UIBarItem.swift in Sources */,
				9A1D061F1D93EA0100ACF44C /* UITextField.swift in Sources */,
				4ABEFE261DCFCF640066A8C2 /* UICollectionView.swift in Sources */,
				9AB15C7D1E26CD9A00997378 /* Deprecations+Removals.swift in Sources */,
				9ADE4A7F1DA44A9E005C2AC8 /* CocoaAction.swift in Sources */,
				9AE7C2A71DDD7F5100F7534C /* ObjC+Messages.swift in Sources */,
				9A1D06201D93EA0100ACF44C /* UITextView.swift in Sources */,
				9A6AAA241DB8F51C0013AAEA /* ReusableComponents.swift in Sources */,
				4ABEFE201DCFCEF80066A8C2 /* UITableView.swift in Sources */,
				9A1D06181D93EA0100ACF44C /* UIImageView.swift in Sources */,
				9AA0BD841DDE03F500531FCF /* ObjC+RuntimeSubclassing.swift in Sources */,
				9AD0F06D1D48BA4800ADFAB7 /* NSObject+KeyValueObserving.swift in Sources */,
				9A1D06211D93EA0100ACF44C /* UIView.swift in Sources */,
				538DCB7B1DCA5E6C00332880 /* NSLayoutConstraint.swift in Sources */,
				9AA0BD9B1DDE7A2200531FCF /* ObjCRuntimeAliases.m in Sources */,
				9ADE4A941DA6EA40005C2AC8 /* NSObject+ReactiveExtensionsProvider.swift in Sources */,
				9A1D05E31D93E99100ACF44C /* NSObject+Association.swift in Sources */,
				419139491DB910570043C9D1 /* UIGestureRecognizer.swift in Sources */,
				9A1D06161D93EA0100ACF44C /* UIControl.swift in Sources */,
				9A1D06141D93EA0100ACF44C /* UIButton.swift in Sources */,
				9A1D065E1D93EC6E00ACF44C /* NSObject+Intercepting.swift in Sources */,
				9AA0BD8D1DDE153A00531FCF /* ObjC+Constants.swift in Sources */,
				9AF0EA781D9A7FF700F27DDF /* NSObject+BindingTarget.swift in Sources */,
				9A1D06191D93EA0100ACF44C /* UILabel.swift in Sources */,
				4A0E11021D2A92720065D310 /* NSObject+Lifetime.swift in Sources */,
				9ADFE5A81DC0001C001E11F7 /* NSObject+Synchronizing.swift in Sources */,
				CD0C45E11CC9A288009F5BF0 /* DynamicProperty.swift in Sources */,
				A9EB3D2D1E94F5A2002A9BCC /* UITabBarItem.swift in Sources */,
				9AA0BD921DDE29F800531FCF /* NSObject+ObjCRuntime.swift in Sources */,
				9A1D061A1D93EA0100ACF44C /* UIProgressView.swift in Sources */,
				9AA0BD7F1DDE03DE00531FCF /* ObjC+Runtime.swift in Sources */,
				9A2E42611DAA6737006D909F /* CocoaTarget.swift in Sources */,
				9A9037521ED61C6300345D62 /* ReactiveSwift+Lifetime.swift in Sources */,
				9A1D06121D93EA0100ACF44C /* UIBarButtonItem.swift in Sources */,
				9A1D06111D93EA0100ACF44C /* UIActivityIndicatorView.swift in Sources */,
				9A1D061B1D93EA0100ACF44C /* UISegmentedControl.swift in Sources */,
				9A54A21E1DE00D09001739B3 /* ObjC+Selector.swift in Sources */,
			);
			runOnlyForDeploymentPostprocessing = 0;
		};
		7DFBECFF1CDB8C9500EE435B /* Sources */ = {
			isa = PBXSourcesBuildPhase;
			buildActionMask = 2147483647;
			files = (
				A9EB3D231E94F314002A9BCC /* UINavigationItemSpec.swift in Sources */,
				9A9A129A1DC7A97100D10223 /* UIGestureRecognizerSpec.swift in Sources */,
				9A1D06591D93EA7E00ACF44C /* UIViewSpec.swift in Sources */,
				3B30EE8E1E7BE529007CC8EF /* DeprecationsSpec.swift in Sources */,
				7DFBED281CDB8DE300EE435B /* DynamicPropertySpec.swift in Sources */,
				9A9DFEEB1DA7EFB60039EE1B /* AssociationSpec.swift in Sources */,
				CD8401851CEE8ED7009F0ABF /* CocoaActionSpec.swift in Sources */,
				9A1E72BC1D4DE96500CC20C3 /* KeyValueObservingSpec.swift in Sources */,
				9A1D06451D93EA7E00ACF44C /* UIImageViewSpec.swift in Sources */,
				9A1D06551D93EA7E00ACF44C /* UITextViewSpec.swift in Sources */,
				9A7990D01F1085D8001493A3 /* BindingTargetSpec.swift in Sources */,
				9A1D063B1D93EA7E00ACF44C /* UIButtonSpec.swift in Sources */,
				9A24A8471DE142A600987AF9 /* SwizzlingSpec.swift in Sources */,
				9A1D064B1D93EA7E00ACF44C /* UISegmentedControlSpec.swift in Sources */,
				CD42C69D1E951F6A00AA9504 /* ReactiveCocoaTestsConfiguration.swift in Sources */,
				9A1D063F1D93EA7E00ACF44C /* UIControl+EnableSendActionsForControlEvents.swift in Sources */,
				9A1D06371D93EA7E00ACF44C /* UIActivityIndicatorViewSpec.swift in Sources */,
				9A6AAA2F1DB903A40013AAEA /* ReusableComponentsSpec.swift in Sources */,
				538DCB7F1DCA5E9B00332880 /* NSLayoutConstraintSpec.swift in Sources */,
				9A892D911E8D19BE00EA35F3 /* DelegateProxySpec.swift in Sources */,
				9A1D06471D93EA7E00ACF44C /* UILabelSpec.swift in Sources */,
				9A1D06391D93EA7E00ACF44C /* UIBarButtonItemSpec.swift in Sources */,
				A9EB3D2B1E94F3D9002A9BCC /* UITabBarItemSpec.swift in Sources */,
				7DFBED6D1CDB8F7D00EE435B /* SignalProducerNimbleMatchers.swift in Sources */,
				9ADFE5A31DBFFBCF001E11F7 /* LifetimeSpec.swift in Sources */,
				9A1D06411D93EA7E00ACF44C /* UIControlSpec.swift in Sources */,
				9AFCBFE51EB1ABC0004B4C74 /* KVOKVCExtensionSpec.swift in Sources */,
				9A6AAA101DB6A4CF0013AAEA /* InterceptingSpec.swift in Sources */,
				4ABEFE221DCFCF0A0066A8C2 /* UITableViewSpec.swift in Sources */,
				9A1D06491D93EA7E00ACF44C /* UIProgressViewSpec.swift in Sources */,
				4ABEFE291DCFCFA90066A8C2 /* UICollectionViewSpec.swift in Sources */,
				9A54A2131DDF5B4D001739B3 /* InterceptingPerformanceTests.swift in Sources */,
				BEE020661D637B0000DF261F /* TestError.swift in Sources */,
				9A1D06531D93EA7E00ACF44C /* UITextFieldSpec.swift in Sources */,
			);
			runOnlyForDeploymentPostprocessing = 0;
		};
		9A1675391F80C35100B63650 /* Sources */ = {
			isa = PBXSourcesBuildPhase;
			buildActionMask = 2147483647;
			files = (
				9A16755D1F80DE1C00B63650 /* MKMapViewSpec.swift in Sources */,
			);
			runOnlyForDeploymentPostprocessing = 0;
		};
		9AC03A521F7CC3BF00EC33C1 /* Sources */ = {
			isa = PBXSourcesBuildPhase;
			buildActionMask = 2147483647;
			files = (
				9AC03A611F7CC5E300EC33C1 /* MKMapView.swift in Sources */,
			);
			runOnlyForDeploymentPostprocessing = 0;
		};
		A9B3154F1B3940610001CB9C /* Sources */ = {
			isa = PBXSourcesBuildPhase;
			buildActionMask = 2147483647;
			files = (
				9A2E42601DAA6737006D909F /* CocoaTarget.swift in Sources */,
				9A74884A1E3B8ACE00CD0317 /* DelegateProxy.swift in Sources */,
				9A9DFEE51DA7B5500039EE1B /* NSObject+Intercepting.swift in Sources */,
				9A54A21D1DE00D09001739B3 /* ObjC+Selector.swift in Sources */,
				9AB15C7C1E26CD9A00997378 /* Deprecations+Removals.swift in Sources */,
				9AA0BD7E1DDE03DE00531FCF /* ObjC+Runtime.swift in Sources */,
				9AA0BD9A1DDE7A2200531FCF /* ObjCRuntimeAliases.m in Sources */,
				9ADE4A931DA6EA40005C2AC8 /* NSObject+ReactiveExtensionsProvider.swift in Sources */,
				9AA0BD8C1DDE153A00531FCF /* ObjC+Constants.swift in Sources */,
				9ADFE5A71DC0001C001E11F7 /* NSObject+Synchronizing.swift in Sources */,
				9ADE4A7E1DA44A9E005C2AC8 /* CocoaAction.swift in Sources */,
				9AA0BD831DDE03F500531FCF /* ObjC+RuntimeSubclassing.swift in Sources */,
				CD0C45E01CC9A288009F5BF0 /* DynamicProperty.swift in Sources */,
				9AA0BD911DDE29F800531FCF /* NSObject+ObjCRuntime.swift in Sources */,
				9AF0EA771D9A7FF700F27DDF /* NSObject+BindingTarget.swift in Sources */,
				9A9037511ED61C6300345D62 /* ReactiveSwift+Lifetime.swift in Sources */,
				9A1D05E21D93E99100ACF44C /* NSObject+Association.swift in Sources */,
				4A0E11011D2A92720065D310 /* NSObject+Lifetime.swift in Sources */,
				9AE7C2A61DDD7F5100F7534C /* ObjC+Messages.swift in Sources */,
				9AD0F06C1D48BA4800ADFAB7 /* NSObject+KeyValueObserving.swift in Sources */,
			);
			runOnlyForDeploymentPostprocessing = 0;
		};
		D04725E519E49ED7006002AA /* Sources */ = {
			isa = PBXSourcesBuildPhase;
			buildActionMask = 2147483647;
			files = (
				4ABEFE2B1DCFD0030066A8C2 /* NSTableView.swift in Sources */,
				CD0C45DE1CC9A288009F5BF0 /* DynamicProperty.swift in Sources */,
				4ABEFE301DCFD0530066A8C2 /* NSCollectionView.swift in Sources */,
				9AD0F06A1D48BA4800ADFAB7 /* NSObject+KeyValueObserving.swift in Sources */,
				9AA0BD8F1DDE29F800531FCF /* NSObject+ObjCRuntime.swift in Sources */,
				9A1D05E01D93E99100ACF44C /* NSObject+Association.swift in Sources */,
				538DCB791DCA5E6C00332880 /* NSLayoutConstraint.swift in Sources */,
				9A7488481E3B8ACE00CD0317 /* DelegateProxy.swift in Sources */,
				9AE7C2A41DDD7F5100F7534C /* ObjC+Messages.swift in Sources */,
				006518761E26865800C3139A /* NSButton.swift in Sources */,
				9A54A21B1DE00D09001739B3 /* ObjC+Selector.swift in Sources */,
				9AA0BD8A1DDE153A00531FCF /* ObjC+Constants.swift in Sources */,
				9AED64C51E496A3700321004 /* ActionProxy.swift in Sources */,
				9A6AAA261DB8F5280013AAEA /* ReusableComponents.swift in Sources */,
				9A90374F1ED61C6300345D62 /* ReactiveSwift+Lifetime.swift in Sources */,
				9AA0BD7C1DDE03DE00531FCF /* ObjC+Runtime.swift in Sources */,
				9ADFE5A51DC0001C001E11F7 /* NSObject+Synchronizing.swift in Sources */,
				9ADE4A7C1DA44A9E005C2AC8 /* CocoaAction.swift in Sources */,
				9ADE4A961DA6F018005C2AC8 /* NSTextField.swift in Sources */,
				9AA0BD981DDE7A2200531FCF /* ObjCRuntimeAliases.m in Sources */,
				9A2E425E1DAA6737006D909F /* CocoaTarget.swift in Sources */,
				9AB15C7A1E26CD9A00997378 /* Deprecations+Removals.swift in Sources */,
				8392D8FD1DB93E5E00504ED4 /* NSImageView.swift in Sources */,
				9ADE4A891DA6D206005C2AC8 /* NSControl.swift in Sources */,
				9AF0EA751D9A7FF700F27DDF /* NSObject+BindingTarget.swift in Sources */,
				D9558AB81DFF805A003254E1 /* NSPopUpButton.swift in Sources */,
				834DE1141E4122910099F4E5 /* NSSlider.swift in Sources */,
				9ADE4A911DA6EA40005C2AC8 /* NSObject+ReactiveExtensionsProvider.swift in Sources */,
				834DE1121E4120340099F4E5 /* NSSegmentedControl.swift in Sources */,
				9A1D065B1D93EC6E00ACF44C /* NSObject+Intercepting.swift in Sources */,
				4A0E10FF1D2A92720065D310 /* NSObject+Lifetime.swift in Sources */,
				9AA0BD811DDE03F500531FCF /* ObjC+RuntimeSubclassing.swift in Sources */,
			);
			runOnlyForDeploymentPostprocessing = 0;
		};
		D04725F119E49ED7006002AA /* Sources */ = {
			isa = PBXSourcesBuildPhase;
			buildActionMask = 2147483647;
			files = (
				834DE1011E4109750099F4E5 /* NSImageViewSpec.swift in Sources */,
				9A0726F31E912B610081F3F7 /* ActionProxySpec.swift in Sources */,
				9A6AAA0E1DB6A4CF0013AAEA /* InterceptingSpec.swift in Sources */,
				9A54A2111DDF5B4D001739B3 /* InterceptingPerformanceTests.swift in Sources */,
				538DCB7D1DCA5E9B00332880 /* NSLayoutConstraintSpec.swift in Sources */,
				9ADE4A8F1DA6DA20005C2AC8 /* NSControlSpec.swift in Sources */,
				D0A2260E1A72F16D00D33B74 /* DynamicPropertySpec.swift in Sources */,
<<<<<<< HEAD
				53A6BED61DD4BD2C0016C058 /* MKMapViewSpec.swift in Sources */,
				9AFCBFE31EB1ABC0004B4C74 /* KVOKVCExtensionSpec.swift in Sources */,
=======
>>>>>>> ff311142
				9ADFE5A11DBFFBCF001E11F7 /* LifetimeSpec.swift in Sources */,
				4ABEFE331DCFD0630066A8C2 /* NSCollectionViewSpec.swift in Sources */,
				B696FB811A7640C00075236D /* TestError.swift in Sources */,
				9A892D8F1E8D19BE00EA35F3 /* DelegateProxySpec.swift in Sources */,
				004FD0071E26CDB300A03A82 /* NSButtonSpec.swift in Sources */,
				9A7990CE1F1085D8001493A3 /* BindingTargetSpec.swift in Sources */,
				D9558AB91DFF86C0003254E1 /* NSPopUpButtonSpec.swift in Sources */,
				BFA6B94D1A7604D400C846D1 /* SignalProducerNimbleMatchers.swift in Sources */,
				9A24A8451DE142A400987AF9 /* SwizzlingSpec.swift in Sources */,
				9A6AAA2B1DB8F85C0013AAEA /* ReusableComponentsSpec.swift in Sources */,
				CD8401831CEE8ED7009F0ABF /* CocoaActionSpec.swift in Sources */,
				9A9DFEE91DA7EFB60039EE1B /* AssociationSpec.swift in Sources */,
				9AADB6F41F84AECB00EFFD19 /* Swift4TestInteroperability.swift in Sources */,
				3B30EE8C1E7BE529007CC8EF /* DeprecationsSpec.swift in Sources */,
				CD42C69B1E951F6900AA9504 /* ReactiveCocoaTestsConfiguration.swift in Sources */,
				9A1E72BA1D4DE96500CC20C3 /* KeyValueObservingSpec.swift in Sources */,
				4ABEFE2E1DCFD01F0066A8C2 /* NSTableViewSpec.swift in Sources */,
			);
			runOnlyForDeploymentPostprocessing = 0;
		};
		D047260719E49F82006002AA /* Sources */ = {
			isa = PBXSourcesBuildPhase;
			buildActionMask = 2147483647;
			files = (
				A9EB3D201E94F08A002A9BCC /* UINavigationItem.swift in Sources */,
				A9EB3D841E955602002A9BCC /* UISelection​Feedback​Generator.swift in Sources */,
				4ABEFE251DCFCF630066A8C2 /* UICollectionView.swift in Sources */,
				9A1D06011D93EA0000ACF44C /* UIBarItem.swift in Sources */,
				A9EB3D811E955602002A9BCC /* UIFeedbackGenerator.swift in Sources */,
				9A1D060D1D93EA0000ACF44C /* UITextField.swift in Sources */,
				9A9037501ED61C6300345D62 /* ReactiveSwift+Lifetime.swift in Sources */,
				9AB15C7B1E26CD9A00997378 /* Deprecations+Removals.swift in Sources */,
				A9EB3D831E955602002A9BCC /* UINotification​Feedback​Generator.swift in Sources */,
				9A6AAA231DB8F51C0013AAEA /* ReusableComponents.swift in Sources */,
				9A7488491E3B8ACE00CD0317 /* DelegateProxy.swift in Sources */,
				9A1D060E1D93EA0000ACF44C /* UITextView.swift in Sources */,
				BFCF775F1DFAD8A50058006E /* UISearchBar.swift in Sources */,
				9A1D06061D93EA0000ACF44C /* UIImageView.swift in Sources */,
				9AF0EA761D9A7FF700F27DDF /* NSObject+BindingTarget.swift in Sources */,
				CD0C45DF1CC9A288009F5BF0 /* DynamicProperty.swift in Sources */,
				9AE7C2A51DDD7F5100F7534C /* ObjC+Messages.swift in Sources */,
				9A2E425F1DAA6737006D909F /* CocoaTarget.swift in Sources */,
				9AAD49881DED2C350068EC9B /* UIKeyboard.swift in Sources */,
				53AC46CC1DD6F97400C799E1 /* UISlider.swift in Sources */,
				9AA0BD821DDE03F500531FCF /* ObjC+RuntimeSubclassing.swift in Sources */,
				9A1D060F1D93EA0000ACF44C /* UIView.swift in Sources */,
				9A1D06051D93EA0000ACF44C /* UIDatePicker.swift in Sources */,
				9A1D05E11D93E99100ACF44C /* NSObject+Association.swift in Sources */,
				9A1D06041D93EA0000ACF44C /* UIControl.swift in Sources */,
				9A1D06021D93EA0000ACF44C /* UIButton.swift in Sources */,
				9AA0BD901DDE29F800531FCF /* NSObject+ObjCRuntime.swift in Sources */,
				A9EB3D821E955602002A9BCC /* UIImpact​Feedback​Generator.swift in Sources */,
				419139461DB910570043C9D1 /* UIGestureRecognizer.swift in Sources */,
				9AA0BD7D1DDE03DE00531FCF /* ObjC+Runtime.swift in Sources */,
				BFE1458A1E439AB000208736 /* UIPickerView.swift in Sources */,
				9A1D060A1D93EA0000ACF44C /* UISwitch.swift in Sources */,
				9A1D065C1D93EC6E00ACF44C /* NSObject+Intercepting.swift in Sources */,
				9A1D06071D93EA0000ACF44C /* UILabel.swift in Sources */,
				BF4335651E02AC7600AC88DD /* UIScrollView.swift in Sources */,
				4A0E11001D2A92720065D310 /* NSObject+Lifetime.swift in Sources */,
				9ADE4A921DA6EA40005C2AC8 /* NSObject+ReactiveExtensionsProvider.swift in Sources */,
				9ADFE5A61DC0001C001E11F7 /* NSObject+Synchronizing.swift in Sources */,
				9AD0F06B1D48BA4800ADFAB7 /* NSObject+KeyValueObserving.swift in Sources */,
				4ABEFE1F1DCFCEF60066A8C2 /* UITableView.swift in Sources */,
				9A1D06081D93EA0000ACF44C /* UIProgressView.swift in Sources */,
				531866F81DD7920400D1285F /* UIStepper.swift in Sources */,
				A9EB3D2C1E94F5A2002A9BCC /* UITabBarItem.swift in Sources */,
				538DCB7A1DCA5E6C00332880 /* NSLayoutConstraint.swift in Sources */,
				9A1D06001D93EA0000ACF44C /* UIBarButtonItem.swift in Sources */,
				9AA0BD991DDE7A2200531FCF /* ObjCRuntimeAliases.m in Sources */,
				9A1D05FF1D93EA0000ACF44C /* UIActivityIndicatorView.swift in Sources */,
				9A54A21C1DE00D09001739B3 /* ObjC+Selector.swift in Sources */,
				9AA0BD8B1DDE153A00531FCF /* ObjC+Constants.swift in Sources */,
				9A1D06091D93EA0000ACF44C /* UISegmentedControl.swift in Sources */,
				9ADE4A7D1DA44A9E005C2AC8 /* CocoaAction.swift in Sources */,
				3BCAAC7A1DEE19BC00B30335 /* UIRefreshControl.swift in Sources */,
			);
			runOnlyForDeploymentPostprocessing = 0;
		};
		D047261219E49F82006002AA /* Sources */ = {
			isa = PBXSourcesBuildPhase;
			buildActionMask = 2147483647;
			files = (
				A9EB3D211E94F0AF002A9BCC /* UINavigationItemSpec.swift in Sources */,
				9A1D06581D93EA7E00ACF44C /* UIViewSpec.swift in Sources */,
				9AAD498A1DED2F380068EC9B /* UIKeyboardSpec.swift in Sources */,
				BFCF77621DFAD9440058006E /* UISearchBarSpec.swift in Sources */,
				D0A2260F1A72F16D00D33B74 /* DynamicPropertySpec.swift in Sources */,
				BFA6B94E1A7604D500C846D1 /* SignalProducerNimbleMatchers.swift in Sources */,
				B696FB821A7640C00075236D /* TestError.swift in Sources */,
				BFBD68451E48DBD3003CB580 /* UIPickerViewSpec.swift in Sources */,
				9A1D064C1D93EA7E00ACF44C /* UISwitchSpec.swift in Sources */,
				4ABEFE281DCFCFA90066A8C2 /* UICollectionViewSpec.swift in Sources */,
				9A1D06441D93EA7E00ACF44C /* UIImageViewSpec.swift in Sources */,
				9A1D06541D93EA7E00ACF44C /* UITextViewSpec.swift in Sources */,
				9A1D063A1D93EA7E00ACF44C /* UIButtonSpec.swift in Sources */,
				9A1D064A1D93EA7E00ACF44C /* UISegmentedControlSpec.swift in Sources */,
				9A24A8461DE142A500987AF9 /* SwizzlingSpec.swift in Sources */,
				9A1D063E1D93EA7E00ACF44C /* UIControl+EnableSendActionsForControlEvents.swift in Sources */,
				4191394E1DBA01A00043C9D1 /* UIGestureRecognizerSpec.swift in Sources */,
				9A892D901E8D19BE00EA35F3 /* DelegateProxySpec.swift in Sources */,
				531866FA1DD7925600D1285F /* UIStepperSpec.swift in Sources */,
				9A1D06361D93EA7E00ACF44C /* UIActivityIndicatorViewSpec.swift in Sources */,
				CD42C69C1E951F6A00AA9504 /* ReactiveCocoaTestsConfiguration.swift in Sources */,
				9A1D06461D93EA7E00ACF44C /* UILabelSpec.swift in Sources */,
				3B30EE8D1E7BE529007CC8EF /* DeprecationsSpec.swift in Sources */,
				9A9DFEEA1DA7EFB60039EE1B /* AssociationSpec.swift in Sources */,
				9A54A2121DDF5B4D001739B3 /* InterceptingPerformanceTests.swift in Sources */,
				9ADFE5A21DBFFBCF001E11F7 /* LifetimeSpec.swift in Sources */,
				9A1D06421D93EA7E00ACF44C /* UIDatePickerSpec.swift in Sources */,
				53AC46CF1DD6FC0000C799E1 /* UISliderSpec.swift in Sources */,
				9A6AAA0F1DB6A4CF0013AAEA /* InterceptingSpec.swift in Sources */,
				9AFCBFE41EB1ABC0004B4C74 /* KVOKVCExtensionSpec.swift in Sources */,
				BF4335681E02EF0600AC88DD /* UIScrollViewSpec.swift in Sources */,
				3BCAAC7D1DEE1A2D00B30335 /* UIRefreshControlSpec.swift in Sources */,
				9A1D06381D93EA7E00ACF44C /* UIBarButtonItemSpec.swift in Sources */,
				9A1E72BB1D4DE96500CC20C3 /* KeyValueObservingSpec.swift in Sources */,
				9A6AAA2E1DB903A20013AAEA /* ReusableComponentsSpec.swift in Sources */,
				4ABEFE211DCFCF090066A8C2 /* UITableViewSpec.swift in Sources */,
				9A1D06401D93EA7E00ACF44C /* UIControlSpec.swift in Sources */,
				9A7990CF1F1085D8001493A3 /* BindingTargetSpec.swift in Sources */,
				9A1D06481D93EA7E00ACF44C /* UIProgressViewSpec.swift in Sources */,
				CD8401841CEE8ED7009F0ABF /* CocoaActionSpec.swift in Sources */,
				A9EB3D291E94F3D3002A9BCC /* UITabBarItemSpec.swift in Sources */,
				538DCB7E1DCA5E9B00332880 /* NSLayoutConstraintSpec.swift in Sources */,
				9A1D06521D93EA7E00ACF44C /* UITextFieldSpec.swift in Sources */,
			);
			runOnlyForDeploymentPostprocessing = 0;
		};
/* End PBXSourcesBuildPhase section */

/* Begin PBXTargetDependency section */
		7DFBED0A1CDB8C9500EE435B /* PBXTargetDependency */ = {
			isa = PBXTargetDependency;
			target = 57A4D1AF1BA13D7A00F7D4B1 /* ReactiveCocoa-tvOS */;
			targetProxy = 7DFBED091CDB8C9500EE435B /* PBXContainerItemProxy */;
		};
		9A1675661F813EAA00B63650 /* PBXTargetDependency */ = {
			isa = PBXTargetDependency;
			target = 9AC03A561F7CC3BF00EC33C1 /* ReactiveMapKit */;
			targetProxy = 9A1675651F813EAA00B63650 /* PBXContainerItemProxy */;
		};
		D04725F819E49ED7006002AA /* PBXTargetDependency */ = {
			isa = PBXTargetDependency;
			target = D04725E919E49ED7006002AA /* ReactiveCocoa-macOS */;
			targetProxy = D04725F719E49ED7006002AA /* PBXContainerItemProxy */;
		};
		D047261919E49F82006002AA /* PBXTargetDependency */ = {
			isa = PBXTargetDependency;
			target = D047260B19E49F82006002AA /* ReactiveCocoa-iOS */;
			targetProxy = D047261819E49F82006002AA /* PBXContainerItemProxy */;
		};
/* End PBXTargetDependency section */

/* Begin XCBuildConfiguration section */
		57A4D23D1BA13D7A00F7D4B1 /* Debug */ = {
			isa = XCBuildConfiguration;
			baseConfigurationReference = 57A4D2461BA13F9700F7D4B1 /* tvOS-Framework.xcconfig */;
			buildSettings = {
				DYLIB_COMPATIBILITY_VERSION = 1;
				DYLIB_CURRENT_VERSION = 1;
				ENABLE_BITCODE = YES;
				GCC_PREPROCESSOR_DEFINITIONS = (
					"$(inherited)",
					"DTRACE_PROBES_DISABLED=1",
				);
				INFOPLIST_FILE = ReactiveCocoa/Info.plist;
				MODULEMAP_FILE = "$(SRCROOT)/ReactiveCocoa/module.modulemap";
			};
			name = Debug;
		};
		57A4D23E1BA13D7A00F7D4B1 /* Test */ = {
			isa = XCBuildConfiguration;
			baseConfigurationReference = 57A4D2461BA13F9700F7D4B1 /* tvOS-Framework.xcconfig */;
			buildSettings = {
				DYLIB_COMPATIBILITY_VERSION = 1;
				DYLIB_CURRENT_VERSION = 1;
				ENABLE_BITCODE = YES;
				GCC_PREPROCESSOR_DEFINITIONS = (
					"$(inherited)",
					"DTRACE_PROBES_DISABLED=1",
				);
				INFOPLIST_FILE = ReactiveCocoa/Info.plist;
				MODULEMAP_FILE = "$(SRCROOT)/ReactiveCocoa/module.modulemap";
			};
			name = Test;
		};
		57A4D23F1BA13D7A00F7D4B1 /* Release */ = {
			isa = XCBuildConfiguration;
			baseConfigurationReference = 57A4D2461BA13F9700F7D4B1 /* tvOS-Framework.xcconfig */;
			buildSettings = {
				DYLIB_COMPATIBILITY_VERSION = 1;
				DYLIB_CURRENT_VERSION = 1;
				ENABLE_BITCODE = YES;
				GCC_PREPROCESSOR_DEFINITIONS = (
					"$(inherited)",
					"DTRACE_PROBES_DISABLED=1",
				);
				INFOPLIST_FILE = ReactiveCocoa/Info.plist;
				MODULEMAP_FILE = "$(SRCROOT)/ReactiveCocoa/module.modulemap";
			};
			name = Release;
		};
		57A4D2401BA13D7A00F7D4B1 /* Profile */ = {
			isa = XCBuildConfiguration;
			baseConfigurationReference = 57A4D2461BA13F9700F7D4B1 /* tvOS-Framework.xcconfig */;
			buildSettings = {
				DYLIB_COMPATIBILITY_VERSION = 1;
				DYLIB_CURRENT_VERSION = 1;
				ENABLE_BITCODE = YES;
				GCC_PREPROCESSOR_DEFINITIONS = (
					"$(inherited)",
					"DTRACE_PROBES_DISABLED=1",
				);
				INFOPLIST_FILE = ReactiveCocoa/Info.plist;
				MODULEMAP_FILE = "$(SRCROOT)/ReactiveCocoa/module.modulemap";
			};
			name = Profile;
		};
		7DFBED0B1CDB8C9500EE435B /* Debug */ = {
			isa = XCBuildConfiguration;
			baseConfigurationReference = 57A4D2441BA13F9700F7D4B1 /* tvOS-Application.xcconfig */;
			buildSettings = {
				CODE_SIGN_IDENTITY = "";
				FRAMEWORK_SEARCH_PATHS = (
					"$(SDKROOT)/Developer/Library/Frameworks",
					"$(inherited)",
				);
				INFOPLIST_FILE = ReactiveCocoaTests/Info.plist;
				PRODUCT_NAME = "$(PROJECT_NAME)Tests";
			};
			name = Debug;
		};
		7DFBED0C1CDB8C9500EE435B /* Test */ = {
			isa = XCBuildConfiguration;
			baseConfigurationReference = 57A4D2441BA13F9700F7D4B1 /* tvOS-Application.xcconfig */;
			buildSettings = {
				CODE_SIGN_IDENTITY = "";
				FRAMEWORK_SEARCH_PATHS = (
					"$(SDKROOT)/Developer/Library/Frameworks",
					"$(inherited)",
				);
				INFOPLIST_FILE = ReactiveCocoaTests/Info.plist;
				PRODUCT_NAME = "$(PROJECT_NAME)Tests";
			};
			name = Test;
		};
		7DFBED0D1CDB8C9500EE435B /* Release */ = {
			isa = XCBuildConfiguration;
			baseConfigurationReference = 57A4D2441BA13F9700F7D4B1 /* tvOS-Application.xcconfig */;
			buildSettings = {
				CODE_SIGN_IDENTITY = "";
				FRAMEWORK_SEARCH_PATHS = (
					"$(SDKROOT)/Developer/Library/Frameworks",
					"$(inherited)",
				);
				INFOPLIST_FILE = ReactiveCocoaTests/Info.plist;
				PRODUCT_NAME = "$(PROJECT_NAME)Tests";
			};
			name = Release;
		};
		7DFBED0E1CDB8C9500EE435B /* Profile */ = {
			isa = XCBuildConfiguration;
			baseConfigurationReference = 57A4D2441BA13F9700F7D4B1 /* tvOS-Application.xcconfig */;
			buildSettings = {
				CODE_SIGN_IDENTITY = "";
				FRAMEWORK_SEARCH_PATHS = (
					"$(SDKROOT)/Developer/Library/Frameworks",
					"$(inherited)",
				);
				INFOPLIST_FILE = ReactiveCocoaTests/Info.plist;
				PRODUCT_NAME = "$(PROJECT_NAME)Tests";
			};
			name = Profile;
		};
		9A1675461F80C35100B63650 /* Debug */ = {
			isa = XCBuildConfiguration;
			baseConfigurationReference = D047262E19E49FE8006002AA /* Application.xcconfig */;
			buildSettings = {
				ALWAYS_SEARCH_USER_PATHS = NO;
				CLANG_ANALYZER_NONNULL = YES;
				CLANG_ANALYZER_NUMBER_OBJECT_CONVERSION = YES_AGGRESSIVE;
				CLANG_CXX_LANGUAGE_STANDARD = "gnu++14";
				CLANG_CXX_LIBRARY = "libc++";
				CLANG_ENABLE_MODULES = YES;
				CLANG_ENABLE_OBJC_ARC = YES;
				CLANG_WARN_BLOCK_CAPTURE_AUTORELEASING = YES;
				CLANG_WARN_BOOL_CONVERSION = YES;
				CLANG_WARN_COMMA = YES;
				CLANG_WARN_CONSTANT_CONVERSION = YES;
				CLANG_WARN_DIRECT_OBJC_ISA_USAGE = YES_ERROR;
				CLANG_WARN_DOCUMENTATION_COMMENTS = YES;
				CLANG_WARN_EMPTY_BODY = YES;
				CLANG_WARN_ENUM_CONVERSION = YES;
				CLANG_WARN_INFINITE_RECURSION = YES;
				CLANG_WARN_INT_CONVERSION = YES;
				CLANG_WARN_NON_LITERAL_NULL_CONVERSION = YES;
				CLANG_WARN_OBJC_LITERAL_CONVERSION = YES;
				CLANG_WARN_OBJC_ROOT_CLASS = YES_ERROR;
				CLANG_WARN_RANGE_LOOP_ANALYSIS = YES;
				CLANG_WARN_STRICT_PROTOTYPES = YES;
				CLANG_WARN_SUSPICIOUS_MOVE = YES;
				CLANG_WARN_UNGUARDED_AVAILABILITY = YES_AGGRESSIVE;
				CLANG_WARN_UNREACHABLE_CODE = YES;
				CLANG_WARN__DUPLICATE_METHOD_MATCH = YES;
				CODE_SIGN_IDENTITY = "-";
				CODE_SIGN_STYLE = Automatic;
				COMBINE_HIDPI_IMAGES = YES;
				COPY_PHASE_STRIP = NO;
				DEBUG_INFORMATION_FORMAT = dwarf;
				ENABLE_STRICT_OBJC_MSGSEND = YES;
				GCC_C_LANGUAGE_STANDARD = gnu11;
				GCC_DYNAMIC_NO_PIC = NO;
				GCC_NO_COMMON_BLOCKS = YES;
				GCC_OPTIMIZATION_LEVEL = 0;
				GCC_PREPROCESSOR_DEFINITIONS = (
					"DEBUG=1",
					"$(inherited)",
				);
				GCC_WARN_64_TO_32_BIT_CONVERSION = YES;
				GCC_WARN_ABOUT_RETURN_TYPE = YES_ERROR;
				GCC_WARN_UNDECLARED_SELECTOR = YES;
				GCC_WARN_UNINITIALIZED_AUTOS = YES_AGGRESSIVE;
				GCC_WARN_UNUSED_FUNCTION = YES;
				GCC_WARN_UNUSED_VARIABLE = YES;
				INFOPLIST_FILE = ReactiveMapKitTests/Info.plist;
				LD_RUNPATH_SEARCH_PATHS = "$(inherited) @executable_path/../Frameworks @loader_path/Frameworks @executable_path/Frameworks @loader_path/../Frameworks";
				MTL_ENABLE_DEBUG_INFO = YES;
				ONLY_ACTIVE_ARCH = YES;
				PRODUCT_BUNDLE_IDENTIFIER = org.reactivecocoa.ReactiveMapKitTests;
				PRODUCT_NAME = "$(TARGET_NAME)";
				SDKROOT = macosx;
				SUPPORTED_PLATFORMS = "macosx iphonesimulator appletvsimulator watchsimulator";
				SWIFT_ACTIVE_COMPILATION_CONDITIONS = DEBUG;
				SWIFT_OPTIMIZATION_LEVEL = "-Onone";
			};
			name = Debug;
		};
		9A1675471F80C35100B63650 /* Test */ = {
			isa = XCBuildConfiguration;
			baseConfigurationReference = D047262E19E49FE8006002AA /* Application.xcconfig */;
			buildSettings = {
				ALWAYS_SEARCH_USER_PATHS = NO;
				CLANG_ANALYZER_NONNULL = YES;
				CLANG_ANALYZER_NUMBER_OBJECT_CONVERSION = YES_AGGRESSIVE;
				CLANG_CXX_LANGUAGE_STANDARD = "gnu++14";
				CLANG_CXX_LIBRARY = "libc++";
				CLANG_ENABLE_MODULES = YES;
				CLANG_ENABLE_OBJC_ARC = YES;
				CLANG_WARN_BLOCK_CAPTURE_AUTORELEASING = YES;
				CLANG_WARN_BOOL_CONVERSION = YES;
				CLANG_WARN_COMMA = YES;
				CLANG_WARN_CONSTANT_CONVERSION = YES;
				CLANG_WARN_DIRECT_OBJC_ISA_USAGE = YES_ERROR;
				CLANG_WARN_DOCUMENTATION_COMMENTS = YES;
				CLANG_WARN_EMPTY_BODY = YES;
				CLANG_WARN_ENUM_CONVERSION = YES;
				CLANG_WARN_INFINITE_RECURSION = YES;
				CLANG_WARN_INT_CONVERSION = YES;
				CLANG_WARN_NON_LITERAL_NULL_CONVERSION = YES;
				CLANG_WARN_OBJC_LITERAL_CONVERSION = YES;
				CLANG_WARN_OBJC_ROOT_CLASS = YES_ERROR;
				CLANG_WARN_RANGE_LOOP_ANALYSIS = YES;
				CLANG_WARN_STRICT_PROTOTYPES = YES;
				CLANG_WARN_SUSPICIOUS_MOVE = YES;
				CLANG_WARN_UNGUARDED_AVAILABILITY = YES_AGGRESSIVE;
				CLANG_WARN_UNREACHABLE_CODE = YES;
				CLANG_WARN__DUPLICATE_METHOD_MATCH = YES;
				CODE_SIGN_IDENTITY = "-";
				CODE_SIGN_STYLE = Automatic;
				COMBINE_HIDPI_IMAGES = YES;
				COPY_PHASE_STRIP = NO;
				DEBUG_INFORMATION_FORMAT = "dwarf-with-dsym";
				ENABLE_NS_ASSERTIONS = NO;
				ENABLE_STRICT_OBJC_MSGSEND = YES;
				GCC_C_LANGUAGE_STANDARD = gnu11;
				GCC_NO_COMMON_BLOCKS = YES;
				GCC_WARN_64_TO_32_BIT_CONVERSION = YES;
				GCC_WARN_ABOUT_RETURN_TYPE = YES_ERROR;
				GCC_WARN_UNDECLARED_SELECTOR = YES;
				GCC_WARN_UNINITIALIZED_AUTOS = YES_AGGRESSIVE;
				GCC_WARN_UNUSED_FUNCTION = YES;
				GCC_WARN_UNUSED_VARIABLE = YES;
				INFOPLIST_FILE = ReactiveMapKitTests/Info.plist;
				LD_RUNPATH_SEARCH_PATHS = "$(inherited) @executable_path/../Frameworks @loader_path/Frameworks @executable_path/Frameworks @loader_path/../Frameworks";
				MTL_ENABLE_DEBUG_INFO = NO;
				PRODUCT_BUNDLE_IDENTIFIER = org.reactivecocoa.ReactiveMapKitTests;
				PRODUCT_NAME = "$(TARGET_NAME)";
				SDKROOT = macosx;
				SUPPORTED_PLATFORMS = "macosx iphonesimulator appletvsimulator watchsimulator";
				SWIFT_OPTIMIZATION_LEVEL = "-Owholemodule";
			};
			name = Test;
		};
		9A1675481F80C35100B63650 /* Release */ = {
			isa = XCBuildConfiguration;
			baseConfigurationReference = D047262E19E49FE8006002AA /* Application.xcconfig */;
			buildSettings = {
				ALWAYS_SEARCH_USER_PATHS = NO;
				CLANG_ANALYZER_NONNULL = YES;
				CLANG_ANALYZER_NUMBER_OBJECT_CONVERSION = YES_AGGRESSIVE;
				CLANG_CXX_LANGUAGE_STANDARD = "gnu++14";
				CLANG_CXX_LIBRARY = "libc++";
				CLANG_ENABLE_MODULES = YES;
				CLANG_ENABLE_OBJC_ARC = YES;
				CLANG_WARN_BLOCK_CAPTURE_AUTORELEASING = YES;
				CLANG_WARN_BOOL_CONVERSION = YES;
				CLANG_WARN_COMMA = YES;
				CLANG_WARN_CONSTANT_CONVERSION = YES;
				CLANG_WARN_DIRECT_OBJC_ISA_USAGE = YES_ERROR;
				CLANG_WARN_DOCUMENTATION_COMMENTS = YES;
				CLANG_WARN_EMPTY_BODY = YES;
				CLANG_WARN_ENUM_CONVERSION = YES;
				CLANG_WARN_INFINITE_RECURSION = YES;
				CLANG_WARN_INT_CONVERSION = YES;
				CLANG_WARN_NON_LITERAL_NULL_CONVERSION = YES;
				CLANG_WARN_OBJC_LITERAL_CONVERSION = YES;
				CLANG_WARN_OBJC_ROOT_CLASS = YES_ERROR;
				CLANG_WARN_RANGE_LOOP_ANALYSIS = YES;
				CLANG_WARN_STRICT_PROTOTYPES = YES;
				CLANG_WARN_SUSPICIOUS_MOVE = YES;
				CLANG_WARN_UNGUARDED_AVAILABILITY = YES_AGGRESSIVE;
				CLANG_WARN_UNREACHABLE_CODE = YES;
				CLANG_WARN__DUPLICATE_METHOD_MATCH = YES;
				CODE_SIGN_IDENTITY = "-";
				CODE_SIGN_STYLE = Automatic;
				COMBINE_HIDPI_IMAGES = YES;
				COPY_PHASE_STRIP = NO;
				DEBUG_INFORMATION_FORMAT = "dwarf-with-dsym";
				ENABLE_NS_ASSERTIONS = NO;
				ENABLE_STRICT_OBJC_MSGSEND = YES;
				GCC_C_LANGUAGE_STANDARD = gnu11;
				GCC_NO_COMMON_BLOCKS = YES;
				GCC_WARN_64_TO_32_BIT_CONVERSION = YES;
				GCC_WARN_ABOUT_RETURN_TYPE = YES_ERROR;
				GCC_WARN_UNDECLARED_SELECTOR = YES;
				GCC_WARN_UNINITIALIZED_AUTOS = YES_AGGRESSIVE;
				GCC_WARN_UNUSED_FUNCTION = YES;
				GCC_WARN_UNUSED_VARIABLE = YES;
				INFOPLIST_FILE = ReactiveMapKitTests/Info.plist;
				LD_RUNPATH_SEARCH_PATHS = "$(inherited) @executable_path/../Frameworks @loader_path/Frameworks @executable_path/Frameworks @loader_path/../Frameworks";
				MTL_ENABLE_DEBUG_INFO = NO;
				PRODUCT_BUNDLE_IDENTIFIER = org.reactivecocoa.ReactiveMapKitTests;
				PRODUCT_NAME = "$(TARGET_NAME)";
				SDKROOT = macosx;
				SUPPORTED_PLATFORMS = "macosx iphonesimulator appletvsimulator watchsimulator";
				SWIFT_OPTIMIZATION_LEVEL = "-Owholemodule";
			};
			name = Release;
		};
		9A1675491F80C35100B63650 /* Profile */ = {
			isa = XCBuildConfiguration;
			baseConfigurationReference = D047262E19E49FE8006002AA /* Application.xcconfig */;
			buildSettings = {
				ALWAYS_SEARCH_USER_PATHS = NO;
				CLANG_ANALYZER_NONNULL = YES;
				CLANG_ANALYZER_NUMBER_OBJECT_CONVERSION = YES_AGGRESSIVE;
				CLANG_CXX_LANGUAGE_STANDARD = "gnu++14";
				CLANG_CXX_LIBRARY = "libc++";
				CLANG_ENABLE_MODULES = YES;
				CLANG_ENABLE_OBJC_ARC = YES;
				CLANG_WARN_BLOCK_CAPTURE_AUTORELEASING = YES;
				CLANG_WARN_BOOL_CONVERSION = YES;
				CLANG_WARN_COMMA = YES;
				CLANG_WARN_CONSTANT_CONVERSION = YES;
				CLANG_WARN_DIRECT_OBJC_ISA_USAGE = YES_ERROR;
				CLANG_WARN_DOCUMENTATION_COMMENTS = YES;
				CLANG_WARN_EMPTY_BODY = YES;
				CLANG_WARN_ENUM_CONVERSION = YES;
				CLANG_WARN_INFINITE_RECURSION = YES;
				CLANG_WARN_INT_CONVERSION = YES;
				CLANG_WARN_NON_LITERAL_NULL_CONVERSION = YES;
				CLANG_WARN_OBJC_LITERAL_CONVERSION = YES;
				CLANG_WARN_OBJC_ROOT_CLASS = YES_ERROR;
				CLANG_WARN_RANGE_LOOP_ANALYSIS = YES;
				CLANG_WARN_STRICT_PROTOTYPES = YES;
				CLANG_WARN_SUSPICIOUS_MOVE = YES;
				CLANG_WARN_UNGUARDED_AVAILABILITY = YES_AGGRESSIVE;
				CLANG_WARN_UNREACHABLE_CODE = YES;
				CLANG_WARN__DUPLICATE_METHOD_MATCH = YES;
				CODE_SIGN_IDENTITY = "-";
				CODE_SIGN_STYLE = Automatic;
				COMBINE_HIDPI_IMAGES = YES;
				COPY_PHASE_STRIP = NO;
				DEBUG_INFORMATION_FORMAT = "dwarf-with-dsym";
				ENABLE_NS_ASSERTIONS = NO;
				ENABLE_STRICT_OBJC_MSGSEND = YES;
				GCC_C_LANGUAGE_STANDARD = gnu11;
				GCC_NO_COMMON_BLOCKS = YES;
				GCC_WARN_64_TO_32_BIT_CONVERSION = YES;
				GCC_WARN_ABOUT_RETURN_TYPE = YES_ERROR;
				GCC_WARN_UNDECLARED_SELECTOR = YES;
				GCC_WARN_UNINITIALIZED_AUTOS = YES_AGGRESSIVE;
				GCC_WARN_UNUSED_FUNCTION = YES;
				GCC_WARN_UNUSED_VARIABLE = YES;
				INFOPLIST_FILE = ReactiveMapKitTests/Info.plist;
				LD_RUNPATH_SEARCH_PATHS = "$(inherited) @executable_path/../Frameworks @loader_path/Frameworks @executable_path/Frameworks @loader_path/../Frameworks";
				MTL_ENABLE_DEBUG_INFO = NO;
				PRODUCT_BUNDLE_IDENTIFIER = org.reactivecocoa.ReactiveMapKitTests;
				PRODUCT_NAME = "$(TARGET_NAME)";
				SDKROOT = macosx;
				SUPPORTED_PLATFORMS = "macosx iphonesimulator appletvsimulator watchsimulator";
				SWIFT_OPTIMIZATION_LEVEL = "-Owholemodule";
			};
			name = Profile;
		};
		9AC03A5D1F7CC3BF00EC33C1 /* Debug */ = {
			isa = XCBuildConfiguration;
			baseConfigurationReference = D047262F19E49FE8006002AA /* Framework.xcconfig */;
			buildSettings = {
				DYLIB_COMPATIBILITY_VERSION = 1;
				DYLIB_CURRENT_VERSION = 1;
				DYLIB_INSTALL_NAME_BASE = "@rpath";
				INFOPLIST_FILE = ReactiveMapKit/Info.plist;
				PRODUCT_BUNDLE_IDENTIFIER = org.reactivecocoa.ReactiveMapKit;
				PRODUCT_NAME = "$(TARGET_NAME:c99extidentifier)";
				SDKROOT = macosx;
				SUPPORTED_PLATFORMS = "macosx appletvsimulator watchsimulator appletvos watchos iphoneos iphonesimulator";
				VALID_ARCHS = "i386 x86_64 armv7s arm64 armv7 armv7k";
			};
			name = Debug;
		};
		9AC03A5E1F7CC3BF00EC33C1 /* Test */ = {
			isa = XCBuildConfiguration;
			baseConfigurationReference = D047262F19E49FE8006002AA /* Framework.xcconfig */;
			buildSettings = {
				DYLIB_COMPATIBILITY_VERSION = 1;
				DYLIB_CURRENT_VERSION = 1;
				DYLIB_INSTALL_NAME_BASE = "@rpath";
				INFOPLIST_FILE = ReactiveMapKit/Info.plist;
				PRODUCT_BUNDLE_IDENTIFIER = org.reactivecocoa.ReactiveMapKit;
				PRODUCT_NAME = "$(TARGET_NAME:c99extidentifier)";
				SDKROOT = macosx;
				SUPPORTED_PLATFORMS = "macosx appletvsimulator watchsimulator appletvos watchos iphoneos iphonesimulator";
				VALID_ARCHS = "i386 x86_64 armv7s arm64 armv7 armv7k";
			};
			name = Test;
		};
		9AC03A5F1F7CC3BF00EC33C1 /* Release */ = {
			isa = XCBuildConfiguration;
			baseConfigurationReference = D047262F19E49FE8006002AA /* Framework.xcconfig */;
			buildSettings = {
				DYLIB_COMPATIBILITY_VERSION = 1;
				DYLIB_CURRENT_VERSION = 1;
				DYLIB_INSTALL_NAME_BASE = "@rpath";
				INFOPLIST_FILE = ReactiveMapKit/Info.plist;
				PRODUCT_BUNDLE_IDENTIFIER = org.reactivecocoa.ReactiveMapKit;
				PRODUCT_NAME = "$(TARGET_NAME:c99extidentifier)";
				SDKROOT = macosx;
				SUPPORTED_PLATFORMS = "macosx appletvsimulator watchsimulator appletvos watchos iphoneos iphonesimulator";
				VALID_ARCHS = "i386 x86_64 armv7s arm64 armv7 armv7k";
			};
			name = Release;
		};
		9AC03A601F7CC3BF00EC33C1 /* Profile */ = {
			isa = XCBuildConfiguration;
			baseConfigurationReference = D047262F19E49FE8006002AA /* Framework.xcconfig */;
			buildSettings = {
				DYLIB_COMPATIBILITY_VERSION = 1;
				DYLIB_CURRENT_VERSION = 1;
				DYLIB_INSTALL_NAME_BASE = "@rpath";
				INFOPLIST_FILE = ReactiveMapKit/Info.plist;
				PRODUCT_BUNDLE_IDENTIFIER = org.reactivecocoa.ReactiveMapKit;
				PRODUCT_NAME = "$(TARGET_NAME:c99extidentifier)";
				SDKROOT = macosx;
				SUPPORTED_PLATFORMS = "macosx appletvsimulator watchsimulator appletvos watchos iphoneos iphonesimulator";
				VALID_ARCHS = "i386 x86_64 armv7s arm64 armv7 armv7k";
			};
			name = Profile;
		};
		A9B315591B3940610001CB9C /* Debug */ = {
			isa = XCBuildConfiguration;
			baseConfigurationReference = A97451351B3A935E00F48E55 /* watchOS-Framework.xcconfig */;
			buildSettings = {
				DYLIB_COMPATIBILITY_VERSION = 1;
				DYLIB_CURRENT_VERSION = 1;
				ENABLE_BITCODE = YES;
				GCC_PREPROCESSOR_DEFINITIONS = (
					"$(inherited)",
					"DTRACE_PROBES_DISABLED=1",
				);
				INFOPLIST_FILE = ReactiveCocoa/Info.plist;
				MODULEMAP_FILE = "$(SRCROOT)/ReactiveCocoa/module.modulemap";
			};
			name = Debug;
		};
		A9B3155A1B3940610001CB9C /* Test */ = {
			isa = XCBuildConfiguration;
			baseConfigurationReference = A97451351B3A935E00F48E55 /* watchOS-Framework.xcconfig */;
			buildSettings = {
				DYLIB_COMPATIBILITY_VERSION = 1;
				DYLIB_CURRENT_VERSION = 1;
				ENABLE_BITCODE = YES;
				GCC_PREPROCESSOR_DEFINITIONS = (
					"$(inherited)",
					"DTRACE_PROBES_DISABLED=1",
				);
				INFOPLIST_FILE = ReactiveCocoa/Info.plist;
				MODULEMAP_FILE = "$(SRCROOT)/ReactiveCocoa/module.modulemap";
			};
			name = Test;
		};
		A9B3155B1B3940610001CB9C /* Release */ = {
			isa = XCBuildConfiguration;
			baseConfigurationReference = A97451351B3A935E00F48E55 /* watchOS-Framework.xcconfig */;
			buildSettings = {
				DYLIB_COMPATIBILITY_VERSION = 1;
				DYLIB_CURRENT_VERSION = 1;
				ENABLE_BITCODE = YES;
				GCC_PREPROCESSOR_DEFINITIONS = (
					"$(inherited)",
					"DTRACE_PROBES_DISABLED=1",
				);
				INFOPLIST_FILE = ReactiveCocoa/Info.plist;
				MODULEMAP_FILE = "$(SRCROOT)/ReactiveCocoa/module.modulemap";
			};
			name = Release;
		};
		A9B3155C1B3940610001CB9C /* Profile */ = {
			isa = XCBuildConfiguration;
			baseConfigurationReference = A97451351B3A935E00F48E55 /* watchOS-Framework.xcconfig */;
			buildSettings = {
				DYLIB_COMPATIBILITY_VERSION = 1;
				DYLIB_CURRENT_VERSION = 1;
				ENABLE_BITCODE = YES;
				GCC_PREPROCESSOR_DEFINITIONS = (
					"$(inherited)",
					"DTRACE_PROBES_DISABLED=1",
				);
				INFOPLIST_FILE = ReactiveCocoa/Info.plist;
				MODULEMAP_FILE = "$(SRCROOT)/ReactiveCocoa/module.modulemap";
			};
			name = Profile;
		};
		D04725FE19E49ED7006002AA /* Debug */ = {
			isa = XCBuildConfiguration;
			baseConfigurationReference = D047262919E49FE8006002AA /* Debug.xcconfig */;
			buildSettings = {
				APPLETVOS_DEPLOYMENT_TARGET = 9.0;
				BITCODE_GENERATION_MODE = bitcode;
				CODE_SIGNING_REQUIRED = NO;
				CURRENT_PROJECT_VERSION = 1;
				ENABLE_TESTABILITY = YES;
				IPHONEOS_DEPLOYMENT_TARGET = 8.0;
				MACOSX_DEPLOYMENT_TARGET = 10.9;
				PRODUCT_BUNDLE_IDENTIFIER = "org.reactivecocoa.$(PRODUCT_NAME:rfc1034identifier)";
				PRODUCT_NAME = "$(PROJECT_NAME)";
				SWIFT_VERSION = 4.0;
				TVOS_DEPLOYMENT_TARGET = 9.0;
				VERSIONING_SYSTEM = "apple-generic";
				VERSION_INFO_PREFIX = "";
				WATCHOS_DEPLOYMENT_TARGET = 2.0;
			};
			name = Debug;
		};
		D04725FF19E49ED7006002AA /* Release */ = {
			isa = XCBuildConfiguration;
			baseConfigurationReference = D047262B19E49FE8006002AA /* Release.xcconfig */;
			buildSettings = {
				APPLETVOS_DEPLOYMENT_TARGET = 9.0;
				BITCODE_GENERATION_MODE = bitcode;
				CODE_SIGNING_REQUIRED = NO;
				CURRENT_PROJECT_VERSION = 1;
				GCC_OPTIMIZATION_LEVEL = 0;
				IPHONEOS_DEPLOYMENT_TARGET = 8.0;
				MACOSX_DEPLOYMENT_TARGET = 10.9;
				PRODUCT_BUNDLE_IDENTIFIER = "org.reactivecocoa.$(PRODUCT_NAME:rfc1034identifier)";
				PRODUCT_NAME = "$(PROJECT_NAME)";
				SWIFT_VERSION = 4.0;
				TVOS_DEPLOYMENT_TARGET = 9.0;
				VERSIONING_SYSTEM = "apple-generic";
				VERSION_INFO_PREFIX = "";
				WATCHOS_DEPLOYMENT_TARGET = 2.0;
			};
			name = Release;
		};
		D047260119E49ED7006002AA /* Debug */ = {
			isa = XCBuildConfiguration;
			baseConfigurationReference = D047263A19E49FE8006002AA /* Mac-Framework.xcconfig */;
			buildSettings = {
				DYLIB_COMPATIBILITY_VERSION = 1;
				DYLIB_CURRENT_VERSION = 1;
				FRAMEWORK_VERSION = A;
				INFOPLIST_FILE = ReactiveCocoa/Info.plist;
				MODULEMAP_FILE = "$(SRCROOT)/ReactiveCocoa/module.modulemap";
			};
			name = Debug;
		};
		D047260219E49ED7006002AA /* Release */ = {
			isa = XCBuildConfiguration;
			baseConfigurationReference = D047263A19E49FE8006002AA /* Mac-Framework.xcconfig */;
			buildSettings = {
				DYLIB_COMPATIBILITY_VERSION = 1;
				DYLIB_CURRENT_VERSION = 1;
				FRAMEWORK_VERSION = A;
				INFOPLIST_FILE = ReactiveCocoa/Info.plist;
				MODULEMAP_FILE = "$(SRCROOT)/ReactiveCocoa/module.modulemap";
			};
			name = Release;
		};
		D047260419E49ED7006002AA /* Debug */ = {
			isa = XCBuildConfiguration;
			baseConfigurationReference = D047263719E49FE8006002AA /* Mac-Application.xcconfig */;
			buildSettings = {
				FRAMEWORK_SEARCH_PATHS = (
					"$(DEVELOPER_FRAMEWORKS_DIR)",
					"$(inherited)",
				);
				INFOPLIST_FILE = ReactiveCocoaTests/Info.plist;
				PRODUCT_NAME = "$(PROJECT_NAME)Tests";
			};
			name = Debug;
		};
		D047260519E49ED7006002AA /* Release */ = {
			isa = XCBuildConfiguration;
			baseConfigurationReference = D047263719E49FE8006002AA /* Mac-Application.xcconfig */;
			buildSettings = {
				FRAMEWORK_SEARCH_PATHS = (
					"$(DEVELOPER_FRAMEWORKS_DIR)",
					"$(inherited)",
				);
				INFOPLIST_FILE = ReactiveCocoaTests/Info.plist;
				PRODUCT_NAME = "$(PROJECT_NAME)Tests";
			};
			name = Release;
		};
		D047262019E49F82006002AA /* Debug */ = {
			isa = XCBuildConfiguration;
			baseConfigurationReference = D047263419E49FE8006002AA /* iOS-Framework.xcconfig */;
			buildSettings = {
				DYLIB_COMPATIBILITY_VERSION = 1;
				DYLIB_CURRENT_VERSION = 1;
				ENABLE_BITCODE = YES;
				INFOPLIST_FILE = ReactiveCocoa/Info.plist;
				MODULEMAP_FILE = "$(SRCROOT)/ReactiveCocoa/module.modulemap";
			};
			name = Debug;
		};
		D047262119E49F82006002AA /* Release */ = {
			isa = XCBuildConfiguration;
			baseConfigurationReference = D047263419E49FE8006002AA /* iOS-Framework.xcconfig */;
			buildSettings = {
				DYLIB_COMPATIBILITY_VERSION = 1;
				DYLIB_CURRENT_VERSION = 1;
				ENABLE_BITCODE = YES;
				INFOPLIST_FILE = ReactiveCocoa/Info.plist;
				MODULEMAP_FILE = "$(SRCROOT)/ReactiveCocoa/module.modulemap";
			};
			name = Release;
		};
		D047262319E49F82006002AA /* Debug */ = {
			isa = XCBuildConfiguration;
			baseConfigurationReference = D047263219E49FE8006002AA /* iOS-Application.xcconfig */;
			buildSettings = {
				FRAMEWORK_SEARCH_PATHS = (
					"$(SDKROOT)/Developer/Library/Frameworks",
					"$(inherited)",
				);
				INFOPLIST_FILE = ReactiveCocoaTests/Info.plist;
				PRODUCT_NAME = "$(PROJECT_NAME)Tests";
			};
			name = Debug;
		};
		D047262419E49F82006002AA /* Release */ = {
			isa = XCBuildConfiguration;
			baseConfigurationReference = D047263219E49FE8006002AA /* iOS-Application.xcconfig */;
			buildSettings = {
				FRAMEWORK_SEARCH_PATHS = (
					"$(SDKROOT)/Developer/Library/Frameworks",
					"$(inherited)",
				);
				INFOPLIST_FILE = ReactiveCocoaTests/Info.plist;
				PRODUCT_NAME = "$(PROJECT_NAME)Tests";
			};
			name = Release;
		};
		D047263D19E4A008006002AA /* Profile */ = {
			isa = XCBuildConfiguration;
			baseConfigurationReference = D047262A19E49FE8006002AA /* Profile.xcconfig */;
			buildSettings = {
				APPLETVOS_DEPLOYMENT_TARGET = 9.0;
				BITCODE_GENERATION_MODE = bitcode;
				CODE_SIGNING_REQUIRED = NO;
				CURRENT_PROJECT_VERSION = 1;
				IPHONEOS_DEPLOYMENT_TARGET = 8.0;
				MACOSX_DEPLOYMENT_TARGET = 10.9;
				PRODUCT_BUNDLE_IDENTIFIER = "org.reactivecocoa.$(PRODUCT_NAME:rfc1034identifier)";
				PRODUCT_NAME = "$(PROJECT_NAME)";
				SWIFT_VERSION = 4.0;
				TVOS_DEPLOYMENT_TARGET = 9.0;
				VERSIONING_SYSTEM = "apple-generic";
				VERSION_INFO_PREFIX = "";
				WATCHOS_DEPLOYMENT_TARGET = 2.0;
			};
			name = Profile;
		};
		D047263E19E4A008006002AA /* Profile */ = {
			isa = XCBuildConfiguration;
			baseConfigurationReference = D047263A19E49FE8006002AA /* Mac-Framework.xcconfig */;
			buildSettings = {
				DYLIB_COMPATIBILITY_VERSION = 1;
				DYLIB_CURRENT_VERSION = 1;
				FRAMEWORK_VERSION = A;
				INFOPLIST_FILE = ReactiveCocoa/Info.plist;
				MODULEMAP_FILE = "$(SRCROOT)/ReactiveCocoa/module.modulemap";
			};
			name = Profile;
		};
		D047263F19E4A008006002AA /* Profile */ = {
			isa = XCBuildConfiguration;
			baseConfigurationReference = D047263719E49FE8006002AA /* Mac-Application.xcconfig */;
			buildSettings = {
				FRAMEWORK_SEARCH_PATHS = (
					"$(DEVELOPER_FRAMEWORKS_DIR)",
					"$(inherited)",
				);
				INFOPLIST_FILE = ReactiveCocoaTests/Info.plist;
				PRODUCT_NAME = "$(PROJECT_NAME)Tests";
			};
			name = Profile;
		};
		D047264019E4A008006002AA /* Profile */ = {
			isa = XCBuildConfiguration;
			baseConfigurationReference = D047263419E49FE8006002AA /* iOS-Framework.xcconfig */;
			buildSettings = {
				DYLIB_COMPATIBILITY_VERSION = 1;
				DYLIB_CURRENT_VERSION = 1;
				ENABLE_BITCODE = YES;
				INFOPLIST_FILE = ReactiveCocoa/Info.plist;
				MODULEMAP_FILE = "$(SRCROOT)/ReactiveCocoa/module.modulemap";
			};
			name = Profile;
		};
		D047264119E4A008006002AA /* Profile */ = {
			isa = XCBuildConfiguration;
			baseConfigurationReference = D047263219E49FE8006002AA /* iOS-Application.xcconfig */;
			buildSettings = {
				FRAMEWORK_SEARCH_PATHS = (
					"$(SDKROOT)/Developer/Library/Frameworks",
					"$(inherited)",
				);
				INFOPLIST_FILE = ReactiveCocoaTests/Info.plist;
				PRODUCT_NAME = "$(PROJECT_NAME)Tests";
			};
			name = Profile;
		};
		D047264219E4A00B006002AA /* Test */ = {
			isa = XCBuildConfiguration;
			baseConfigurationReference = D047262C19E49FE8006002AA /* Test.xcconfig */;
			buildSettings = {
				APPLETVOS_DEPLOYMENT_TARGET = 9.0;
				BITCODE_GENERATION_MODE = bitcode;
				CODE_SIGNING_REQUIRED = NO;
				CURRENT_PROJECT_VERSION = 1;
				IPHONEOS_DEPLOYMENT_TARGET = 8.0;
				MACOSX_DEPLOYMENT_TARGET = 10.9;
				PRODUCT_BUNDLE_IDENTIFIER = "org.reactivecocoa.$(PRODUCT_NAME:rfc1034identifier)-Tests";
				PRODUCT_NAME = "$(PROJECT_NAME)";
				SWIFT_VERSION = 4.0;
				TVOS_DEPLOYMENT_TARGET = 9.0;
				VERSIONING_SYSTEM = "apple-generic";
				VERSION_INFO_PREFIX = "";
				WATCHOS_DEPLOYMENT_TARGET = 2.0;
			};
			name = Test;
		};
		D047264319E4A00B006002AA /* Test */ = {
			isa = XCBuildConfiguration;
			baseConfigurationReference = D047263A19E49FE8006002AA /* Mac-Framework.xcconfig */;
			buildSettings = {
				DYLIB_COMPATIBILITY_VERSION = 1;
				DYLIB_CURRENT_VERSION = 1;
				FRAMEWORK_VERSION = A;
				INFOPLIST_FILE = ReactiveCocoa/Info.plist;
				MODULEMAP_FILE = "$(SRCROOT)/ReactiveCocoa/module.modulemap";
			};
			name = Test;
		};
		D047264419E4A00B006002AA /* Test */ = {
			isa = XCBuildConfiguration;
			baseConfigurationReference = D047263719E49FE8006002AA /* Mac-Application.xcconfig */;
			buildSettings = {
				FRAMEWORK_SEARCH_PATHS = (
					"$(DEVELOPER_FRAMEWORKS_DIR)",
					"$(inherited)",
				);
				INFOPLIST_FILE = ReactiveCocoaTests/Info.plist;
				PRODUCT_NAME = "$(PROJECT_NAME)Tests";
			};
			name = Test;
		};
		D047264519E4A00B006002AA /* Test */ = {
			isa = XCBuildConfiguration;
			baseConfigurationReference = D047263419E49FE8006002AA /* iOS-Framework.xcconfig */;
			buildSettings = {
				DYLIB_COMPATIBILITY_VERSION = 1;
				DYLIB_CURRENT_VERSION = 1;
				ENABLE_BITCODE = YES;
				INFOPLIST_FILE = ReactiveCocoa/Info.plist;
				MODULEMAP_FILE = "$(SRCROOT)/ReactiveCocoa/module.modulemap";
			};
			name = Test;
		};
		D047264619E4A00B006002AA /* Test */ = {
			isa = XCBuildConfiguration;
			baseConfigurationReference = D047263219E49FE8006002AA /* iOS-Application.xcconfig */;
			buildSettings = {
				FRAMEWORK_SEARCH_PATHS = (
					"$(SDKROOT)/Developer/Library/Frameworks",
					"$(inherited)",
				);
				INFOPLIST_FILE = ReactiveCocoaTests/Info.plist;
				PRODUCT_NAME = "$(PROJECT_NAME)Tests";
			};
			name = Test;
		};
/* End XCBuildConfiguration section */

/* Begin XCConfigurationList section */
		57A4D23C1BA13D7A00F7D4B1 /* Build configuration list for PBXNativeTarget "ReactiveCocoa-tvOS" */ = {
			isa = XCConfigurationList;
			buildConfigurations = (
				57A4D23D1BA13D7A00F7D4B1 /* Debug */,
				57A4D23E1BA13D7A00F7D4B1 /* Test */,
				57A4D23F1BA13D7A00F7D4B1 /* Release */,
				57A4D2401BA13D7A00F7D4B1 /* Profile */,
			);
			defaultConfigurationIsVisible = 0;
			defaultConfigurationName = Release;
		};
		7DFBED0F1CDB8C9500EE435B /* Build configuration list for PBXNativeTarget "ReactiveCocoa-tvOSTests" */ = {
			isa = XCConfigurationList;
			buildConfigurations = (
				7DFBED0B1CDB8C9500EE435B /* Debug */,
				7DFBED0C1CDB8C9500EE435B /* Test */,
				7DFBED0D1CDB8C9500EE435B /* Release */,
				7DFBED0E1CDB8C9500EE435B /* Profile */,
			);
			defaultConfigurationIsVisible = 0;
			defaultConfigurationName = Release;
		};
		9A1675451F80C35100B63650 /* Build configuration list for PBXNativeTarget "ReactiveMapKitTests" */ = {
			isa = XCConfigurationList;
			buildConfigurations = (
				9A1675461F80C35100B63650 /* Debug */,
				9A1675471F80C35100B63650 /* Test */,
				9A1675481F80C35100B63650 /* Release */,
				9A1675491F80C35100B63650 /* Profile */,
			);
			defaultConfigurationIsVisible = 0;
			defaultConfigurationName = Release;
		};
		9AC03A5C1F7CC3BF00EC33C1 /* Build configuration list for PBXNativeTarget "ReactiveMapKit" */ = {
			isa = XCConfigurationList;
			buildConfigurations = (
				9AC03A5D1F7CC3BF00EC33C1 /* Debug */,
				9AC03A5E1F7CC3BF00EC33C1 /* Test */,
				9AC03A5F1F7CC3BF00EC33C1 /* Release */,
				9AC03A601F7CC3BF00EC33C1 /* Profile */,
			);
			defaultConfigurationIsVisible = 0;
			defaultConfigurationName = Release;
		};
		A9B3155D1B3940610001CB9C /* Build configuration list for PBXNativeTarget "ReactiveCocoa-watchOS" */ = {
			isa = XCConfigurationList;
			buildConfigurations = (
				A9B315591B3940610001CB9C /* Debug */,
				A9B3155A1B3940610001CB9C /* Test */,
				A9B3155B1B3940610001CB9C /* Release */,
				A9B3155C1B3940610001CB9C /* Profile */,
			);
			defaultConfigurationIsVisible = 0;
			defaultConfigurationName = Release;
		};
		D04725E419E49ED7006002AA /* Build configuration list for PBXProject "ReactiveCocoa" */ = {
			isa = XCConfigurationList;
			buildConfigurations = (
				D04725FE19E49ED7006002AA /* Debug */,
				D047264219E4A00B006002AA /* Test */,
				D04725FF19E49ED7006002AA /* Release */,
				D047263D19E4A008006002AA /* Profile */,
			);
			defaultConfigurationIsVisible = 0;
			defaultConfigurationName = Release;
		};
		D047260019E49ED7006002AA /* Build configuration list for PBXNativeTarget "ReactiveCocoa-macOS" */ = {
			isa = XCConfigurationList;
			buildConfigurations = (
				D047260119E49ED7006002AA /* Debug */,
				D047264319E4A00B006002AA /* Test */,
				D047260219E49ED7006002AA /* Release */,
				D047263E19E4A008006002AA /* Profile */,
			);
			defaultConfigurationIsVisible = 0;
			defaultConfigurationName = Release;
		};
		D047260319E49ED7006002AA /* Build configuration list for PBXNativeTarget "ReactiveCocoa-macOSTests" */ = {
			isa = XCConfigurationList;
			buildConfigurations = (
				D047260419E49ED7006002AA /* Debug */,
				D047264419E4A00B006002AA /* Test */,
				D047260519E49ED7006002AA /* Release */,
				D047263F19E4A008006002AA /* Profile */,
			);
			defaultConfigurationIsVisible = 0;
			defaultConfigurationName = Release;
		};
		D047261F19E49F82006002AA /* Build configuration list for PBXNativeTarget "ReactiveCocoa-iOS" */ = {
			isa = XCConfigurationList;
			buildConfigurations = (
				D047262019E49F82006002AA /* Debug */,
				D047264519E4A00B006002AA /* Test */,
				D047262119E49F82006002AA /* Release */,
				D047264019E4A008006002AA /* Profile */,
			);
			defaultConfigurationIsVisible = 0;
			defaultConfigurationName = Release;
		};
		D047262219E49F82006002AA /* Build configuration list for PBXNativeTarget "ReactiveCocoa-iOSTests" */ = {
			isa = XCConfigurationList;
			buildConfigurations = (
				D047262319E49F82006002AA /* Debug */,
				D047264619E4A00B006002AA /* Test */,
				D047262419E49F82006002AA /* Release */,
				D047264119E4A008006002AA /* Profile */,
			);
			defaultConfigurationIsVisible = 0;
			defaultConfigurationName = Release;
		};
/* End XCConfigurationList section */
	};
	rootObject = D04725E119E49ED7006002AA /* Project object */;
}<|MERGE_RESOLUTION|>--- conflicted
+++ resolved
@@ -1544,11 +1544,7 @@
 				538DCB7D1DCA5E9B00332880 /* NSLayoutConstraintSpec.swift in Sources */,
 				9ADE4A8F1DA6DA20005C2AC8 /* NSControlSpec.swift in Sources */,
 				D0A2260E1A72F16D00D33B74 /* DynamicPropertySpec.swift in Sources */,
-<<<<<<< HEAD
-				53A6BED61DD4BD2C0016C058 /* MKMapViewSpec.swift in Sources */,
 				9AFCBFE31EB1ABC0004B4C74 /* KVOKVCExtensionSpec.swift in Sources */,
-=======
->>>>>>> ff311142
 				9ADFE5A11DBFFBCF001E11F7 /* LifetimeSpec.swift in Sources */,
 				4ABEFE331DCFD0630066A8C2 /* NSCollectionViewSpec.swift in Sources */,
 				B696FB811A7640C00075236D /* TestError.swift in Sources */,
