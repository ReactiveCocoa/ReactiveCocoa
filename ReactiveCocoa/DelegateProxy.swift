import ReactiveSwift
import enum Result.NoError

private let delegateProxySetupKey = AssociationKey<Bool>(default: false)
private let hasSwizzledKey = AssociationKey<Bool>(default: false)

internal protocol DelegateProxyProtocol: class {
	var _forwardee: AnyObject? { get }
	func runtimeWillIntercept(_ selector: Selector, signal: Signal<AnyObject, NoError>) -> Signal<AnyObject, NoError>
}

public struct DelegateProxyConfiguration {
	fileprivate let objcProtocol: Protocol
	fileprivate let lifetime: Lifetime
	fileprivate let originalSetter: (AnyObject) -> Void
}

public class DelegateProxy<Delegate: NSObjectProtocol>: NSObject, DelegateProxyProtocol {
	public final var delegateType: Delegate.Type {
		return Delegate.self
	}

	internal final weak var _forwardee: AnyObject?

	public weak var forwardee: Delegate? {
		get { return _forwardee as! Delegate? }
		set { _forwardee = newValue; originalSetter(self) }
	}

	internal final let lifetime: Lifetime

	private final let writeLock = NSLock()
	private final var interceptedSelectors: Set<Selector>
	private final let originalSetter: (AnyObject) -> Void
	private final let objcProtocol: Protocol

	public required init(config: DelegateProxyConfiguration) {
		interceptedSelectors = []
		objcProtocol = config.objcProtocol
		lifetime = config.lifetime
		originalSetter = config.originalSetter

		super.init()

		enableMessageForwarding { subclass, selectorCache, signatureCache in
			let perceivedClass: AnyClass = (self as AnyObject).objcClass
			let classAssociations = Associations(perceivedClass as AnyObject)

			ReactiveCocoa.synchronized(perceivedClass) {
				guard !classAssociations.value(forKey: delegateProxySetupKey) else { return }
				classAssociations.setValue(true, forKey: delegateProxySetupKey)

				// If `self` conforms to `objcProtocol`, all required methods should have
				// been implemented.
				let allRequiredMethodsImplemented = class_conformsToProtocol(perceivedClass, objcProtocol)

				// Implement all methods of the protocol. Conformances are masked by
				// `responds(to:)`.

				func implement(required: Bool) -> (Selector, UnsafePointer<Int8>) -> Void {
					return { selector, types in
						defer {
							selectorCache.cache(selector)
							signatureCache[selector] = NSMethodSignature.signature(withObjCTypes: types)
						}

						if required && allRequiredMethodsImplemented {
							return
						}

						// Implemented selectors with matching signatures are picked up by
						// the proxy even if `self` does not conform to the protocol.
						if let implementedMethod = class_getImmediateMethod(perceivedClass, selector),
							strcmp(types, method_getTypeEncoding(implementedMethod)) == 0 {
							return
						}

						precondition(!required || isNonVoidReturning(types),
						             "DelegateProxy does not support protocols with required methods that returns non-void types.")

						let previousImpl = class_replaceMethod(perceivedClass, selector, _rac_objc_msgForward, types)
						precondition(previousImpl == nil || previousImpl == _rac_objc_msgForward,
						             "Swizzling DelegateProxy with other libraries is not supported. \(perceivedClass)")
					}
				}

				objcProtocol.enumerateMethods(required: true, body: implement(required: true))
				objcProtocol.enumerateMethods(required: false, body: implement(required: false))
			}
		}
	}

	/// Create a signal which sends a `next` event at the end of every
	/// invocation of `selector` on the object.
	///
	/// It completes when the object deinitializes.
	///
	/// - note: Observers to the resulting signal should not call the method
	///         specified by the selector.
	///
	/// - parameters:
	///   - selector: The selector to observe.
	///
	/// - returns: A trigger signal.
	public func trigger(for selector: Selector) -> Signal<(), NoError> {
		return reactive.trigger(for: selector)
	}

	/// Create a signal which sends a `next` event, containing an array of
	/// bridged arguments, at the end of every invocation of `selector` on the
	/// object.
	///
	/// It completes when the object deinitializes.
	///
	/// - note: Observers to the resulting signal should not call the method
	///         specified by the selector.
	///
	/// - parameters:
	///   - selector: The selector to observe.
	///
	/// - returns: A signal that sends an array of bridged arguments.
	public func signal(for selector: Selector) -> Signal<[Any?], NoError> {
		return reactive.signal(for: selector)
	}

	open override func conforms(to aProtocol: Protocol) -> Bool {
		return aProtocol === objcProtocol || super.conforms(to: aProtocol)
	}

	open override func responds(to selector: Selector!) -> Bool {
		return protocol_getMethodDescription(objcProtocol, selector, true, true).name != nil
			|| interceptedSelectors.contains(selector)
			|| NSObject.instancesRespond(to: selector)
			|| forwardee?.responds(to: selector) ?? false
	}

	internal func runtimeWillIntercept(_ selector: Selector, signal: Signal<AnyObject, NoError>) -> Signal<AnyObject, NoError> {
		writeLock.lock()
		defer { writeLock.unlock() }
		interceptedSelectors.insert(selector)
		originalSetter(self)

		return signal.take(during: lifetime)
	}
}

extension Protocol {
	fileprivate func enumerateMethods(required: Bool, body: (Selector, UnsafePointer<Int8>) -> Void) {
		var count: UInt32 = 0
		if let list = protocol_copyMethodDescriptionList(self, required, true, &count) {
			for method in UnsafeBufferPointer(start: list, count: Int(count)) {
				if case let (name?, types?) = (method.name, method.types) {
					body(name, types)
				}
			}

			free(list)
		}
	}
}

internal func unsafeDelegateProxy(_ proxy: Unmanaged<NSObject>, didInvoke selector: Selector, with invocation: AnyObject) {
	let proxy = proxy.takeUnretainedValue() as! DelegateProxyProtocol
	if let forwardee = proxy._forwardee, forwardee.responds(to: selector) {
		invocation.invoke(withTarget: forwardee)
	}
}

internal func isDelegateProxy(_ type: AnyClass) -> Bool {
	return type is DelegateProxyProtocol.Type
}

extension Reactive where Base: NSObject {
	/// Create a transparent proxy that intercepts calls from `instance` to its delegate
	/// of the given key.
	///
	/// After the proxy is initialized, the delegate setter of `instance` would be
	/// automatically redirected to the proxy.
	///
	/// - warnings: `DelegateProxy` does not support protocols containing methods that are
	///             non-void returning. It would trap immediately when the proxy
	///             initializes with a protocol containing such a required method, or when
	///             the proxy is asked to intercept such an optional method.
	///
	/// - parameters:
	///   - key: The key of the property that stores the delegate reference.
	///
	/// - returns: The proxy.
	public func proxy<Delegate, Proxy: DelegateProxy<Delegate>>(_: Delegate.Type = Delegate.self, forKey key: String) -> Proxy {
		func remangleIfNeeded(_ name: String) -> String {
			let expression = try! NSRegularExpression(pattern: "^([a-zA-Z0-9\\_\\.]+)\\.\\(([a-zA-Z0-9\\_]+)\\sin\\s([a-zA-Z0-9\\_]+)\\)$")
			if let match = expression.firstMatch(in: name, range: NSMakeRange(0, name.characters.count)) {
				// `name` refers to a private protocol.
				let objcName = name as NSString

				let (moduleNameRange, protocolNameRange, scopeNameRange) = (match.range(at: 1), match.range(at: 2), match.range(at: 3))
				let moduleName = objcName.substring(with: moduleNameRange)
				let protocolName = objcName.substring(with: protocolNameRange)
				let scopeName = objcName.substring(with: scopeNameRange)

				// Example: _TtP18ReactiveCocoaTestsP33_B2B708E0A88135A5DA71A5A2AAFA457014ObjectDelegate_
				return "_TtP\(moduleNameRange.length)\(moduleName)P\(scopeNameRange.length)\(scopeName)\(protocolNameRange.length)\(protocolName)_"
			} else if let range = name.range(of: "__ObjC.") {
				// `name` refers to an Objective-C protocol.
				return String(name[range.upperBound...])
			} else {
				// `name` refers to a Swift protocol.
				return name
			}
		}

		let mangledName = remangleIfNeeded(String(reflecting: Delegate.self))
		let objcProtocol = NSProtocolFromString(mangledName)!

<<<<<<< HEAD
		return base.synchronized {
			let getter = Selector(((key)))
			let setter = Selector((("set\(String(key.characters.first!).uppercased())\(String(key.characters.dropFirst())):")))
=======
	private static func _proxy(
		for instance: NSObject,
		setter: Selector,
		getter: Selector
	) -> AnyObject {
		return synchronized(instance) {
			let key = AssociationKey<AnyObject?>(setter.delegateProxyAlias)
>>>>>>> 01f1735b

			let proxyKey = AssociationKey<AnyObject?>(setter.delegateProxyAlias)

			if let proxy = base.associations.value(forKey: proxyKey) {
				return proxy as! Proxy
			}

			let superclass: AnyClass = class_getSuperclass(swizzleClass(base))!

			let invokeSuperSetter: @convention(c) (Unmanaged<AnyObject>, AnyClass, Selector, Unmanaged<AnyObject>?) -> Void = { object, superclass, selector, delegate in
				typealias Setter = @convention(c) (Unmanaged<AnyObject>, Selector, Unmanaged<AnyObject>?) -> Void
				let impl = class_getMethodImplementation(superclass, selector)
				unsafeBitCast(impl, to: Setter.self)(object, selector, delegate)
			}

			let newSetterImpl: @convention(block) (Unmanaged<AnyObject>, Unmanaged<AnyObject>?) -> Void = { object, delegate in
				if let proxy = Associations(object.takeUnretainedValue()).value(forKey: proxyKey) as! DelegateProxy<Delegate>? {
					proxy.forwardee = delegate?.takeUnretainedValue() as! Delegate?
				} else {
					invokeSuperSetter(object, superclass, setter, delegate)
				}
			}

			// Hide the original setter, and redirect subsequent delegate assignment
			// to the proxy.
			base.swizzle((setter, newSetterImpl), key: hasSwizzledKey)

			// As Objective-C classes may cache the information of their delegate at
			// the time the delegates are set, the information has to be "flushed"
			// whenever the proxy forwardee is replaced or a selector is intercepted.
			let proxy = Proxy(config: DelegateProxyConfiguration(objcProtocol: objcProtocol, lifetime: base.reactive.lifetime) { [weak base] proxy in
				guard let base = base else { return }
				invokeSuperSetter(.passUnretained(base), superclass, setter, .passUnretained(proxy))
			})

			typealias Getter = @convention(c) (NSObject, Selector) -> AnyObject?

			let getterImpl: IMP = class_getMethodImplementation(object_getClass(base), getter)!
			let original = unsafeBitCast(getterImpl, to: Getter.self)(base, getter) as! Delegate?

			// `proxy.forwardee` would invoke the original setter regardless of
			// `original` being `nil` or not.
			proxy.forwardee = original

			// The proxy must be associated after it is set as the target, since
			// `base` may be an isa-swizzled instance that is using the injected
			// setters above.
			base.associations.setValue(proxy, forKey: proxyKey)

			return proxy
		}
	}
}<|MERGE_RESOLUTION|>--- conflicted
+++ resolved
@@ -61,7 +61,7 @@
 					return { selector, types in
 						defer {
 							selectorCache.cache(selector)
-							signatureCache[selector] = NSMethodSignature.signature(withObjCTypes: types)
+							signatureCache[selector] = NSMethodSignature.objcSignature(withObjCTypes: types)
 						}
 
 						if required && allRequiredMethodsImplemented {
@@ -188,19 +188,7 @@
 	/// - returns: The proxy.
 	public func proxy<Delegate, Proxy: DelegateProxy<Delegate>>(_: Delegate.Type = Delegate.self, forKey key: String) -> Proxy {
 		func remangleIfNeeded(_ name: String) -> String {
-			let expression = try! NSRegularExpression(pattern: "^([a-zA-Z0-9\\_\\.]+)\\.\\(([a-zA-Z0-9\\_]+)\\sin\\s([a-zA-Z0-9\\_]+)\\)$")
-			if let match = expression.firstMatch(in: name, range: NSMakeRange(0, name.characters.count)) {
-				// `name` refers to a private protocol.
-				let objcName = name as NSString
-
-				let (moduleNameRange, protocolNameRange, scopeNameRange) = (match.range(at: 1), match.range(at: 2), match.range(at: 3))
-				let moduleName = objcName.substring(with: moduleNameRange)
-				let protocolName = objcName.substring(with: protocolNameRange)
-				let scopeName = objcName.substring(with: scopeNameRange)
-
-				// Example: _TtP18ReactiveCocoaTestsP33_B2B708E0A88135A5DA71A5A2AAFA457014ObjectDelegate_
-				return "_TtP\(moduleNameRange.length)\(moduleName)P\(scopeNameRange.length)\(scopeName)\(protocolNameRange.length)\(protocolName)_"
-			} else if let range = name.range(of: "__ObjC.") {
+			if let range = name.range(of: "__C.") {
 				// `name` refers to an Objective-C protocol.
 				return String(name[range.upperBound...])
 			} else {
@@ -212,19 +200,9 @@
 		let mangledName = remangleIfNeeded(String(reflecting: Delegate.self))
 		let objcProtocol = NSProtocolFromString(mangledName)!
 
-<<<<<<< HEAD
-		return base.synchronized {
+		return synchronized(base) {
 			let getter = Selector(((key)))
-			let setter = Selector((("set\(String(key.characters.first!).uppercased())\(String(key.characters.dropFirst())):")))
-=======
-	private static func _proxy(
-		for instance: NSObject,
-		setter: Selector,
-		getter: Selector
-	) -> AnyObject {
-		return synchronized(instance) {
-			let key = AssociationKey<AnyObject?>(setter.delegateProxyAlias)
->>>>>>> 01f1735b
+			let setter = Selector((("set\(String(key.first!).uppercased())\(String(key.dropFirst())):")))
 
 			let proxyKey = AssociationKey<AnyObject?>(setter.delegateProxyAlias)
 
