--- conflicted
+++ resolved
@@ -6,7 +6,7 @@
 
 internal protocol DelegateProxyProtocol: class {
 	var _forwardee: AnyObject? { get }
-	func runtimeWillIntercept(_ selector: Selector, signal: Signal<AnyObject, NoError>) -> Signal<AnyObject, NoError>
+	func runtimeWillIntercept(_ selector: Selector, signal: Signal<AnyObject, Never>) -> Signal<AnyObject, Never>
 }
 
 /// An opaque delegate proxy configuration.
@@ -113,11 +113,10 @@
 	///   - selector: The selector to observe.
 	///
 	/// - returns: A trigger signal.
-	public func trigger(for selector: Selector) -> Signal<(), NoError> {
+	public func trigger(for selector: Selector) -> Signal<(), Never> {
 		return reactive.trigger(for: selector)
 	}
 
-<<<<<<< HEAD
 	/// Create a signal which sends a `next` event, containing an array of
 	/// bridged arguments, at the end of every invocation of `selector` on the
 	/// object.
@@ -131,7 +130,7 @@
 	///   - selector: The selector to observe.
 	///
 	/// - returns: A signal that sends an array of bridged arguments.
-	public func signal(for selector: Selector) -> Signal<[Any?], NoError> {
+	public func signal(for selector: Selector) -> Signal<[Any?], Never> {
 		return reactive.signal(for: selector)
 	}
 
@@ -146,18 +145,9 @@
 			|| forwardee?.responds(to: selector) ?? false
 	}
 
-	internal func runtimeWillIntercept(_ selector: Selector, signal: Signal<AnyObject, NoError>) -> Signal<AnyObject, NoError> {
+	internal func runtimeWillIntercept(_ selector: Selector, signal: Signal<AnyObject, Never>) -> Signal<AnyObject, Never> {
 		writeLock.lock()
 		defer { writeLock.unlock() }
-=======
-	func intercept(_ selector: Selector) -> Signal<(), Never> {
-		interceptedSelectors.insert(selector)
-		originalSetter(self)
-		return self.reactive.trigger(for: selector).take(during: lifetime)
-	}
-
-	func intercept(_ selector: Selector) -> Signal<[Any?], Never> {
->>>>>>> 2f27b840
 		interceptedSelectors.insert(selector)
 		originalSetter(self)
 
