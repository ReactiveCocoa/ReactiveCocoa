import Foundation
import ReactiveSwift
import enum Result.NoError

<<<<<<< HEAD
=======
/// Whether the runtime subclass has already been prepared for method
/// interception.
fileprivate let interceptedKey = AssociationKey(default: false)

/// Holds the method signature cache of the runtime subclass.
fileprivate let signatureCacheKey = AssociationKey<SignatureCache>()

/// Holds the method selector cache of the runtime subclass.
fileprivate let selectorCacheKey = AssociationKey<SelectorCache>()

internal let noImplementation: IMP = unsafeBitCast(Int(0), to: IMP.self)

>>>>>>> e9a2b528
extension Reactive where Base: NSObject {
	/// Create a signal which sends a `next` event at the end of every 
	/// invocation of `selector` on the object.
	///
	/// It completes when the object deinitializes.
	///
	/// - note: Observers to the resulting signal should not call the method
	///         specified by the selector.
	///
	/// - parameters:
	///   - selector: The selector to observe.
	///
	/// - returns: A trigger signal.
	public func trigger(for selector: Selector) -> Signal<(), NoError> {
		return base.intercept(selector).map { _ in }
	}

	/// Create a signal which sends a `next` event, containing an array of 
	/// bridged arguments, at the end of every invocation of `selector` on the 
	/// object.
	///
	/// It completes when the object deinitializes.
	///
	/// - note: Observers to the resulting signal should not call the method
	///         specified by the selector.
	///
	/// - parameters:
	///   - selector: The selector to observe.
	///
	/// - returns: A signal that sends an array of bridged arguments.
	public func signal(for selector: Selector) -> Signal<[Any?], NoError> {
		return base.intercept(selector).map(unpackInvocation)
	}
}

extension NSObject {
	/// Setup the method interception.
	///
	/// - parameters:
	///   - object: The object to be intercepted.
	///   - selector: The selector of the method to be intercepted.
	///
	/// - returns: A signal that sends the corresponding `NSInvocation` after 
	///            every invocation of the method.
	@nonobjc internal func intercept(_ selector: Selector) -> Signal<AnyObject, NoError> {
		guard let method = class_getInstanceMethod(objcClass, selector) else {
			fatalError("Selector `\(selector)` does not exist in class `\(String(describing: objcClass))`.")
		}

		let typeEncoding = method_getTypeEncoding(method)!
		assertSupportedSignature(typeEncoding)

		return synchronized {
			let alias = selector.alias
			let stateKey = AssociationKey<InterceptingState?>(alias)
			let interopAlias = selector.interopAlias

			if let state = associations.value(forKey: stateKey) {
				return state.signal
			}

			let subclass: AnyClass = enableMessageForwarding { subclass, selectorCache, signatureCache in
				selectorCache.cache(selector)

				if signatureCache[selector] == nil {
					let signature = NSMethodSignature.signature(withObjCTypes: typeEncoding)
					signatureCache[selector] = signature
				}

				// If an immediate implementation of the selector is found in the
				// runtime subclass the first time the selector is intercepted,
				// preserve the implementation.
				//
				// Example: KVO setters if the instance is swizzled by KVO before RAC
				//          does.
				if !class_respondsToSelector(subclass, interopAlias) {
					let immediateImpl = class_getImmediateMethod(subclass, selector)
						.flatMap(method_getImplementation)
						.flatMap { $0 != _rac_objc_msgForward ? $0 : nil }

					if let impl = immediateImpl {
						let succeeds = class_addMethod(subclass, interopAlias, impl, typeEncoding)
						precondition(succeeds, "RAC attempts to swizzle a selector that has message forwarding enabled with a runtime injected implementation. This is unsupported in the current version.")
					}
				}
			}

			let state = InterceptingState(lifetime: reactive.lifetime)
			associations.setValue(state, forKey: stateKey)

			// Start forwarding the messages of the selector.
			_ = class_replaceMethod(subclass, selector, _rac_objc_msgForward, typeEncoding)

<<<<<<< HEAD
			if let proxy = self as? _DelegateProxyProtocol {
				return proxy.runtimeWillIntercept(selector, signal: state.signal)
			} else {
				return state.signal
=======
			return state.signal
		}
	}
}

/// Swizzle `realClass` to enable message forwarding for method interception.
///
/// - parameters:
///   - realClass: The runtime subclass to be swizzled.
private func enableMessageForwarding(_ realClass: AnyClass, _ selectorCache: SelectorCache) {
	let perceivedClass: AnyClass = class_getSuperclass(realClass)!

	typealias ForwardInvocationImpl = @convention(block) (Unmanaged<NSObject>, AnyObject) -> Void
	let newForwardInvocation: ForwardInvocationImpl = { objectRef, invocation in
		let selector = invocation.selector!
		let alias = selectorCache.alias(for: selector)
		let interopAlias = selectorCache.interopAlias(for: selector)

		defer {
			let stateKey = AssociationKey<InterceptingState?>(alias)
			if let state = objectRef.takeUnretainedValue().associations.value(forKey: stateKey) {
				state.observer.send(value: invocation)
			}
		}

		let method = class_getInstanceMethod(perceivedClass, selector)!
		let typeEncoding = method_getTypeEncoding(method)

		if class_respondsToSelector(realClass, interopAlias) {
			// RAC has preserved an immediate implementation found in the runtime
			// subclass that was supplied by an external party.
			//
			// As the KVO setter relies on the selector to work, it has to be invoked
			// by swapping in the preserved implementation and restore to the message
			// forwarder afterwards.
			//
			// However, the IMP cache would be thrashed due to the swapping.

			let topLevelClass: AnyClass = object_getClass(objectRef.takeUnretainedValue())!

			// The locking below prevents RAC swizzling attempts from intervening the
			// invocation.
			//
			// Given the implementation of `swizzleClass`, `topLevelClass` can only be:
			// (1) the same as `realClass`; or (2) a subclass of `realClass`. In other
			// words, this would deadlock only if the locking order is not followed in
			// other nested locking scenarios of these metaclasses at compile time.

			synchronized(topLevelClass) {
				func swizzle() {
					let interopImpl = class_getMethodImplementation(topLevelClass, interopAlias)!

					let previousImpl = class_replaceMethod(topLevelClass, selector, interopImpl, typeEncoding)
					invocation.invoke()

					_ = class_replaceMethod(topLevelClass, selector, previousImpl ?? noImplementation, typeEncoding)
				}

				if topLevelClass != realClass {
					synchronized(realClass) {
						// In addition to swapping in the implementation, the message
						// forwarding needs to be temporarily disabled to prevent circular
						// invocation.
						_ = class_replaceMethod(realClass, selector, noImplementation, typeEncoding)
						swizzle()
						_ = class_replaceMethod(realClass, selector, _rac_objc_msgForward, typeEncoding)
					}
				} else {
					swizzle()
				}
			}

			return
		}

		let impl = method_getImplementation(method)
		if impl != _rac_objc_msgForward {
			// The perceived class, or its ancestors, responds to the selector.
			//
			// The implementation is invoked through the selector alias, which
			// reflects the latest implementation of the selector in the perceived
			// class.

			if class_getMethodImplementation(realClass, alias) != impl {
				// Update the alias if and only if the implementation has changed, so as
				// to avoid thrashing the IMP cache.
				_ = class_replaceMethod(realClass, alias, impl, typeEncoding)
>>>>>>> e9a2b528
			}
		}
<<<<<<< HEAD
=======

		// Forward the invocation to the closest `forwardInvocation(_:)` in the
		// inheritance hierarchy, or the default handler returned by the runtime
		// if it finds no implementation.
		typealias SuperForwardInvocation = @convention(c) (Unmanaged<NSObject>, Selector, AnyObject) -> Void
		let forwardInvocationImpl = class_getMethodImplementation(perceivedClass, ObjCSelector.forwardInvocation)
		let forwardInvocation = unsafeBitCast(forwardInvocationImpl, to: SuperForwardInvocation.self)
		forwardInvocation(objectRef, ObjCSelector.forwardInvocation, invocation)
>>>>>>> e9a2b528
	}
}

<<<<<<< HEAD
internal func interceptingObject(_ object: Unmanaged<NSObject>, didInvokeSelectorOfAlias alias: Selector, with invocation: AnyObject) {
	let stateKey = AssociationKey<InterceptingState?>(alias)
	if let state = object.takeUnretainedValue().associations.value(forKey: stateKey) {
		state.observer.send(value: invocation)
=======
/// Swizzle `realClass` to accelerate the method signature retrieval, using a
/// signature cache that covers all known intercepted selectors of `realClass`.
///
/// - parameters:
///   - realClass: The runtime subclass to be swizzled.
///   - signatureCache: The method signature cache.
private func setupMethodSignatureCaching(_ realClass: AnyClass, _ signatureCache: SignatureCache) {
	let perceivedClass: AnyClass = class_getSuperclass(realClass)!

	let newMethodSignatureForSelector: @convention(block) (Unmanaged<NSObject>, Selector) -> AnyObject? = { objectRef, selector in
		if let signature = signatureCache[selector] {
			return signature
		}

		typealias SuperMethodSignatureForSelector = @convention(c) (Unmanaged<NSObject>, Selector, Selector) -> AnyObject?
		let impl = class_getMethodImplementation(perceivedClass, ObjCSelector.methodSignatureForSelector)
		let methodSignatureForSelector = unsafeBitCast(impl, to: SuperMethodSignatureForSelector.self)
		return methodSignatureForSelector(objectRef, ObjCSelector.methodSignatureForSelector, selector)
>>>>>>> e9a2b528
	}
}

/// The state of an intercepted method specific to an instance.
private final class InterceptingState {
	let (signal, observer) = Signal<AnyObject, NoError>.pipe()

	/// Initialize a state specific to an instance.
	///
	/// - parameters:
	///   - lifetime: The lifetime of the instance.
	init(lifetime: Lifetime) {
		lifetime.ended.observeCompleted(observer.sendCompleted)
	}
}

/// Extract the arguments of an `NSInvocation` as an array of objects.
///
/// - parameters:
///   - invocation: The `NSInvocation` to unpack.
///
/// - returns: An array of objects.
internal func unpackInvocation(_ invocation: AnyObject) -> [Any?] {
	let invocation = invocation as AnyObject
	let methodSignature = invocation.objcMethodSignature!
	let count = UInt(methodSignature.numberOfArguments!)

	var bridged = [Any?]()
	bridged.reserveCapacity(Int(count - 2))

	// Ignore `self` and `_cmd` at index 0 and 1.
	for position in 2 ..< count {
		let rawEncoding = methodSignature.argumentType(at: position)
		let encoding = ObjCTypeEncoding(rawValue: rawEncoding.pointee) ?? .undefined

		func extract<U>(_ type: U.Type) -> U {
			let pointer = UnsafeMutableRawPointer.allocate(bytes: MemoryLayout<U>.size,
			                                               alignedTo: MemoryLayout<U>.alignment)
			defer {
				pointer.deallocate(bytes: MemoryLayout<U>.size,
				                   alignedTo: MemoryLayout<U>.alignment)
			}

			invocation.copy(to: pointer, forArgumentAt: Int(position))
			return pointer.assumingMemoryBound(to: type).pointee
		}

		let value: Any?

		switch encoding {
		case .char:
			value = NSNumber(value: extract(CChar.self))
		case .int:
			value = NSNumber(value: extract(CInt.self))
		case .short:
			value = NSNumber(value: extract(CShort.self))
		case .long:
			value = NSNumber(value: extract(CLong.self))
		case .longLong:
			value = NSNumber(value: extract(CLongLong.self))
		case .unsignedChar:
			value = NSNumber(value: extract(CUnsignedChar.self))
		case .unsignedInt:
			value = NSNumber(value: extract(CUnsignedInt.self))
		case .unsignedShort:
			value = NSNumber(value: extract(CUnsignedShort.self))
		case .unsignedLong:
			value = NSNumber(value: extract(CUnsignedLong.self))
		case .unsignedLongLong:
			value = NSNumber(value: extract(CUnsignedLongLong.self))
		case .float:
			value = NSNumber(value: extract(CFloat.self))
		case .double:
			value = NSNumber(value: extract(CDouble.self))
		case .bool:
			value = NSNumber(value: extract(CBool.self))
		case .object:
			value = extract((AnyObject?).self)
		case .type:
			value = extract((AnyClass?).self)
		case .selector:
			value = extract((Selector?).self)
		case .undefined:
			var size = 0, alignment = 0
			NSGetSizeAndAlignment(rawEncoding, &size, &alignment)
			let buffer = UnsafeMutableRawPointer.allocate(bytes: size, alignedTo: alignment)
			defer { buffer.deallocate(bytes: size, alignedTo: alignment) }

			invocation.copy(to: buffer, forArgumentAt: Int(position))
			value = NSValue(bytes: buffer, objCType: rawEncoding)
		}

		bridged.append(value)
	}

	return bridged
}<|MERGE_RESOLUTION|>--- conflicted
+++ resolved
@@ -2,21 +2,6 @@
 import ReactiveSwift
 import enum Result.NoError
 
-<<<<<<< HEAD
-=======
-/// Whether the runtime subclass has already been prepared for method
-/// interception.
-fileprivate let interceptedKey = AssociationKey(default: false)
-
-/// Holds the method signature cache of the runtime subclass.
-fileprivate let signatureCacheKey = AssociationKey<SignatureCache>()
-
-/// Holds the method selector cache of the runtime subclass.
-fileprivate let selectorCacheKey = AssociationKey<SelectorCache>()
-
-internal let noImplementation: IMP = unsafeBitCast(Int(0), to: IMP.self)
-
->>>>>>> e9a2b528
 extension Reactive where Base: NSObject {
 	/// Create a signal which sends a `next` event at the end of every 
 	/// invocation of `selector` on the object.
@@ -110,141 +95,23 @@
 			// Start forwarding the messages of the selector.
 			_ = class_replaceMethod(subclass, selector, _rac_objc_msgForward, typeEncoding)
 
-<<<<<<< HEAD
 			if let proxy = self as? _DelegateProxyProtocol {
 				return proxy.runtimeWillIntercept(selector, signal: state.signal)
 			} else {
 				return state.signal
-=======
-			return state.signal
-		}
-	}
-}
-
-/// Swizzle `realClass` to enable message forwarding for method interception.
-///
-/// - parameters:
-///   - realClass: The runtime subclass to be swizzled.
-private func enableMessageForwarding(_ realClass: AnyClass, _ selectorCache: SelectorCache) {
-	let perceivedClass: AnyClass = class_getSuperclass(realClass)!
-
-	typealias ForwardInvocationImpl = @convention(block) (Unmanaged<NSObject>, AnyObject) -> Void
-	let newForwardInvocation: ForwardInvocationImpl = { objectRef, invocation in
-		let selector = invocation.selector!
-		let alias = selectorCache.alias(for: selector)
-		let interopAlias = selectorCache.interopAlias(for: selector)
-
-		defer {
-			let stateKey = AssociationKey<InterceptingState?>(alias)
-			if let state = objectRef.takeUnretainedValue().associations.value(forKey: stateKey) {
-				state.observer.send(value: invocation)
-			}
-		}
-
-		let method = class_getInstanceMethod(perceivedClass, selector)!
-		let typeEncoding = method_getTypeEncoding(method)
-
-		if class_respondsToSelector(realClass, interopAlias) {
-			// RAC has preserved an immediate implementation found in the runtime
-			// subclass that was supplied by an external party.
-			//
-			// As the KVO setter relies on the selector to work, it has to be invoked
-			// by swapping in the preserved implementation and restore to the message
-			// forwarder afterwards.
-			//
-			// However, the IMP cache would be thrashed due to the swapping.
-
-			let topLevelClass: AnyClass = object_getClass(objectRef.takeUnretainedValue())!
-
-			// The locking below prevents RAC swizzling attempts from intervening the
-			// invocation.
-			//
-			// Given the implementation of `swizzleClass`, `topLevelClass` can only be:
-			// (1) the same as `realClass`; or (2) a subclass of `realClass`. In other
-			// words, this would deadlock only if the locking order is not followed in
-			// other nested locking scenarios of these metaclasses at compile time.
-
-			synchronized(topLevelClass) {
-				func swizzle() {
-					let interopImpl = class_getMethodImplementation(topLevelClass, interopAlias)!
-
-					let previousImpl = class_replaceMethod(topLevelClass, selector, interopImpl, typeEncoding)
-					invocation.invoke()
-
-					_ = class_replaceMethod(topLevelClass, selector, previousImpl ?? noImplementation, typeEncoding)
-				}
-
-				if topLevelClass != realClass {
-					synchronized(realClass) {
-						// In addition to swapping in the implementation, the message
-						// forwarding needs to be temporarily disabled to prevent circular
-						// invocation.
-						_ = class_replaceMethod(realClass, selector, noImplementation, typeEncoding)
-						swizzle()
-						_ = class_replaceMethod(realClass, selector, _rac_objc_msgForward, typeEncoding)
-					}
-				} else {
-					swizzle()
-				}
-			}
-
-			return
-		}
-
-		let impl = method_getImplementation(method)
-		if impl != _rac_objc_msgForward {
-			// The perceived class, or its ancestors, responds to the selector.
-			//
-			// The implementation is invoked through the selector alias, which
-			// reflects the latest implementation of the selector in the perceived
-			// class.
-
-			if class_getMethodImplementation(realClass, alias) != impl {
-				// Update the alias if and only if the implementation has changed, so as
-				// to avoid thrashing the IMP cache.
-				_ = class_replaceMethod(realClass, alias, impl, typeEncoding)
->>>>>>> e9a2b528
-			}
-		}
-<<<<<<< HEAD
-=======
-
-		// Forward the invocation to the closest `forwardInvocation(_:)` in the
-		// inheritance hierarchy, or the default handler returned by the runtime
-		// if it finds no implementation.
-		typealias SuperForwardInvocation = @convention(c) (Unmanaged<NSObject>, Selector, AnyObject) -> Void
-		let forwardInvocationImpl = class_getMethodImplementation(perceivedClass, ObjCSelector.forwardInvocation)
-		let forwardInvocation = unsafeBitCast(forwardInvocationImpl, to: SuperForwardInvocation.self)
-		forwardInvocation(objectRef, ObjCSelector.forwardInvocation, invocation)
->>>>>>> e9a2b528
-	}
-}
-
-<<<<<<< HEAD
-internal func interceptingObject(_ object: Unmanaged<NSObject>, didInvokeSelectorOfAlias alias: Selector, with invocation: AnyObject) {
-	let stateKey = AssociationKey<InterceptingState?>(alias)
-	if let state = object.takeUnretainedValue().associations.value(forKey: stateKey) {
+			}
+		}
+	}
+}
+
+internal func interceptingObject(
+	_ object: NSObject,
+	didInvokeSelectorOfAlias alias: Selector,
+	with invocation: AnyObject
+) {
+	let key = AssociationKey<InterceptingState?>(alias)
+	if let state = object.associations.value(forKey: key) {
 		state.observer.send(value: invocation)
-=======
-/// Swizzle `realClass` to accelerate the method signature retrieval, using a
-/// signature cache that covers all known intercepted selectors of `realClass`.
-///
-/// - parameters:
-///   - realClass: The runtime subclass to be swizzled.
-///   - signatureCache: The method signature cache.
-private func setupMethodSignatureCaching(_ realClass: AnyClass, _ signatureCache: SignatureCache) {
-	let perceivedClass: AnyClass = class_getSuperclass(realClass)!
-
-	let newMethodSignatureForSelector: @convention(block) (Unmanaged<NSObject>, Selector) -> AnyObject? = { objectRef, selector in
-		if let signature = signatureCache[selector] {
-			return signature
-		}
-
-		typealias SuperMethodSignatureForSelector = @convention(c) (Unmanaged<NSObject>, Selector, Selector) -> AnyObject?
-		let impl = class_getMethodImplementation(perceivedClass, ObjCSelector.methodSignatureForSelector)
-		let methodSignatureForSelector = unsafeBitCast(impl, to: SuperMethodSignatureForSelector.self)
-		return methodSignatureForSelector(objectRef, ObjCSelector.methodSignatureForSelector, selector)
->>>>>>> e9a2b528
 	}
 }
 
