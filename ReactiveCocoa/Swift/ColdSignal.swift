--- conflicted
+++ resolved
@@ -8,14 +8,8 @@
 
 import LlamaKit
 
-<<<<<<< HEAD
-func doNothing<T>(value: T) {}
-func doNothing() {}
-=======
 private func doNothing<T>(value: T) {}
-private func doNothing(error: NSError) {}
 private func doNothing() {}
->>>>>>> 68c5701c
 
 /// Represents a stream event.
 ///
@@ -630,7 +624,6 @@
 			self.startWithSink { selfDisposable in
 				disposable.addDisposable(selfDisposable)
 
-<<<<<<< HEAD
 				return SinkOf { receivedEvent in
 					event(receivedEvent)
 
@@ -649,20 +642,6 @@
 
 					sink.put(receivedEvent)
 				}
-=======
-				return Event.sink(next: { value in
-					next(value)
-					sink.put(.Next(Box(value)))
-				}, error: { err in
-					error(err)
-					terminated()
-					sink.put(.Error(err))
-				}, completed: {
-					completed()
-					terminated()
-					sink.put(.Completed)
-				})
->>>>>>> 68c5701c
 			}
 
 			return ()
@@ -1107,7 +1086,6 @@
 	}
 }
 
-<<<<<<< HEAD
 /// Debugging utilities.
 extension ColdSignal {
 	private func logEvents(predicate: Event<T> -> Bool) -> ColdSignal {
@@ -1169,25 +1147,6 @@
 	}
 }
 
-/// Creates a sink that can receive events from a ColdSignal, then invoke the
-/// given handlers based on the event type.
-public func eventSink<T>(next: T -> () = doNothing, error: NSError -> () = doNothing, completed: () -> () = doNothing) -> SinkOf<Event<T>> {
-	return SinkOf { event in
-		switch event {
-		case let .Next(value):
-			next(value.unbox)
-
-		case let .Error(err):
-			error(err)
-
-		case .Completed:
-			completed()
-		}
-	}
-}
-
-=======
->>>>>>> 68c5701c
 private class CombineLatestState<T> {
 	var latestValue: T?
 	var completed = false
