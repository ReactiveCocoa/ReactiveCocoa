--- conflicted
+++ resolved
@@ -40,9 +40,8 @@
 	/// send its initial value then all changes over time, and then complete
 	/// when the observed object has deallocated.
 	///
-<<<<<<< HEAD
-	/// By definition, this only works if the object given to init() is
-	/// KVO-compliant. Most UI controls are not!
+	/// - important: This only works if the object given to init() is KVO-compliant.
+	///              Most UI controls are not!
 	public var producer: SignalProducer<Wrapped?, NoError> {
 		return object.map { object in
 			return SignalProducer { [keyPath = self.keyPath, extractValue = self.extractValue]
@@ -54,13 +53,6 @@
 				object.lifetime.observeCompleted {
 					observer.sendCompleted()
 				}
-=======
-	/// - important: This only works if the object given to init() is KVO-compliant.
-	///              Most UI controls are not!
-	public var producer: SignalProducer<Value?, NoError> {
-		return property?.producer ?? .empty
-	}
->>>>>>> e15eea80
 
 				disposable += proxy.disposable
 			}
@@ -74,10 +66,6 @@
 	}()
 
 	/// Initializes a property that will observe and set the given key path of
-<<<<<<< HEAD
-	/// the given object. `object` must support weak references!
-	private init<Representatable: ObjectiveCRepresentable where Representatable.Value == Wrapped>(object: NSObject?, keyPath: String, representable: Representatable.Type) {
-=======
 	/// the given object, using the supplied representation.
 	///
 	/// - important: `object` must support weak references!
@@ -87,33 +75,14 @@
 	///   - keyPath: Key path to observe on the object.
 	///   - representable: A representation that bridges the values across the
 	///                    language boundary.
-	private init<Representatable: ObjectiveCRepresentable where Representatable.Value == Value>(object: NSObject?, keyPath: String, representable: Representatable.Type) {
->>>>>>> e15eea80
+	private init<Representatable: ObjectiveCRepresentable where Representatable.Value == Wrapped>(object: NSObject?, keyPath: String, representable: Representatable.Type) {
 		self.object = object
 		self.keyPath = keyPath
 
 		self.extractValue = Representatable.extract(from:)
 		self.represent = Representatable.represent
 
-<<<<<<< HEAD
 		_ = object?.lifetime.observeCompleted { _ = self }
-=======
-		/// A DynamicProperty will stay alive as long as its object is alive.
-		/// This is made possible by strong reference cycles.
-
-		object?.rac_values(forKeyPath: keyPath, observer: nil)?
-			.toSignalProducer()
-			.start { event in
-				switch event {
-				case let .next(newValue):
-					self.property?.value = newValue.map(self.extractValue)
-				case let .failed(error):
-					fatalError("Received unexpected error from KVO signal: \(error)")
-				case .interrupted, .completed:
-					self.property = nil
-				}
-			}
->>>>>>> e15eea80
 	}
 }
 
