import Foundation
import enum Result.NoError

/// Models types that can be represented in Objective-C (i.e., reference
/// types, including generic types when boxed via `AnyObject`).
private protocol ObjectiveCRepresentable {
	associatedtype Value
	static func extractValue(fromRepresentation representation: AnyObject) -> Value
	static func represent(value value: Value) -> AnyObject
}

/// Wraps a `dynamic` property, or one defined in Objective-C, using Key-Value
/// Coding and Key-Value Observing.
///
/// Use this class only as a last resort! `MutableProperty` is generally better
/// unless KVC/KVO is required by the API you're using (for example,
/// `NSOperation`).
public final class DynamicProperty<Value>: MutablePropertyType {
	private weak var object: NSObject?
	private let keyPath: String

	private let extractValue: AnyObject -> Value
	private let represent: Value -> AnyObject

	private var property: MutableProperty<Value?>?

<<<<<<< HEAD
=======
	/// The current value of the property, as read and written using Key-Value
	/// Coding.
	public var value: Value? {
		get {
			return object?.valueForKeyPath(keyPath).map(extractValue)
		}

		set(newValue) {
			object?.setValue(newValue.map(represent), forKeyPath: keyPath)
		}
	}

>>>>>>> 7015bacf
	/// A producer that will create a Key-Value Observer for the given object,
	/// send its initial value then all changes over time, and then complete
	/// when the observed object has deallocated.
	///
	/// By definition, this only works if the object given to init() is
	/// KVO-compliant. Most UI controls are not!
	public var producer: SignalProducer<Value?, NoError> {
		return property?.producer ?? .empty
	}

	public var signal: Signal<Value?, NoError> {
		return property?.signal ?? .empty
	}

	/// Initializes a property that will observe and set the given key path of
	/// the given object. `object` must support weak references!
	private init<Representatable: ObjectiveCRepresentable where Representatable.Value == Value>(object: NSObject?, keyPath: String, representable: Representatable.Type) {
		self.object = object
		self.keyPath = keyPath
		self.property = MutableProperty(nil)
		self.extractValue = Representatable.extractValue
		self.represent = Representatable.represent

		/// DynamicProperty stay alive as long as object is alive.
		/// This is made possible by strong reference cycles.

		object?.rac_valuesForKeyPath(keyPath, observer: nil)?
			.toSignalProducer()
			.start { event in
				switch event {
				case let .Next(newValue):
					self.property?.value = newValue.map(self.extractValue)
				case let .Failed(error):
					fatalError("Received unexpected error from KVO signal: \(error)")
				case .Interrupted, .Completed:
					self.property = nil
				}
			}
	}
<<<<<<< HEAD

	/// Modifies the variable.
	///
	/// Returns the old value.
	public func modify(@noescape action: (Value) throws -> Value) rethrows -> Value {
		let oldValue = value
		object?.setValue(try action(oldValue), forKey: keyPath)
		return oldValue
	}

	/// Performs an arbitrary action using the current value of the
	/// variable.
	///
	/// Returns the result of the action.
	public func withValue<Result>(@noescape action: (Value) throws -> Result) rethrows -> Result {
		return try action(object?.valueForKeyPath(keyPath))
	}
}

// MARK: Operators

/// Binds a signal to a `DynamicProperty`, automatically bridging values to Objective-C.
public func <~ <S: SignalType where S.Value: _ObjectiveCBridgeable, S.Error == NoError>(property: DynamicProperty, signal: S) -> Disposable {
	return property <~ signal.map { $0._bridgeToObjectiveC() }
}

/// Binds a signal producer to a `DynamicProperty`, automatically bridging values to Objective-C.
public func <~ <S: SignalProducerType where S.Value: _ObjectiveCBridgeable, S.Error == NoError>(property: DynamicProperty, producer: S) -> Disposable {
	return property <~ producer.map { $0._bridgeToObjectiveC() }
}

/// Binds `destinationProperty` to the latest values of `sourceProperty`, automatically bridging values to Objective-C.
public func <~ <Source: PropertyType where Source.Value: _ObjectiveCBridgeable>(destinationProperty: DynamicProperty, sourceProperty: Source) -> Disposable {
	return destinationProperty <~ sourceProperty.producer
=======
}

extension DynamicProperty where Value: _ObjectiveCBridgeable {
	/// Initializes a property that will observe and set the given key path of
	/// the given object, where `Value` is a value type that is bridgeable
	/// to Objective-C.
	///
	/// `object` must support weak references!
	public convenience init(object: NSObject?, keyPath: String) {
		self.init(object: object, keyPath: keyPath, representable: BridgeableRepresentation.self)
	}
}

extension DynamicProperty where Value: AnyObject {
	/// Initializes a property that will observe and set the given key path of
	/// the given object, where `Value` is a reference type that can be
	/// represented directly in Objective-C via `AnyObject`.
	///
	/// `object` must support weak references!
	public convenience init(object: NSObject?, keyPath: String) {
		self.init(object: object, keyPath: keyPath, representable: DirectRepresentation.self)
	}
}

/// Represents values in Objective-C directly, via `AnyObject`.
private struct DirectRepresentation<Value: AnyObject>: ObjectiveCRepresentable {
	static func extractValue(fromRepresentation representation: AnyObject) -> Value {
		return representation as! Value
	}

	static func represent(value value: Value) -> AnyObject {
		return value
	}
}

/// Represents values in Objective-C indirectly, via bridging.
private struct BridgeableRepresentation<Value: _ObjectiveCBridgeable>: ObjectiveCRepresentable {
	static func extractValue(fromRepresentation representation: AnyObject) -> Value {
		let object = representation as! Value._ObjectiveCType
		var result: Value?
		Value._forceBridgeFromObjectiveC(object, result: &result)
		return result!
	}

	static func represent(value value: Value) -> AnyObject {
		return value._bridgeToObjectiveC()
	}
>>>>>>> 7015bacf
}<|MERGE_RESOLUTION|>--- conflicted
+++ resolved
@@ -24,21 +24,6 @@
 
 	private var property: MutableProperty<Value?>?
 
-<<<<<<< HEAD
-=======
-	/// The current value of the property, as read and written using Key-Value
-	/// Coding.
-	public var value: Value? {
-		get {
-			return object?.valueForKeyPath(keyPath).map(extractValue)
-		}
-
-		set(newValue) {
-			object?.setValue(newValue.map(represent), forKeyPath: keyPath)
-		}
-	}
-
->>>>>>> 7015bacf
 	/// A producer that will create a Key-Value Observer for the given object,
 	/// send its initial value then all changes over time, and then complete
 	/// when the observed object has deallocated.
@@ -78,14 +63,13 @@
 				}
 			}
 	}
-<<<<<<< HEAD
 
 	/// Modifies the variable.
 	///
 	/// Returns the old value.
-	public func modify(@noescape action: (Value) throws -> Value) rethrows -> Value {
+	public func modify(@noescape action: (Value?) throws -> Value?) rethrows -> Value? {
 		let oldValue = value
-		object?.setValue(try action(oldValue), forKey: keyPath)
+		object?.setValue(try action(oldValue).map(represent), forKeyPath: keyPath)
 		return oldValue
 	}
 
@@ -93,8 +77,8 @@
 	/// variable.
 	///
 	/// Returns the result of the action.
-	public func withValue<Result>(@noescape action: (Value) throws -> Result) rethrows -> Result {
-		return try action(object?.valueForKeyPath(keyPath))
+	public func withValue<Result>(@noescape action: (Value?) throws -> Result) rethrows -> Result {
+		return try action(object?.valueForKeyPath(keyPath).map(extractValue))
 	}
 }
 
@@ -113,7 +97,6 @@
 /// Binds `destinationProperty` to the latest values of `sourceProperty`, automatically bridging values to Objective-C.
 public func <~ <Source: PropertyType where Source.Value: _ObjectiveCBridgeable>(destinationProperty: DynamicProperty, sourceProperty: Source) -> Disposable {
 	return destinationProperty <~ sourceProperty.producer
-=======
 }
 
 extension DynamicProperty where Value: _ObjectiveCBridgeable {
@@ -161,5 +144,4 @@
 	static func represent(value value: Value) -> AnyObject {
 		return value._bridgeToObjectiveC()
 	}
->>>>>>> 7015bacf
 }