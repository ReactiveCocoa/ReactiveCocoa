--- conflicted
+++ resolved
@@ -16,11 +16,7 @@
 
 	/// The signal terminated because of an error. No further events will be
 	/// received.
-<<<<<<< HEAD
-	case Failed(E)
-=======
-	case Error(Err)
->>>>>>> 5b18ece9
+	case Failed(Err)
 
 	/// The signal successfully terminated. No further events will be received.
 	case Completed
@@ -38,17 +34,7 @@
 		case .Next:
 			return false
 
-<<<<<<< HEAD
-		case .Failed:
-			return true
-
-		case .Completed:
-			return true
-
-		case .Interrupted:
-=======
-		case .Error, .Completed, .Interrupted:
->>>>>>> 5b18ece9
+		case .Failed, .Completed, .Interrupted:
 			return true
 		}
 	}
@@ -97,14 +83,8 @@
 	}
 
 	/// Unwraps the contained `Error` value.
-<<<<<<< HEAD
-	public var error: E? {
-		switch self {
-		case let .Failed(error):
-=======
 	public var error: Err? {
-		if case let .Error(error) = self {
->>>>>>> 5b18ece9
+		if case let .Failed(error) = self {
 			return error
 		} else {
 			return nil
@@ -113,11 +93,7 @@
 
 	/// Creates a sink that can receive events of this type, then invoke the
 	/// given handlers based on the kind of event received.
-<<<<<<< HEAD
-	public static func sink(failed failed: (E -> ())? = nil, completed: (() -> ())? = nil, interrupted: (() -> ())? = nil, next: (T -> ())? = nil) -> Sink {
-=======
-	public static func sink(error error: (Err -> ())? = nil, completed: (() -> ())? = nil, interrupted: (() -> ())? = nil, next: (Value -> ())? = nil) -> Sink {
->>>>>>> 5b18ece9
+	public static func sink(failed failed: (Err -> ())? = nil, completed: (() -> ())? = nil, interrupted: (() -> ())? = nil, next: (Value -> ())? = nil) -> Sink {
 		return { event in
 			switch event {
 			case let .Next(value):
@@ -194,15 +170,9 @@
 	sink(.Next(value))
 }
 
-<<<<<<< HEAD
-/// Puts a `Failed` event into the given sink.
-public func sendFailed<T, E: ErrorType>(sink: Event<T, E>.Sink, _ error: E) {
+/// Puts an `Failed` event into the given sink.
+public func sendFailed<Value, Err: ErrorType>(sink: Event<Value, Err>.Sink, _ error: Err) {
 	sink(.Failed(error))
-=======
-/// Puts an `Error` event into the given sink.
-public func sendError<Value, Err: ErrorType>(sink: Event<Value, Err>.Sink, _ error: Err) {
-	sink(.Error(error))
->>>>>>> 5b18ece9
 }
 
 /// Puts a `Completed` event into the given sink.
