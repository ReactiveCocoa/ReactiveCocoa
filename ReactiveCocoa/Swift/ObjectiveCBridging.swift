//
//  ObjectiveCBridging.swift
//  ReactiveCocoa
//
//  Created by Justin Spahr-Summers on 2014-07-02.
//  Copyright (c) 2014 GitHub, Inc. All rights reserved.
//

import Result

extension RACDisposable: Disposable {}
extension RACScheduler: DateSchedulerType {
	public var currentDate: NSDate {
		return NSDate()
	}

	public func schedule(action: () -> ()) -> Disposable? {
		let disposable: RACDisposable = self.schedule(action) // Call the Objective-C implementation
		return disposable as Disposable?
	}

	public func scheduleAfter(date: NSDate, action: () -> ()) -> Disposable? {
		return self.after(date, schedule: action)
	}

	public func scheduleAfter(date: NSDate, repeatingEvery: NSTimeInterval, withLeeway: NSTimeInterval, action: () -> ()) -> Disposable? {
		return self.after(date, repeatingEvery: repeatingEvery, withLeeway: withLeeway, schedule: action)
	}
}

extension ImmediateScheduler {
	public func toRACScheduler() -> RACScheduler {
		return RACScheduler.immediateScheduler()
	}
}

extension UIScheduler {
	public func toRACScheduler() -> RACScheduler {
		return RACScheduler.mainThreadScheduler()
	}
}

extension QueueScheduler {
	public func toRACScheduler() -> RACScheduler {
		return RACTargetQueueScheduler(name: "org.reactivecocoa.ReactiveCocoa.QueueScheduler.toRACScheduler()", targetQueue: queue)
	}
}

private func defaultNSError(message: String, file: String, line: Int) -> NSError {
	return Result<(), NSError>.error(message, file: file, line: line)
}

extension RACSignal {
	/// Creates a SignalProducer which will subscribe to the receiver once for
	/// each invocation of start().
	public func toSignalProducer(file: String = __FILE__, line: Int = __LINE__) -> SignalProducer<AnyObject?, NSError> {
		return SignalProducer { observer, disposable in
			let next = { obj in
				observer.sendNext(obj)
			}

<<<<<<< HEAD
			let failed = { nsError in
				sendFailed(observer, nsError ?? defaultNSError("Nil RACSignal error", file: file, line: line))
=======
			let error = { nsError in
				observer.sendError(nsError ?? defaultNSError("Nil RACSignal error", file: file, line: line))
>>>>>>> 940ec62a
			}

			let completed = {
				observer.sendCompleted()
			}

			disposable += self.subscribeNext(next, error: failed, completed: completed)
		}
	}
}

extension SignalType {
	/// Turns each value into an Optional.
	private func optionalize() -> Signal<Value?, Error> {
		return signal.map(Optional.init)
	}
}

/// Creates a RACSignal that will start() the producer once for each
/// subscription.
///
/// Any `Interrupted` events will be silently discarded.
public func toRACSignal<Value: AnyObject, Error>(producer: SignalProducer<Value, Error>) -> RACSignal {
	return toRACSignal(producer.lift { $0.optionalize() })
}

/// Creates a RACSignal that will start() the producer once for each
/// subscription.
///
/// Any `Interrupted` events will be silently discarded.
public func toRACSignal<Value: AnyObject, Error: NSError>(producer: SignalProducer<Value, Error>) -> RACSignal {
	return toRACSignal(producer.lift { $0.optionalize() })
}

/// Creates a RACSignal that will start() the producer once for each
/// subscription.
///
/// Any `Interrupted` events will be silently discarded.
public func toRACSignal<Value: AnyObject, Error>(producer: SignalProducer<Value?, Error>) -> RACSignal {
    return toRACSignal(producer.mapError { $0 as NSError })
}

/// Creates a RACSignal that will start() the producer once for each
/// subscription.
///
/// Any `Interrupted` events will be silently discarded.
public func toRACSignal<Value: AnyObject, Error: NSError>(producer: SignalProducer<Value?, Error>) -> RACSignal {
    // This special casing of `Error: NSError` is a workaround for rdar://22708537
    // which causes an NSError's UserInfo dictionary to get discarded
    // during a cast from ErrorType to NSError in a generic function
	return RACSignal.createSignal { subscriber in
		let selfDisposable = producer.start { event in
			switch event {
			case let .Next(value):
				subscriber.sendNext(value)
			case let .Failed(error):
				subscriber.sendError(error)
			case .Completed:
				subscriber.sendCompleted()
			case .Interrupted:
				break
			}
		}

		return RACDisposable {
			selfDisposable.dispose()
		}
	}
}

/// Creates a RACSignal that will observe the given signal.
///
/// Any `Interrupted` event will be silently discarded.
public func toRACSignal<Value: AnyObject, Error>(signal: Signal<Value, Error>) -> RACSignal {
	return toRACSignal(signal.optionalize())
}

/// Creates a RACSignal that will observe the given signal.
///
/// Any `Interrupted` event will be silently discarded.
public func toRACSignal<Value: AnyObject, Error: NSError>(signal: Signal<Value, Error>) -> RACSignal {
	return toRACSignal(signal.optionalize())
}

/// Creates a RACSignal that will observe the given signal.
///
/// Any `Interrupted` event will be silently discarded.
public func toRACSignal<Value: AnyObject, Error>(signal: Signal<Value?, Error>) -> RACSignal {
    return toRACSignal(signal.mapError { $0 as NSError })
}

/// Creates a RACSignal that will observe the given signal.
///
/// Any `Interrupted` event will be silently discarded.
public func toRACSignal<Value: AnyObject, Error: NSError>(signal: Signal<Value?, Error>) -> RACSignal {
    // This special casing of `Error: NSError` is a workaround for rdar://22708537
    // which causes an NSError's UserInfo dictionary to get discarded
    // during a cast from ErrorType to NSError in a generic function
    return RACSignal.createSignal { subscriber in
        let selfDisposable = signal.observe { event in
            switch event {
            case let .Next(value):
                subscriber.sendNext(value)
            case let .Failed(error):
                subscriber.sendError(error)
            case .Completed:
                subscriber.sendCompleted()
            case .Interrupted:
                break
            }
        }

        return RACDisposable {
            selfDisposable?.dispose()
        }
    }
}

extension RACCommand {
	/// Creates an Action that will execute the receiver.
	///
	/// Note that the returned Action will not necessarily be marked as
	/// executing when the command is. However, the reverse is always true:
	/// the RACCommand will always be marked as executing when the action is.
	public func toAction(file: String = __FILE__, line: Int = __LINE__) -> Action<AnyObject?, AnyObject?, NSError> {
		let enabledProperty = MutableProperty(true)

		enabledProperty <~ self.enabled.toSignalProducer()
			.map { $0 as! Bool }
			.flatMapError { _ in SignalProducer<Bool, NoError>(value: false) }

		return Action(enabledIf: enabledProperty) { input -> SignalProducer<AnyObject?, NSError> in
			let executionSignal = RACSignal.`defer` {
				return self.execute(input)
			}

			return executionSignal.toSignalProducer(file, line: line)
		}
	}
}

extension Action {
	private var commandEnabled: RACSignal {
		let enabled = self.enabled.producer.map { $0 as NSNumber }
		return toRACSignal(enabled)
	}
}

/// Creates a RACCommand that will execute the action.
///
/// Note that the returned command will not necessarily be marked as
/// executing when the action is. However, the reverse is always true:
/// the Action will always be marked as executing when the RACCommand is.
public func toRACCommand<Output: AnyObject, Error>(action: Action<AnyObject?, Output, Error>) -> RACCommand {
	return RACCommand(enabled: action.commandEnabled) { input -> RACSignal in
		return toRACSignal(action.apply(input))
	}
}

/// Creates a RACCommand that will execute the action.
///
/// Note that the returned command will not necessarily be marked as
/// executing when the action is. However, the reverse is always true:
/// the Action will always be marked as executing when the RACCommand is.
public func toRACCommand<Output: AnyObject, Error>(action: Action<AnyObject?, Output?, Error>) -> RACCommand {
	return RACCommand(enabled: action.commandEnabled) { input -> RACSignal in
		return toRACSignal(action.apply(input))
	}
}<|MERGE_RESOLUTION|>--- conflicted
+++ resolved
@@ -59,13 +59,8 @@
 				observer.sendNext(obj)
 			}
 
-<<<<<<< HEAD
 			let failed = { nsError in
-				sendFailed(observer, nsError ?? defaultNSError("Nil RACSignal error", file: file, line: line))
-=======
-			let error = { nsError in
-				observer.sendError(nsError ?? defaultNSError("Nil RACSignal error", file: file, line: line))
->>>>>>> 940ec62a
+				observer.sendFailed(nsError ?? defaultNSError("Nil RACSignal error", file: file, line: line))
 			}
 
 			let completed = {
