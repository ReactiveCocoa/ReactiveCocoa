--- conflicted
+++ resolved
@@ -11,14 +11,10 @@
 	associatedtype Value
 	associatedtype Error: ErrorProtocol
 
-<<<<<<< HEAD
 	/// The wrapped action of `self`.
 	var action: (Event<Value, Error>) -> Void { get }
 
-	/// Puts a `Next` event into the given observer.
-=======
 	/// Puts a `next` event into `self`.
->>>>>>> 52ae55ea
 	func sendNext(_ value: Value)
 
 	/// Puts a failed event into `self`.
