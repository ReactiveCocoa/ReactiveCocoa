import Foundation
import enum Result.NoError

/// Represents a property that allows observation of its changes.
public protocol ObservableProperty {
	associatedtype Value

	/// The current value of the property.
	var value: Value { get }

	/// A producer for signals that sends the property's current value,
	/// followed by all changes over time. It completes when the property
	/// has deinitialized, or has no further change.
	var producer: SignalProducer<Value, NoError> { get }

	/// A signal that will send the property's changes over time. It
	/// completes when the property has deinitialized, or has no further
	/// change.
	var signal: Signal<Value, NoError> { get }
}

/// Represents a mutable property to which can be bond.
///
/// Only classes can conform to this protocol, because instances must support
/// weak references (and value types currently do not).
public protocol BindableProperty: class {
	associatedtype Value

	/// The current value of the property.
	var value: Value { get set }
}

/// Represents a mutable property which allows observation of its changes.
///
/// Only classes can conform to this protocol, because instances must support
/// weak references (and value types currently do not).
public typealias SourceProperty = protocol<ObservableProperty, BindableProperty>

/// Protocol composition operators
///
/// The producer and the signal of transformed properties would complete
/// only when its source properties have deinitialized.
///
/// A transformed property would retain its ultimate source, but not
/// any intermediate property during the composition.
extension ObservableProperty {
	/// Lifts a unary SignalProducer operator to operate upon ObservableProperty instead.
	private func lift<U>( _ transform: @noescape (SignalProducer<Value, NoError>) -> SignalProducer<U, NoError>) -> AnyProperty<U> {
		return AnyProperty(self, transform: transform)
	}

	/// Lifts a binary SignalProducer operator to operate upon ObservableProperty instead.
	private func lift<P: ObservableProperty, U>(_ transform: @noescape (SignalProducer<Value, NoError>) -> (SignalProducer<P.Value, NoError>) -> SignalProducer<U, NoError>) -> @noescape (P) -> AnyProperty<U> {
		return { otherProperty in
			return AnyProperty(self, otherProperty, transform: transform)
		}
	}

	/// Maps the current value and all subsequent values to a new property.
	///
	/// - parameters:
	///   - transform: A closure that will map the current `value` of this
	///                `Property` to a new value.
	///
	/// - returns: A new instance of `AnyProperty` who's holds a mapped value
	///            from `self`.
	public func map<U>(_ transform: (Value) -> U) -> AnyProperty<U> {
		return lift { $0.map(transform) }
	}

	/// Combines the current value and the subsequent values of two `Property`s in
	/// the manner described by `Signal.combineLatestWith:`.
<<<<<<< HEAD
	public func combineLatest<P: ObservableProperty>(with other: P) -> AnyProperty<(Value, P.Value)> {
=======
	///
	/// - parameters:
	///   - other: A property to combine `self`'s value with.
	///
	/// - returns: A property that holds a tuple containing values of `self` and
	///            the given property.
	public func combineLatest<P: PropertyProtocol>(with other: P) -> AnyProperty<(Value, P.Value)> {
>>>>>>> 52ae55ea
		return lift(SignalProducer.combineLatest(with:))(other)
	}

	/// Zips the current value and the subsequent values of two `Property`s in
	/// the manner described by `Signal.zipWith`.
<<<<<<< HEAD
	public func zip<P: ObservableProperty>(with other: P) -> AnyProperty<(Value, P.Value)> {
=======
	///
	/// - parameters:
	///   - other: A property to zip `self`'s value with.
	///
	/// - returns: A property that holds a tuple containing values of `self` and
	///            the given property.
	public func zip<P: PropertyProtocol>(with other: P) -> AnyProperty<(Value, P.Value)> {
>>>>>>> 52ae55ea
		return lift(SignalProducer.zip(with:))(other)
	}

	/// Forward events from `self` with history: values of the returned property
	/// are a tuple whose first member is the previous value and whose second
	/// member is the current value. `initial` is supplied as the first member
	/// when `self` sends its first value.
	///
	/// - parameters:
	///   - initial: A value that will be combined with the first value sent by
	///              `self`.
	///
	/// - returns: A property that holds tuples that contain previous and
	///            current values of `self`.
	public func combinePrevious(initial: Value) -> AnyProperty<(Value, Value)> {
		return lift { $0.combinePrevious(initial) }
	}

	/// Forward only those values from `self` which do not pass `isRepeat` with
	/// respect to the previous value.
	///
	/// - parameters:
	///   - isRepeat: A predicate to determine if the two given values are equal.
	///
	/// - returns: A property that does not emit events for two equal values
	///            sequentially.
	public func skipRepeats(_ isRepeat: (Value, Value) -> Bool) -> AnyProperty<Value> {
		return lift { $0.skipRepeats(isRepeat) }
	}
}

<<<<<<< HEAD
extension ObservableProperty where Value: Equatable {
	/// Forwards only those values from `self` which is not equal to the previous
	/// value. The first value is always forwarded.
=======
extension PropertyProtocol where Value: Equatable {
	/// Forward only those values from `self` which do not pass `isRepeat` with
	/// respect to the previous value.
	///
	/// - returns: A property that does not emit events for two equal values
	///            sequentially.
>>>>>>> 52ae55ea
	public func skipRepeats() -> AnyProperty<Value> {
		return lift { $0.skipRepeats() }
	}
}

<<<<<<< HEAD
extension ObservableProperty where Value: ObservableProperty {
	/// Flattens the inner properties sent upon `self` (into a single property),
	/// according to the semantics of the given strategy.
=======
extension PropertyProtocol where Value: PropertyProtocol {
	/// Flattens the inner property held by `self` (into a single property of
	/// values), according to the semantics of the given strategy.
	///
	/// - parameters:
	///   - strategy: The preferred flatten strategy.
	///
	/// - returns: A property that sends the values of its inner properties.
>>>>>>> 52ae55ea
	public func flatten(_ strategy: FlattenStrategy) -> AnyProperty<Value.Value> {
		return lift { $0.flatMap(strategy) { $0.producer } }
	}
}

extension ObservableProperty {
	/// Maps each property from `self` to a new property, then flattens the
	/// resulting properties (into a single property), according to the
	/// semantics of the given strategy.
<<<<<<< HEAD
	public func flatMap<P: ObservableProperty>(_ strategy: FlattenStrategy, transform: (Value) -> P) -> AnyProperty<P.Value> {
=======
	///
	/// - parameters:
	///   - strategy: The preferred flatten strategy.
	///   - transform: The transform to be applied on `self` before flattening.
	///
	/// - returns: A property that sends the values of its inner properties.
	public func flatMap<P: PropertyProtocol>(_ strategy: FlattenStrategy, transform: (Value) -> P) -> AnyProperty<P.Value> {
>>>>>>> 52ae55ea
		return lift { $0.flatMap(strategy) { transform($0).producer } }
	}

	/// Forward only those values from `self` that have unique identities across
	/// the set of all values that have been held.
	///
	/// - note: This causes the identities to be retained to check for 
	///         uniqueness.
	///
	/// - parameters:
	///   - transform: A closure that accepts a value and returns identity
	///                value.
	///
	/// - returns: A property that sends unique values during its lifetime.
	public func uniqueValues<Identity: Hashable>(_ transform: (Value) -> Identity) -> AnyProperty<Value> {
		return lift { $0.uniqueValues(transform) }
	}
}

extension ObservableProperty where Value: Hashable {
	/// Forwards only those values from `self` that are unique across the set of
	/// all values that have been seen.
	///
	/// - note: This causes the identities to be retained to check for uniqueness.
	///         Providing a function that returns a unique value for each sent
	///         value can help you reduce the memory footprint.
	///
	/// - returns: A property that sends unique values during its lifetime.
	public func uniqueValues() -> AnyProperty<Value> {
		return lift { $0.uniqueValues() }
	}
}

<<<<<<< HEAD
extension ObservableProperty {
	/// Combines the values of all the given properties, in the manner described by
	/// `combineLatest(with:)`.
	public static func combineLatest<A: ObservableProperty, B: ObservableProperty where Value == A.Value>(_ a: A, _ b: B) -> AnyProperty<(A.Value, B.Value)> {
		return a.combineLatest(with: b)
	}

	/// Combines the values of all the given properties, in the manner described by
	/// `combineLatest(with:)`.
	public static func combineLatest<A: ObservableProperty, B: ObservableProperty, C: ObservableProperty where Value == A.Value>(_ a: A, _ b: B, _ c: C) -> AnyProperty<(A.Value, B.Value, C.Value)> {
=======
extension PropertyProtocol {
	/// Combines the values of all the given properties, in the manner described
	/// by `combineLatest(with:)`.
	public static func combineLatest<A: PropertyProtocol, B: PropertyProtocol where Value == A.Value>(_ a: A, _ b: B) -> AnyProperty<(A.Value, B.Value)> {
		return a.combineLatest(with: b)
	}

	/// Combines the values of all the given properties, in the manner described 
	/// by `combineLatest(with:)`.
		public static func combineLatest<A: PropertyProtocol, B: PropertyProtocol, C: PropertyProtocol where Value == A.Value>(_ a: A, _ b: B, _ c: C) -> AnyProperty<(A.Value, B.Value, C.Value)> {
>>>>>>> 52ae55ea
		return combineLatest(a, b)
			.combineLatest(with: c)
			.map(repack)
	}

<<<<<<< HEAD
	/// Combines the values of all the given properties, in the manner described by
	/// `combineLatest(with:)`.
	public static func combineLatest<A: ObservableProperty, B: ObservableProperty, C: ObservableProperty, D: ObservableProperty where Value == A.Value>(_ a: A, _ b: B, _ c: C, _ d: D) -> AnyProperty<(A.Value, B.Value, C.Value, D.Value)> {
=======
	/// Combines the values of all the given properties, in the manner described 
	/// by `combineLatest(with:)`.
		public static func combineLatest<A: PropertyProtocol, B: PropertyProtocol, C: PropertyProtocol, D: PropertyProtocol where Value == A.Value>(_ a: A, _ b: B, _ c: C, _ d: D) -> AnyProperty<(A.Value, B.Value, C.Value, D.Value)> {
>>>>>>> 52ae55ea
		return combineLatest(a, b, c)
			.combineLatest(with: d)
			.map(repack)
	}

<<<<<<< HEAD
	/// Combines the values of all the given properties, in the manner described by
	/// `combineLatest(with:)`.
	public static func combineLatest<A: ObservableProperty, B: ObservableProperty, C: ObservableProperty, D: ObservableProperty, E: ObservableProperty where Value == A.Value>(_ a: A, _ b: B, _ c: C, _ d: D, _ e: E) -> AnyProperty<(A.Value, B.Value, C.Value, D.Value, E.Value)> {
=======
	/// Combines the values of all the given properties, in the manner described 
	/// by `combineLatest(with:)`.
		public static func combineLatest<A: PropertyProtocol, B: PropertyProtocol, C: PropertyProtocol, D: PropertyProtocol, E: PropertyProtocol where Value == A.Value>(_ a: A, _ b: B, _ c: C, _ d: D, _ e: E) -> AnyProperty<(A.Value, B.Value, C.Value, D.Value, E.Value)> {
>>>>>>> 52ae55ea
		return combineLatest(a, b, c, d)
			.combineLatest(with: e)
			.map(repack)
	}

<<<<<<< HEAD
	/// Combines the values of all the given properties, in the manner described by
	/// `combineLatest(with:)`.
	public static func combineLatest<A: ObservableProperty, B: ObservableProperty, C: ObservableProperty, D: ObservableProperty, E: ObservableProperty, F: ObservableProperty where Value == A.Value>(_ a: A, _ b: B, _ c: C, _ d: D, _ e: E, _ f: F) -> AnyProperty<(A.Value, B.Value, C.Value, D.Value, E.Value, F.Value)> {
=======
	/// Combines the values of all the given properties, in the manner described 
	/// by `combineLatest(with:)`.
		public static func combineLatest<A: PropertyProtocol, B: PropertyProtocol, C: PropertyProtocol, D: PropertyProtocol, E: PropertyProtocol, F: PropertyProtocol where Value == A.Value>(_ a: A, _ b: B, _ c: C, _ d: D, _ e: E, _ f: F) -> AnyProperty<(A.Value, B.Value, C.Value, D.Value, E.Value, F.Value)> {
>>>>>>> 52ae55ea
		return combineLatest(a, b, c, d, e)
			.combineLatest(with: f)
			.map(repack)
	}

<<<<<<< HEAD
	/// Combines the values of all the given properties, in the manner described by
	/// `combineLatest(with:)`.
	public static func combineLatest<A: ObservableProperty, B: ObservableProperty, C: ObservableProperty, D: ObservableProperty, E: ObservableProperty, F: ObservableProperty, G: ObservableProperty where Value == A.Value>(_ a: A, _ b: B, _ c: C, _ d: D, _ e: E, _ f: F, _ g: G) -> AnyProperty<(A.Value, B.Value, C.Value, D.Value, E.Value, F.Value, G.Value)> {
=======
	/// Combines the values of all the given properties, in the manner described 
	/// by `combineLatest(with:)`.
		public static func combineLatest<A: PropertyProtocol, B: PropertyProtocol, C: PropertyProtocol, D: PropertyProtocol, E: PropertyProtocol, F: PropertyProtocol, G: PropertyProtocol where Value == A.Value>(_ a: A, _ b: B, _ c: C, _ d: D, _ e: E, _ f: F, _ g: G) -> AnyProperty<(A.Value, B.Value, C.Value, D.Value, E.Value, F.Value, G.Value)> {
>>>>>>> 52ae55ea
		return combineLatest(a, b, c, d, e, f)
			.combineLatest(with: g)
			.map(repack)
	}

<<<<<<< HEAD
	/// Combines the values of all the given properties, in the manner described by
	/// `combineLatest(with:)`.
	public static func combineLatest<A: ObservableProperty, B: ObservableProperty, C: ObservableProperty, D: ObservableProperty, E: ObservableProperty, F: ObservableProperty, G: ObservableProperty, H: ObservableProperty where Value == A.Value>(_ a: A, _ b: B, _ c: C, _ d: D, _ e: E, _ f: F, _ g: G, _ h: H) -> AnyProperty<(A.Value, B.Value, C.Value, D.Value, E.Value, F.Value, G.Value, H.Value)> {
=======
	/// Combines the values of all the given properties, in the manner described 
	/// by `combineLatest(with:)`.
		public static func combineLatest<A: PropertyProtocol, B: PropertyProtocol, C: PropertyProtocol, D: PropertyProtocol, E: PropertyProtocol, F: PropertyProtocol, G: PropertyProtocol, H: PropertyProtocol where Value == A.Value>(_ a: A, _ b: B, _ c: C, _ d: D, _ e: E, _ f: F, _ g: G, _ h: H) -> AnyProperty<(A.Value, B.Value, C.Value, D.Value, E.Value, F.Value, G.Value, H.Value)> {
>>>>>>> 52ae55ea
		return combineLatest(a, b, c, d, e, f, g)
			.combineLatest(with: h)
			.map(repack)
	}

<<<<<<< HEAD
	/// Combines the values of all the given properties, in the manner described by
	/// `combineLatest(with:)`.
	public static func combineLatest<A: ObservableProperty, B: ObservableProperty, C: ObservableProperty, D: ObservableProperty, E: ObservableProperty, F: ObservableProperty, G: ObservableProperty, H: ObservableProperty, I: ObservableProperty where Value == A.Value>(_ a: A, _ b: B, _ c: C, _ d: D, _ e: E, _ f: F, _ g: G, _ h: H, _ i: I) -> AnyProperty<(A.Value, B.Value, C.Value, D.Value, E.Value, F.Value, G.Value, H.Value, I.Value)> {
=======
	/// Combines the values of all the given properties, in the manner described 
	/// by `combineLatest(with:)`.
		public static func combineLatest<A: PropertyProtocol, B: PropertyProtocol, C: PropertyProtocol, D: PropertyProtocol, E: PropertyProtocol, F: PropertyProtocol, G: PropertyProtocol, H: PropertyProtocol, I: PropertyProtocol where Value == A.Value>(_ a: A, _ b: B, _ c: C, _ d: D, _ e: E, _ f: F, _ g: G, _ h: H, _ i: I) -> AnyProperty<(A.Value, B.Value, C.Value, D.Value, E.Value, F.Value, G.Value, H.Value, I.Value)> {
>>>>>>> 52ae55ea
		return combineLatest(a, b, c, d, e, f, g, h)
			.combineLatest(with: i)
			.map(repack)
	}

<<<<<<< HEAD
	/// Combines the values of all the given properties, in the manner described by
	/// `combineLatest(with:)`.
	public static func combineLatest<A: ObservableProperty, B: ObservableProperty, C: ObservableProperty, D: ObservableProperty, E: ObservableProperty, F: ObservableProperty, G: ObservableProperty, H: ObservableProperty, I: ObservableProperty, J: ObservableProperty where Value == A.Value>(_ a: A, _ b: B, _ c: C, _ d: D, _ e: E, _ f: F, _ g: G, _ h: H, _ i: I, _ j: J) -> AnyProperty<(A.Value, B.Value, C.Value, D.Value, E.Value, F.Value, G.Value, H.Value, I.Value, J.Value)> {
=======
	/// Combines the values of all the given properties, in the manner described 
	/// by `combineLatest(with:)`.
		public static func combineLatest<A: PropertyProtocol, B: PropertyProtocol, C: PropertyProtocol, D: PropertyProtocol, E: PropertyProtocol, F: PropertyProtocol, G: PropertyProtocol, H: PropertyProtocol, I: PropertyProtocol, J: PropertyProtocol where Value == A.Value>(_ a: A, _ b: B, _ c: C, _ d: D, _ e: E, _ f: F, _ g: G, _ h: H, _ i: I, _ j: J) -> AnyProperty<(A.Value, B.Value, C.Value, D.Value, E.Value, F.Value, G.Value, H.Value, I.Value, J.Value)> {
>>>>>>> 52ae55ea
		return combineLatest(a, b, c, d, e, f, g, h, i)
			.combineLatest(with: j)
			.map(repack)
	}

	/// Combines the values of all the given producers, in the manner described by
	/// `combineLatest(with:)`. Returns nil if the sequence is empty.
	public static func combineLatest<S: Sequence where S.Iterator.Element: ObservableProperty>(_ properties: S) -> AnyProperty<[S.Iterator.Element.Value]>? {
		var generator = properties.makeIterator()
		if let first = generator.next() {
			let initial = first.map { [$0] }
			return IteratorSequence(generator).reduce(initial) { property, next in
				property.combineLatest(with: next).map { $0.0 + [$0.1] }
			}
		}

		return nil
	}

	/// Zips the values of all the given properties, in the manner described by
	/// `zip(with:)`.
	public static func zip<A: ObservableProperty, B: ObservableProperty where Value == A.Value>(_ a: A, _ b: B) -> AnyProperty<(A.Value, B.Value)> {
		return a.zip(with: b)
	}

	/// Zips the values of all the given properties, in the manner described by
	/// `zip(with:)`.
	public static func zip<A: ObservableProperty, B: ObservableProperty, C: ObservableProperty where Value == A.Value>(_ a: A, _ b: B, _ c: C) -> AnyProperty<(A.Value, B.Value, C.Value)> {
		return zip(a, b)
			.zip(with: c)
			.map(repack)
	}

	/// Zips the values of all the given properties, in the manner described by
	/// `zip(with:)`.
	public static func zip<A: ObservableProperty, B: ObservableProperty, C: ObservableProperty, D: ObservableProperty where Value == A.Value>(_ a: A, _ b: B, _ c: C, _ d: D) -> AnyProperty<(A.Value, B.Value, C.Value, D.Value)> {
		return zip(a, b, c)
			.zip(with: d)
			.map(repack)
	}

	/// Zips the values of all the given properties, in the manner described by
	/// `zip(with:)`.
	public static func zip<A: ObservableProperty, B: ObservableProperty, C: ObservableProperty, D: ObservableProperty, E: ObservableProperty where Value == A.Value>(_ a: A, _ b: B, _ c: C, _ d: D, _ e: E) -> AnyProperty<(A.Value, B.Value, C.Value, D.Value, E.Value)> {
		return zip(a, b, c, d)
			.zip(with: e)
			.map(repack)
	}

	/// Zips the values of all the given properties, in the manner described by
	/// `zip(with:)`.
	public static func zip<A: ObservableProperty, B: ObservableProperty, C: ObservableProperty, D: ObservableProperty, E: ObservableProperty, F: ObservableProperty where Value == A.Value>(_ a: A, _ b: B, _ c: C, _ d: D, _ e: E, _ f: F) -> AnyProperty<(A.Value, B.Value, C.Value, D.Value, E.Value, F.Value)> {
		return zip(a, b, c, d, e)
			.zip(with: f)
			.map(repack)
	}

	/// Zips the values of all the given properties, in the manner described by
	/// `zip(with:)`.
	public static func zip<A: ObservableProperty, B: ObservableProperty, C: ObservableProperty, D: ObservableProperty, E: ObservableProperty, F: ObservableProperty, G: ObservableProperty where Value == A.Value>(_ a: A, _ b: B, _ c: C, _ d: D, _ e: E, _ f: F, _ g: G) -> AnyProperty<(A.Value, B.Value, C.Value, D.Value, E.Value, F.Value, G.Value)> {
		return zip(a, b, c, d, e, f)
			.zip(with: g)
			.map(repack)
	}

	/// Zips the values of all the given properties, in the manner described by
	/// `zip(with:)`.
	public static func zip<A: ObservableProperty, B: ObservableProperty, C: ObservableProperty, D: ObservableProperty, E: ObservableProperty, F: ObservableProperty, G: ObservableProperty, H: ObservableProperty where Value == A.Value>(_ a: A, _ b: B, _ c: C, _ d: D, _ e: E, _ f: F, _ g: G, _ h: H) -> AnyProperty<(A.Value, B.Value, C.Value, D.Value, E.Value, F.Value, G.Value, H.Value)> {
		return zip(a, b, c, d, e, f, g)
			.zip(with: h)
			.map(repack)
	}

	/// Zips the values of all the given properties, in the manner described by
	/// `zip(with:)`.
	public static func zip<A: ObservableProperty, B: ObservableProperty, C: ObservableProperty, D: ObservableProperty, E: ObservableProperty, F: ObservableProperty, G: ObservableProperty, H: ObservableProperty, I: ObservableProperty where Value == A.Value>(_ a: A, _ b: B, _ c: C, _ d: D, _ e: E, _ f: F, _ g: G, _ h: H, _ i: I) -> AnyProperty<(A.Value, B.Value, C.Value, D.Value, E.Value, F.Value, G.Value, H.Value, I.Value)> {
		return zip(a, b, c, d, e, f, g, h)
			.zip(with: i)
			.map(repack)
	}

	/// Zips the values of all the given properties, in the manner described by
	/// `zip(with:)`.
	public static func zip<A: ObservableProperty, B: ObservableProperty, C: ObservableProperty, D: ObservableProperty, E: ObservableProperty, F: ObservableProperty, G: ObservableProperty, H: ObservableProperty, I: ObservableProperty, J: ObservableProperty where Value == A.Value>(_ a: A, _ b: B, _ c: C, _ d: D, _ e: E, _ f: F, _ g: G, _ h: H, _ i: I, _ j: J) -> AnyProperty<(A.Value, B.Value, C.Value, D.Value, E.Value, F.Value, G.Value, H.Value, I.Value, J.Value)> {
		return zip(a, b, c, d, e, f, g, h, i)
			.zip(with: j)
			.map(repack)
	}

	/// Zips the values of all the given properties, in the manner described by
	/// `zip(with:)`. Returns nil if the sequence is empty.
	public static func zip<S: Sequence where S.Iterator.Element: ObservableProperty>(_ properties: S) -> AnyProperty<[S.Iterator.Element.Value]>? {
		var generator = properties.makeIterator()
		if let first = generator.next() {
			let initial = first.map { [$0] }
			return IteratorSequence(generator).reduce(initial) { property, next in
				property.zip(with: next).map { $0.0 + [$0.1] }
			}
		}
		
		return nil
	}
}

/// A read-only, type-erased view of a property.
public struct AnyProperty<Value>: ObservableProperty {
	private let sources: [Any]
	private let disposable: Disposable?

	private let _value: () -> Value
	private let _producer: () -> SignalProducer<Value, NoError>
	private let _signal: () -> Signal<Value, NoError>

	/// The current value of the property.
	public var value: Value {
		return _value()
	}

	/// A producer for Signals that will send the wrapped property's current
	/// value, followed by all changes over time, then complete when the wrapped
	/// property has deinitialized.
	public var producer: SignalProducer<Value, NoError> {
		return _producer()
	}

	/// A signal that will send the wrapped property's changes over time, then
	/// complete when the wrapped property has deinitialized.
	///
	/// It is strongly discouraged to use `signal` on any transformed property.
	public var signal: Signal<Value, NoError> {
		return _signal()
	}

<<<<<<< HEAD
	/// Initializes a property as a read-only view of the given property.
	public init<P: ObservableProperty where P.Value == Value>(_ property: P) {
=======
	/// Initialize a property as a read-only view of the given property.
	///
	/// - parameters:
	///   - property: A property to read as this property's own value.
	public init<P: PropertyProtocol where P.Value == Value>(_ property: P) {
>>>>>>> 52ae55ea
		sources = AnyProperty.capture(property)
		disposable = nil

		_value = { property.value }
		_producer = { property.producer }
		_signal = { property.signal }
	}

	/// Initialize a property that first takes on `initial`, then each value
	/// sent on a signal created by `producer`.
	///
	/// - parameters:
	///   - initialValue: Starting value for the property.
	///   - producer: A producer that will start immediately and send values to
	///               the property.
	public init(initial: Value, then producer: SignalProducer<Value, NoError>) {
		self.init(unsafeProducer: producer.prefix(value: initial),
		          capturing: [])
	}

	/// Initialize a property that first takes on `initial`, then each value
	/// sent on `signal`.
	///
	/// - parameters:
	///   - initialValue: Starting value for the property.
	///   - signal: A signal that will send values to the property.
	public init(initial: Value, then signal: Signal<Value, NoError>) {
		self.init(unsafeProducer: SignalProducer(signal: signal).prefix(value: initial),
		          capturing: [])
	}

<<<<<<< HEAD
	/// Initializes a property by applying the unary `SignalProducer` transform on
	/// `property`. The resulting property captures `property`.
	private init<P: ObservableProperty>(_ property: P, transform: @noescape (SignalProducer<P.Value, NoError>) -> SignalProducer<Value, NoError>) {
=======
	/// Initialize a property by applying the unary `SignalProducer` transform
	/// on `property`. The resulting property captures `property`.
	///
	/// - parameters:
	///   - property: The source property.
	///   - signal: A unary `SignalProducer` transform to be applied on
	///     `property`.
	private init<P: PropertyProtocol>(_ property: P, transform: @noescape (SignalProducer<P.Value, NoError>) -> SignalProducer<Value, NoError>) {
>>>>>>> 52ae55ea
		self.init(unsafeProducer: transform(property.producer),
		          capturing: AnyProperty.capture(property))
	}

	/// Initialize a property by applying the binary `SignalProducer` transform
	/// on `firstProperty` and `secondProperty`. The resulting property captures
	/// the two property sources.
<<<<<<< HEAD
	private init<P1: ObservableProperty, P2: ObservableProperty>(_ firstProperty: P1, _ secondProperty: P2, transform: @noescape (SignalProducer<P1.Value, NoError>) -> (SignalProducer<P2.Value, NoError>) -> SignalProducer<Value, NoError>) {
=======
	///
	/// - parameters:
	///   - firstProperty: The first source property.
	///   - secondProperty: The first source property.
	///   - signal: A binary `SignalProducer` transform to be applied on
	///             `firstProperty` and `secondProperty`.
	private init<P1: PropertyProtocol, P2: PropertyProtocol>(_ firstProperty: P1, _ secondProperty: P2, transform: @noescape (SignalProducer<P1.Value, NoError>) -> (SignalProducer<P2.Value, NoError>) -> SignalProducer<Value, NoError>) {
>>>>>>> 52ae55ea
		self.init(unsafeProducer: transform(firstProperty.producer)(secondProperty.producer),
		          capturing: AnyProperty.capture(firstProperty) + AnyProperty.capture(secondProperty))
	}

	/// Initialize a property from a producer that promises to send at least one
	/// value synchronously in its start handler before sending any subsequent
	/// event.
	///
	/// - important: The producer and the signal of the created property would
	///              complete only when the `unsafeProducer` completes.
	///
	/// - warning: If the producer fails its promise, a fatal error would be
	///            raised.
	///
	/// - parameters:
	///   - firstProperty: The composed producer for creating the property.
	///   - sources: The property sources to be captured.
	private init(unsafeProducer: SignalProducer<Value, NoError>, capturing sources: [Any]) {
		var value: Value!

		let observerDisposable = unsafeProducer.start { event in
			switch event {
			case let .next(newValue):
				value = newValue

			case .completed, .interrupted:
				break

			case let .failed(error):
				fatalError("Receive unexpected error from a producer of `NoError` type: \(error)")
			}
		}

		if value != nil {
			disposable = ScopedDisposable(observerDisposable)
			self.sources = sources

			_value = { value }
			_producer = { unsafeProducer }
			_signal = {
				var extractedSignal: Signal<Value, NoError>!
				unsafeProducer.startWithSignal { signal, _ in extractedSignal = signal }
				return extractedSignal
			}
		} else {
			fatalError("A producer promised to send at least one value. Received none.")
		}
	}

<<<<<<< HEAD
	/// Check if `property` is an `AnyProperty` and has already captured its sources
	/// using a closure. Returns that closure if it does. Otherwise, returns a closure
	/// which captures `property`.
	private static func capture<P: ObservableProperty>(_ property: P) -> [Any] {
=======
	/// Inspect if `property` is an `AnyProperty` and has already captured its
	/// sources using a closure. Returns that closure if it does. Otherwise,
	/// returns a closure which captures `property`.
	///
	/// - parameters:
	///   - property: The property to be insepcted.
	private static func capture<P: PropertyProtocol>(_ property: P) -> [Any] {
>>>>>>> 52ae55ea
		if let property = property as? AnyProperty<P.Value> {
			return property.sources
		} else {
			return [property]
		}
	}
}

/// A property that never changes.
public struct ConstantProperty<Value>: ObservableProperty {

	public let value: Value
	public let producer: SignalProducer<Value, NoError>
	public let signal: Signal<Value, NoError>

	/// Initializes the property to have the given value.
	///
	/// - parameters:
	///   - value: Property's value.
	public init(_ value: Value) {
		self.value = value
		self.producer = SignalProducer(value: value)
		self.signal = .empty
	}
}

/// A mutable property of type `Value` that allows observation of its changes.
///
/// Instances of this class are thread-safe.
public final class MutableProperty<Value>: SourceProperty {
	private let observer: Signal<Value, NoError>.Observer

	/// Need a recursive lock around `value` to allow recursive access to
	/// `value`. Note that recursive sets will still deadlock because the
	/// underlying producer prevents sending recursive events.
	private let lock: RecursiveLock

	/// The box of the underlying storage, which may outlive the property
	/// if a returned producer is being retained.
	private let box: Box<Value>

	/// The current value of the property.
	///
	/// Setting this to a new value will notify all observers of `signal`, or
	/// signals created using `producer`.
	public var value: Value {
		get {
			return withValue { $0 }
		}

		set {
			swap(newValue)
		}
	}

	/// A signal that will send the property's changes over time,
	/// then complete when the property has deinitialized.
	public let signal: Signal<Value, NoError>

	/// A producer for Signals that will send the property's current value,
	/// followed by all changes over time, then complete when the property has
	/// deinitialized.
	public var producer: SignalProducer<Value, NoError> {
		return SignalProducer { [box, weak self] producerObserver, producerDisposable in
			if let strongSelf = self {
				strongSelf.withValue { value in
					producerObserver.sendNext(value)
					producerDisposable += strongSelf.signal.observe(producerObserver)
				}
			} else {
				/// As the setter would have been deinitialized with the property,
				/// the underlying storage would be immutable, and locking is no longer necessary.
				producerObserver.sendNext(box.value)
				producerObserver.sendCompleted()
			}
		}
	}

	/// Initializes a mutable property that first takes on `initialValue`
	///
	/// - parameters:
	///   - initialValue: Starting value for the mutable property.
	public init(_ initialValue: Value) {
		lock = RecursiveLock()
		lock.name = "org.reactivecocoa.ReactiveCocoa.MutableProperty"

		box = Box(initialValue)
		(signal, observer) = Signal.pipe()
	}

	/// Atomically replaces the contents of the variable.
	///
	/// - parameters:
	///   - newValue: New property value.
	///
	/// - returns: The previous property value.
	@discardableResult
	public func swap(_ newValue: Value) -> Value {
		return modify { $0 = newValue }
	}

	/// Atomically modifies the variable.
	///
	/// - parameters:
	///   - action: A closure that accepts old property value and returns a new
	///             property value.
	/// - returns: The previous property value.
	@discardableResult
	public func modify(_ action: @noescape (inout Value) throws -> Void) rethrows -> Value {
		return try withValue { value in
			try action(&box.value)
			observer.sendNext(box.value)
			return value
		}
	}

	/// Atomically performs an arbitrary action using the current value of the
	/// variable.
	///
	/// - parameters:
	///   - action: A closure that accepts current property value.
	///
	/// - returns: the result of the action.
	@discardableResult
	public func withValue<Result>(action: @noescape (Value) throws -> Result) rethrows -> Result {
		lock.lock()
		defer { lock.unlock() }

		return try action(box.value)
	}

	deinit {
		observer.sendCompleted()
	}
}

private class Box<Value> {
	var value: Value

	init(_ value: Value) {
		self.value = value
	}
}

infix operator <~ {
	associativity right

	// Binds tighter than assignment but looser than everything else
	precedence 93
}

/// Binds a signal to a property, updating the property's value to the latest
/// value sent by the signal.
///
/// - note: The binding will automatically terminate when the property is
///         deinitialized, or when the signal sends a `completed` event.
///
/// ````
/// let property = MutableProperty(0)
/// let signal = Signal({ /* do some work after some time */ })
/// property <~ signal
/// ````
///
/// ````
/// let property = MutableProperty(0)
/// let signal = Signal({ /* do some work after some time */ })
/// let disposable = property <~ signal
/// ...
/// // Terminates binding before property dealloc or signal's 
/// // `completed` event.
/// disposable.dispose()
/// ````
///
/// - parameters:
///   - property: A property to bind to.
///   - signal: A signal to bind.
///
/// - returns: A disposable that can be used to terminate binding before the
///            deinitialization of property or signal's `completed` event.
@discardableResult
public func <~ <P: SourceProperty>(property: P, signal: Signal<P.Value, NoError>) -> Disposable {
	let disposable = CompositeDisposable()
	disposable += property.producer.startWithCompleted {
		disposable.dispose()
	}

	disposable += signal.observe { [weak property] event in
		switch event {
		case let .next(value):
			property?.value = value
		case .completed:
			disposable.dispose()
		case .failed, .interrupted:
			break
		}
	}

	return disposable
}

/// Creates a signal from the given producer, which will be immediately bound to
/// the given property, updating the property's value to the latest value sent
/// by the signal.
///
/// ````
/// let property = MutableProperty(0)
/// let producer = SignalProducer<Int, NoError>(value: 1)
/// property <~ producer
/// print(property.value) // prints `1`
/// ````
///
/// ````
/// let property = MutableProperty(0)
/// let producer = SignalProducer({ /* do some work after some time */ })
/// let disposable = (property <~ producer)
/// ...
/// // Terminates binding before property dealloc or
/// // signal's `completed` event.
/// disposable.dispose()
/// ````
///
/// - note: The binding will automatically terminate when the property is 
///         deinitialized, or when the created producer sends a `completed` 
///         event.
///
/// - parameters:
///   - property: A property to bind to.
///   - producer: A producer to bind.
///
/// - returns: A disposable that can be used to terminate binding before the
///            deinitialization of property or producer's `completed` event.
@discardableResult
public func <~ <P: SourceProperty>(property: P, producer: SignalProducer<P.Value, NoError>) -> Disposable {
	let disposable = CompositeDisposable()

	producer
		.on(completed: { disposable.dispose() })
		.startWithSignal { signal, signalDisposable in
			disposable += property <~ signal
			disposable += signalDisposable

			disposable += property.producer.startWithCompleted {
				disposable.dispose()
			}
		}

	return disposable
}

/// Binds a signal to a property, updating the property's value to the latest
/// value sent by the signal.
///
/// - note: The binding will automatically terminate when the property is
///         deinitialized, or when the signal sends a `completed` event.
///
/// ````
/// let property = MutableProperty(0)
/// let signal = Signal({ /* do some work after some time */ })
/// property <~ signal
/// ````
///
/// ````
/// let property = MutableProperty(0)
/// let signal = Signal({ /* do some work after some time */ })
/// let disposable = property <~ signal
/// ...
/// // Terminates binding before property dealloc or signal's 
/// // `completed` event.
/// disposable.dispose()
/// ````
///
/// - parameters:
///   - property: A property to bind to.
///   - signal: A signal to bind.
///
/// - returns: A disposable that can be used to terminate binding before the
///            deinitialization of property or signal's `completed` event.
@discardableResult
public func <~ <P: SourceProperty, S: SignalProtocol where P.Value == S.Value?, S.Error == NoError>(property: P, signal: S) -> Disposable {
	return property <~ signal.optionalize()
}

/// Creates a signal from the given producer, which will be immediately bound to
/// the given property, updating the property's value to the latest value sent
/// by the signal.
///
/// ````
/// let property = MutableProperty(0)
/// let producer = SignalProducer<Int, NoError>(value: 1)
/// property <~ producer
/// print(property.value) // prints `1`
/// ````
///
/// ````
/// let property = MutableProperty(0)
/// let producer = SignalProducer({ /* do some work after some time */ })
/// let disposable = (property <~ producer)
/// ...
/// // Terminates binding before property dealloc or
/// // signal's `completed` event.
/// disposable.dispose()
/// ````
///
/// - note: The binding will automatically terminate when the property is 
///         deinitialized, or when the created producer sends a `completed` 
///         event.
///
/// - parameters:
///   - property: A property to bind to.
///   - producer: A producer to bind.
///
/// - returns: A disposable that can be used to terminate binding before the
///            deinitialization of property or producer's `completed` event.
@discardableResult
public func <~ <P: SourceProperty, S: SignalProducerProtocol where P.Value == S.Value?, S.Error == NoError>(property: P, producer: S) -> Disposable {
	return property <~ producer.optionalize()
}

/// Binds `destinationProperty` to the latest values of `sourceProperty`.
///
/// ````
/// let dstProperty = MutableProperty(0)
/// let srcProperty = ConstantProperty(10)
/// dstProperty <~ srcProperty
/// print(dstProperty.value) // prints 10
/// ````
///
/// ````
/// let dstProperty = MutableProperty(0)
/// let srcProperty = ConstantProperty(10)
/// let disposable = (dstProperty <~ srcProperty)
/// ...
/// disposable.dispose() // terminate the binding earlier if
///                      // needed
/// ````
///
/// - note: The binding will automatically terminate when either property is
///         deinitialized.
///
/// - parameters:
///   - destinationProperty: A property to bind to.
///   - sourceProperty: A property to bind.
///
/// - returns: A disposable that can be used to terminate binding before the
///            deinitialization of destination property or source property
///            producer's `completed` event.
@discardableResult
public func <~ <Destination: SourceProperty, Source: ObservableProperty where Destination.Value == Source.Value?>(destinationProperty: Destination, sourceProperty: Source) -> Disposable {
	return destinationProperty <~ sourceProperty.producer
}

/// Binds `destinationProperty` to the latest values of `sourceProperty`.
///
/// ````
/// let dstProperty = MutableProperty(0)
/// let srcProperty = ConstantProperty(10)
/// dstProperty <~ srcProperty
/// print(dstProperty.value) // prints 10
/// ````
///
/// ````
/// let dstProperty = MutableProperty(0)
/// let srcProperty = ConstantProperty(10)
/// let disposable = (dstProperty <~ srcProperty)
/// ...
/// disposable.dispose() // terminate the binding earlier if
///                      // needed
/// ````
///
/// - note: The binding will automatically terminate when either property is
///         deinitialized.
///
/// - parameters:
///   - destinationProperty: A property to bind to.
///   - sourceProperty: A property to bind.
///
/// - returns: A disposable that can be used to terminate binding before the
///            deinitialization of destination property or source property
///            producer's `completed` event.
@discardableResult
public func <~ <Destination: SourceProperty, Source: ObservableProperty where Source.Value == Destination.Value>(destinationProperty: Destination, sourceProperty: Source) -> Disposable {
	return destinationProperty <~ sourceProperty.producer
}<|MERGE_RESOLUTION|>--- conflicted
+++ resolved
@@ -23,18 +23,16 @@
 ///
 /// Only classes can conform to this protocol, because instances must support
 /// weak references (and value types currently do not).
-public protocol BindableProperty: class {
-	associatedtype Value
-
+public protocol BindableProperty: class, ObservableProperty {
 	/// The current value of the property.
 	var value: Value { get set }
 }
 
-/// Represents a mutable property which allows observation of its changes.
+/// Represents an observable and mutable property.
 ///
 /// Only classes can conform to this protocol, because instances must support
 /// weak references (and value types currently do not).
-public typealias SourceProperty = protocol<ObservableProperty, BindableProperty>
+public protocol SourceProperty: BindableProperty, ObservableProperty {}
 
 /// Protocol composition operators
 ///
@@ -70,33 +68,25 @@
 
 	/// Combines the current value and the subsequent values of two `Property`s in
 	/// the manner described by `Signal.combineLatestWith:`.
-<<<<<<< HEAD
-	public func combineLatest<P: ObservableProperty>(with other: P) -> AnyProperty<(Value, P.Value)> {
-=======
 	///
 	/// - parameters:
 	///   - other: A property to combine `self`'s value with.
 	///
 	/// - returns: A property that holds a tuple containing values of `self` and
 	///            the given property.
-	public func combineLatest<P: PropertyProtocol>(with other: P) -> AnyProperty<(Value, P.Value)> {
->>>>>>> 52ae55ea
+	public func combineLatest<P: ObservableProperty>(with other: P) -> AnyProperty<(Value, P.Value)> {
 		return lift(SignalProducer.combineLatest(with:))(other)
 	}
 
 	/// Zips the current value and the subsequent values of two `Property`s in
 	/// the manner described by `Signal.zipWith`.
-<<<<<<< HEAD
-	public func zip<P: ObservableProperty>(with other: P) -> AnyProperty<(Value, P.Value)> {
-=======
 	///
 	/// - parameters:
 	///   - other: A property to zip `self`'s value with.
 	///
 	/// - returns: A property that holds a tuple containing values of `self` and
 	///            the given property.
-	public func zip<P: PropertyProtocol>(with other: P) -> AnyProperty<(Value, P.Value)> {
->>>>>>> 52ae55ea
+	public func zip<P: ObservableProperty>(with other: P) -> AnyProperty<(Value, P.Value)> {
 		return lift(SignalProducer.zip(with:))(other)
 	}
 
@@ -128,29 +118,18 @@
 	}
 }
 
-<<<<<<< HEAD
 extension ObservableProperty where Value: Equatable {
-	/// Forwards only those values from `self` which is not equal to the previous
-	/// value. The first value is always forwarded.
-=======
-extension PropertyProtocol where Value: Equatable {
 	/// Forward only those values from `self` which do not pass `isRepeat` with
 	/// respect to the previous value.
 	///
 	/// - returns: A property that does not emit events for two equal values
 	///            sequentially.
->>>>>>> 52ae55ea
 	public func skipRepeats() -> AnyProperty<Value> {
 		return lift { $0.skipRepeats() }
 	}
 }
 
-<<<<<<< HEAD
 extension ObservableProperty where Value: ObservableProperty {
-	/// Flattens the inner properties sent upon `self` (into a single property),
-	/// according to the semantics of the given strategy.
-=======
-extension PropertyProtocol where Value: PropertyProtocol {
 	/// Flattens the inner property held by `self` (into a single property of
 	/// values), according to the semantics of the given strategy.
 	///
@@ -158,7 +137,6 @@
 	///   - strategy: The preferred flatten strategy.
 	///
 	/// - returns: A property that sends the values of its inner properties.
->>>>>>> 52ae55ea
 	public func flatten(_ strategy: FlattenStrategy) -> AnyProperty<Value.Value> {
 		return lift { $0.flatMap(strategy) { $0.producer } }
 	}
@@ -168,17 +146,13 @@
 	/// Maps each property from `self` to a new property, then flattens the
 	/// resulting properties (into a single property), according to the
 	/// semantics of the given strategy.
-<<<<<<< HEAD
-	public func flatMap<P: ObservableProperty>(_ strategy: FlattenStrategy, transform: (Value) -> P) -> AnyProperty<P.Value> {
-=======
 	///
 	/// - parameters:
 	///   - strategy: The preferred flatten strategy.
 	///   - transform: The transform to be applied on `self` before flattening.
 	///
 	/// - returns: A property that sends the values of its inner properties.
-	public func flatMap<P: PropertyProtocol>(_ strategy: FlattenStrategy, transform: (Value) -> P) -> AnyProperty<P.Value> {
->>>>>>> 52ae55ea
+	public func flatMap<P: ObservableProperty>(_ strategy: FlattenStrategy, transform: (Value) -> P) -> AnyProperty<P.Value> {
 		return lift { $0.flatMap(strategy) { transform($0).producer } }
 	}
 
@@ -212,127 +186,72 @@
 	}
 }
 
-<<<<<<< HEAD
 extension ObservableProperty {
-	/// Combines the values of all the given properties, in the manner described by
-	/// `combineLatest(with:)`.
+	/// Combines the values of all the given properties, in the manner described
+	/// by `combineLatest(with:)`.
 	public static func combineLatest<A: ObservableProperty, B: ObservableProperty where Value == A.Value>(_ a: A, _ b: B) -> AnyProperty<(A.Value, B.Value)> {
 		return a.combineLatest(with: b)
 	}
 
-	/// Combines the values of all the given properties, in the manner described by
-	/// `combineLatest(with:)`.
-	public static func combineLatest<A: ObservableProperty, B: ObservableProperty, C: ObservableProperty where Value == A.Value>(_ a: A, _ b: B, _ c: C) -> AnyProperty<(A.Value, B.Value, C.Value)> {
-=======
-extension PropertyProtocol {
-	/// Combines the values of all the given properties, in the manner described
-	/// by `combineLatest(with:)`.
-	public static func combineLatest<A: PropertyProtocol, B: PropertyProtocol where Value == A.Value>(_ a: A, _ b: B) -> AnyProperty<(A.Value, B.Value)> {
-		return a.combineLatest(with: b)
-	}
-
 	/// Combines the values of all the given properties, in the manner described 
 	/// by `combineLatest(with:)`.
-		public static func combineLatest<A: PropertyProtocol, B: PropertyProtocol, C: PropertyProtocol where Value == A.Value>(_ a: A, _ b: B, _ c: C) -> AnyProperty<(A.Value, B.Value, C.Value)> {
->>>>>>> 52ae55ea
+		public static func combineLatest<A: ObservableProperty, B: ObservableProperty, C: ObservableProperty where Value == A.Value>(_ a: A, _ b: B, _ c: C) -> AnyProperty<(A.Value, B.Value, C.Value)> {
 		return combineLatest(a, b)
 			.combineLatest(with: c)
 			.map(repack)
 	}
 
-<<<<<<< HEAD
-	/// Combines the values of all the given properties, in the manner described by
-	/// `combineLatest(with:)`.
-	public static func combineLatest<A: ObservableProperty, B: ObservableProperty, C: ObservableProperty, D: ObservableProperty where Value == A.Value>(_ a: A, _ b: B, _ c: C, _ d: D) -> AnyProperty<(A.Value, B.Value, C.Value, D.Value)> {
-=======
 	/// Combines the values of all the given properties, in the manner described 
 	/// by `combineLatest(with:)`.
-		public static func combineLatest<A: PropertyProtocol, B: PropertyProtocol, C: PropertyProtocol, D: PropertyProtocol where Value == A.Value>(_ a: A, _ b: B, _ c: C, _ d: D) -> AnyProperty<(A.Value, B.Value, C.Value, D.Value)> {
->>>>>>> 52ae55ea
+		public static func combineLatest<A: ObservableProperty, B: ObservableProperty, C: ObservableProperty, D: ObservableProperty where Value == A.Value>(_ a: A, _ b: B, _ c: C, _ d: D) -> AnyProperty<(A.Value, B.Value, C.Value, D.Value)> {
 		return combineLatest(a, b, c)
 			.combineLatest(with: d)
 			.map(repack)
 	}
 
-<<<<<<< HEAD
-	/// Combines the values of all the given properties, in the manner described by
-	/// `combineLatest(with:)`.
-	public static func combineLatest<A: ObservableProperty, B: ObservableProperty, C: ObservableProperty, D: ObservableProperty, E: ObservableProperty where Value == A.Value>(_ a: A, _ b: B, _ c: C, _ d: D, _ e: E) -> AnyProperty<(A.Value, B.Value, C.Value, D.Value, E.Value)> {
-=======
 	/// Combines the values of all the given properties, in the manner described 
 	/// by `combineLatest(with:)`.
-		public static func combineLatest<A: PropertyProtocol, B: PropertyProtocol, C: PropertyProtocol, D: PropertyProtocol, E: PropertyProtocol where Value == A.Value>(_ a: A, _ b: B, _ c: C, _ d: D, _ e: E) -> AnyProperty<(A.Value, B.Value, C.Value, D.Value, E.Value)> {
->>>>>>> 52ae55ea
+		public static func combineLatest<A: ObservableProperty, B: ObservableProperty, C: ObservableProperty, D: ObservableProperty, E: ObservableProperty where Value == A.Value>(_ a: A, _ b: B, _ c: C, _ d: D, _ e: E) -> AnyProperty<(A.Value, B.Value, C.Value, D.Value, E.Value)> {
 		return combineLatest(a, b, c, d)
 			.combineLatest(with: e)
 			.map(repack)
 	}
 
-<<<<<<< HEAD
-	/// Combines the values of all the given properties, in the manner described by
-	/// `combineLatest(with:)`.
-	public static func combineLatest<A: ObservableProperty, B: ObservableProperty, C: ObservableProperty, D: ObservableProperty, E: ObservableProperty, F: ObservableProperty where Value == A.Value>(_ a: A, _ b: B, _ c: C, _ d: D, _ e: E, _ f: F) -> AnyProperty<(A.Value, B.Value, C.Value, D.Value, E.Value, F.Value)> {
-=======
 	/// Combines the values of all the given properties, in the manner described 
 	/// by `combineLatest(with:)`.
-		public static func combineLatest<A: PropertyProtocol, B: PropertyProtocol, C: PropertyProtocol, D: PropertyProtocol, E: PropertyProtocol, F: PropertyProtocol where Value == A.Value>(_ a: A, _ b: B, _ c: C, _ d: D, _ e: E, _ f: F) -> AnyProperty<(A.Value, B.Value, C.Value, D.Value, E.Value, F.Value)> {
->>>>>>> 52ae55ea
+		public static func combineLatest<A: ObservableProperty, B: ObservableProperty, C: ObservableProperty, D: ObservableProperty, E: ObservableProperty, F: ObservableProperty where Value == A.Value>(_ a: A, _ b: B, _ c: C, _ d: D, _ e: E, _ f: F) -> AnyProperty<(A.Value, B.Value, C.Value, D.Value, E.Value, F.Value)> {
 		return combineLatest(a, b, c, d, e)
 			.combineLatest(with: f)
 			.map(repack)
 	}
 
-<<<<<<< HEAD
-	/// Combines the values of all the given properties, in the manner described by
-	/// `combineLatest(with:)`.
-	public static func combineLatest<A: ObservableProperty, B: ObservableProperty, C: ObservableProperty, D: ObservableProperty, E: ObservableProperty, F: ObservableProperty, G: ObservableProperty where Value == A.Value>(_ a: A, _ b: B, _ c: C, _ d: D, _ e: E, _ f: F, _ g: G) -> AnyProperty<(A.Value, B.Value, C.Value, D.Value, E.Value, F.Value, G.Value)> {
-=======
 	/// Combines the values of all the given properties, in the manner described 
 	/// by `combineLatest(with:)`.
-		public static func combineLatest<A: PropertyProtocol, B: PropertyProtocol, C: PropertyProtocol, D: PropertyProtocol, E: PropertyProtocol, F: PropertyProtocol, G: PropertyProtocol where Value == A.Value>(_ a: A, _ b: B, _ c: C, _ d: D, _ e: E, _ f: F, _ g: G) -> AnyProperty<(A.Value, B.Value, C.Value, D.Value, E.Value, F.Value, G.Value)> {
->>>>>>> 52ae55ea
+		public static func combineLatest<A: ObservableProperty, B: ObservableProperty, C: ObservableProperty, D: ObservableProperty, E: ObservableProperty, F: ObservableProperty, G: ObservableProperty where Value == A.Value>(_ a: A, _ b: B, _ c: C, _ d: D, _ e: E, _ f: F, _ g: G) -> AnyProperty<(A.Value, B.Value, C.Value, D.Value, E.Value, F.Value, G.Value)> {
 		return combineLatest(a, b, c, d, e, f)
 			.combineLatest(with: g)
 			.map(repack)
 	}
 
-<<<<<<< HEAD
-	/// Combines the values of all the given properties, in the manner described by
-	/// `combineLatest(with:)`.
-	public static func combineLatest<A: ObservableProperty, B: ObservableProperty, C: ObservableProperty, D: ObservableProperty, E: ObservableProperty, F: ObservableProperty, G: ObservableProperty, H: ObservableProperty where Value == A.Value>(_ a: A, _ b: B, _ c: C, _ d: D, _ e: E, _ f: F, _ g: G, _ h: H) -> AnyProperty<(A.Value, B.Value, C.Value, D.Value, E.Value, F.Value, G.Value, H.Value)> {
-=======
 	/// Combines the values of all the given properties, in the manner described 
 	/// by `combineLatest(with:)`.
-		public static func combineLatest<A: PropertyProtocol, B: PropertyProtocol, C: PropertyProtocol, D: PropertyProtocol, E: PropertyProtocol, F: PropertyProtocol, G: PropertyProtocol, H: PropertyProtocol where Value == A.Value>(_ a: A, _ b: B, _ c: C, _ d: D, _ e: E, _ f: F, _ g: G, _ h: H) -> AnyProperty<(A.Value, B.Value, C.Value, D.Value, E.Value, F.Value, G.Value, H.Value)> {
->>>>>>> 52ae55ea
+		public static func combineLatest<A: ObservableProperty, B: ObservableProperty, C: ObservableProperty, D: ObservableProperty, E: ObservableProperty, F: ObservableProperty, G: ObservableProperty, H: ObservableProperty where Value == A.Value>(_ a: A, _ b: B, _ c: C, _ d: D, _ e: E, _ f: F, _ g: G, _ h: H) -> AnyProperty<(A.Value, B.Value, C.Value, D.Value, E.Value, F.Value, G.Value, H.Value)> {
 		return combineLatest(a, b, c, d, e, f, g)
 			.combineLatest(with: h)
 			.map(repack)
 	}
 
-<<<<<<< HEAD
-	/// Combines the values of all the given properties, in the manner described by
-	/// `combineLatest(with:)`.
-	public static func combineLatest<A: ObservableProperty, B: ObservableProperty, C: ObservableProperty, D: ObservableProperty, E: ObservableProperty, F: ObservableProperty, G: ObservableProperty, H: ObservableProperty, I: ObservableProperty where Value == A.Value>(_ a: A, _ b: B, _ c: C, _ d: D, _ e: E, _ f: F, _ g: G, _ h: H, _ i: I) -> AnyProperty<(A.Value, B.Value, C.Value, D.Value, E.Value, F.Value, G.Value, H.Value, I.Value)> {
-=======
 	/// Combines the values of all the given properties, in the manner described 
 	/// by `combineLatest(with:)`.
-		public static func combineLatest<A: PropertyProtocol, B: PropertyProtocol, C: PropertyProtocol, D: PropertyProtocol, E: PropertyProtocol, F: PropertyProtocol, G: PropertyProtocol, H: PropertyProtocol, I: PropertyProtocol where Value == A.Value>(_ a: A, _ b: B, _ c: C, _ d: D, _ e: E, _ f: F, _ g: G, _ h: H, _ i: I) -> AnyProperty<(A.Value, B.Value, C.Value, D.Value, E.Value, F.Value, G.Value, H.Value, I.Value)> {
->>>>>>> 52ae55ea
+		public static func combineLatest<A: ObservableProperty, B: ObservableProperty, C: ObservableProperty, D: ObservableProperty, E: ObservableProperty, F: ObservableProperty, G: ObservableProperty, H: ObservableProperty, I: ObservableProperty where Value == A.Value>(_ a: A, _ b: B, _ c: C, _ d: D, _ e: E, _ f: F, _ g: G, _ h: H, _ i: I) -> AnyProperty<(A.Value, B.Value, C.Value, D.Value, E.Value, F.Value, G.Value, H.Value, I.Value)> {
 		return combineLatest(a, b, c, d, e, f, g, h)
 			.combineLatest(with: i)
 			.map(repack)
 	}
 
-<<<<<<< HEAD
-	/// Combines the values of all the given properties, in the manner described by
-	/// `combineLatest(with:)`.
-	public static func combineLatest<A: ObservableProperty, B: ObservableProperty, C: ObservableProperty, D: ObservableProperty, E: ObservableProperty, F: ObservableProperty, G: ObservableProperty, H: ObservableProperty, I: ObservableProperty, J: ObservableProperty where Value == A.Value>(_ a: A, _ b: B, _ c: C, _ d: D, _ e: E, _ f: F, _ g: G, _ h: H, _ i: I, _ j: J) -> AnyProperty<(A.Value, B.Value, C.Value, D.Value, E.Value, F.Value, G.Value, H.Value, I.Value, J.Value)> {
-=======
 	/// Combines the values of all the given properties, in the manner described 
 	/// by `combineLatest(with:)`.
-		public static func combineLatest<A: PropertyProtocol, B: PropertyProtocol, C: PropertyProtocol, D: PropertyProtocol, E: PropertyProtocol, F: PropertyProtocol, G: PropertyProtocol, H: PropertyProtocol, I: PropertyProtocol, J: PropertyProtocol where Value == A.Value>(_ a: A, _ b: B, _ c: C, _ d: D, _ e: E, _ f: F, _ g: G, _ h: H, _ i: I, _ j: J) -> AnyProperty<(A.Value, B.Value, C.Value, D.Value, E.Value, F.Value, G.Value, H.Value, I.Value, J.Value)> {
->>>>>>> 52ae55ea
+		public static func combineLatest<A: ObservableProperty, B: ObservableProperty, C: ObservableProperty, D: ObservableProperty, E: ObservableProperty, F: ObservableProperty, G: ObservableProperty, H: ObservableProperty, I: ObservableProperty, J: ObservableProperty where Value == A.Value>(_ a: A, _ b: B, _ c: C, _ d: D, _ e: E, _ f: F, _ g: G, _ h: H, _ i: I, _ j: J) -> AnyProperty<(A.Value, B.Value, C.Value, D.Value, E.Value, F.Value, G.Value, H.Value, I.Value, J.Value)> {
 		return combineLatest(a, b, c, d, e, f, g, h, i)
 			.combineLatest(with: j)
 			.map(repack)
@@ -466,16 +385,11 @@
 		return _signal()
 	}
 
-<<<<<<< HEAD
-	/// Initializes a property as a read-only view of the given property.
+	/// Initialize a property as a read-only view of the given property.
+	///
+	/// - parameters:
+	///   - property: A property to read as this property's own value.
 	public init<P: ObservableProperty where P.Value == Value>(_ property: P) {
-=======
-	/// Initialize a property as a read-only view of the given property.
-	///
-	/// - parameters:
-	///   - property: A property to read as this property's own value.
-	public init<P: PropertyProtocol where P.Value == Value>(_ property: P) {
->>>>>>> 52ae55ea
 		sources = AnyProperty.capture(property)
 		disposable = nil
 
@@ -507,11 +421,6 @@
 		          capturing: [])
 	}
 
-<<<<<<< HEAD
-	/// Initializes a property by applying the unary `SignalProducer` transform on
-	/// `property`. The resulting property captures `property`.
-	private init<P: ObservableProperty>(_ property: P, transform: @noescape (SignalProducer<P.Value, NoError>) -> SignalProducer<Value, NoError>) {
-=======
 	/// Initialize a property by applying the unary `SignalProducer` transform
 	/// on `property`. The resulting property captures `property`.
 	///
@@ -519,8 +428,7 @@
 	///   - property: The source property.
 	///   - signal: A unary `SignalProducer` transform to be applied on
 	///     `property`.
-	private init<P: PropertyProtocol>(_ property: P, transform: @noescape (SignalProducer<P.Value, NoError>) -> SignalProducer<Value, NoError>) {
->>>>>>> 52ae55ea
+	private init<P: ObservableProperty>(_ property: P, transform: @noescape (SignalProducer<P.Value, NoError>) -> SignalProducer<Value, NoError>) {
 		self.init(unsafeProducer: transform(property.producer),
 		          capturing: AnyProperty.capture(property))
 	}
@@ -528,17 +436,13 @@
 	/// Initialize a property by applying the binary `SignalProducer` transform
 	/// on `firstProperty` and `secondProperty`. The resulting property captures
 	/// the two property sources.
-<<<<<<< HEAD
-	private init<P1: ObservableProperty, P2: ObservableProperty>(_ firstProperty: P1, _ secondProperty: P2, transform: @noescape (SignalProducer<P1.Value, NoError>) -> (SignalProducer<P2.Value, NoError>) -> SignalProducer<Value, NoError>) {
-=======
 	///
 	/// - parameters:
 	///   - firstProperty: The first source property.
 	///   - secondProperty: The first source property.
 	///   - signal: A binary `SignalProducer` transform to be applied on
 	///             `firstProperty` and `secondProperty`.
-	private init<P1: PropertyProtocol, P2: PropertyProtocol>(_ firstProperty: P1, _ secondProperty: P2, transform: @noescape (SignalProducer<P1.Value, NoError>) -> (SignalProducer<P2.Value, NoError>) -> SignalProducer<Value, NoError>) {
->>>>>>> 52ae55ea
+	private init<P1: ObservableProperty, P2: ObservableProperty>(_ firstProperty: P1, _ secondProperty: P2, transform: @noescape (SignalProducer<P1.Value, NoError>) -> (SignalProducer<P2.Value, NoError>) -> SignalProducer<Value, NoError>) {
 		self.init(unsafeProducer: transform(firstProperty.producer)(secondProperty.producer),
 		          capturing: AnyProperty.capture(firstProperty) + AnyProperty.capture(secondProperty))
 	}
@@ -588,20 +492,13 @@
 		}
 	}
 
-<<<<<<< HEAD
-	/// Check if `property` is an `AnyProperty` and has already captured its sources
-	/// using a closure. Returns that closure if it does. Otherwise, returns a closure
-	/// which captures `property`.
-	private static func capture<P: ObservableProperty>(_ property: P) -> [Any] {
-=======
 	/// Inspect if `property` is an `AnyProperty` and has already captured its
 	/// sources using a closure. Returns that closure if it does. Otherwise,
 	/// returns a closure which captures `property`.
 	///
 	/// - parameters:
 	///   - property: The property to be insepcted.
-	private static func capture<P: PropertyProtocol>(_ property: P) -> [Any] {
->>>>>>> 52ae55ea
+	private static func capture<P: ObservableProperty>(_ property: P) -> [Any] {
 		if let property = property as? AnyProperty<P.Value> {
 			return property.sources
 		} else {
