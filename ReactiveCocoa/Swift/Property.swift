--- conflicted
+++ resolved
@@ -2,14 +2,10 @@
 import enum Result.NoError
 
 /// Represents a property that allows observation of its changes.
-<<<<<<< HEAD
-public protocol ObservableProperty {
-=======
 ///
 /// Only classes can conform to this protocol, because having a signal
 /// for changes over time implies the origin must have a unique identity.
-public protocol PropertyProtocol: class {
->>>>>>> 8213f2e4
+public protocol ObservableProperty: class {
 	associatedtype Value
 
 	/// The current value of the property.
@@ -26,16 +22,11 @@
 	var signal: Signal<Value, NoError> { get }
 }
 
-<<<<<<< HEAD
 /// Represents a mutable property to which can be bond.
 ///
 /// Only classes can conform to this protocol, because instances must support
 /// weak references (and value types currently do not).
 public protocol BindableProperty: class, ObservableProperty {
-=======
-/// Represents an observable property that can be mutated directly.
-public protocol MutablePropertyProtocol: PropertyProtocol {
->>>>>>> 8213f2e4
 	/// The current value of the property.
 	var value: Value { get set }
 }
@@ -53,25 +44,14 @@
 ///
 /// A transformed property would retain its ultimate source, but not
 /// any intermediate property during the composition.
-<<<<<<< HEAD
 extension ObservableProperty {
 	/// Lifts a unary SignalProducer operator to operate upon ObservableProperty instead.
-	private func lift<U>( _ transform: @noescape (SignalProducer<Value, NoError>) -> SignalProducer<U, NoError>) -> AnyProperty<U> {
-		return AnyProperty(self, transform: transform)
-	}
-
-	/// Lifts a binary SignalProducer operator to operate upon ObservableProperty instead.
-	private func lift<P: ObservableProperty, U>(_ transform: @noescape (SignalProducer<Value, NoError>) -> (SignalProducer<P.Value, NoError>) -> SignalProducer<U, NoError>) -> @noescape (P) -> AnyProperty<U> {
-=======
-extension PropertyProtocol {
-	/// Lifts a unary SignalProducer operator to operate upon PropertyProtocol instead.
 	private func lift<U>(_ transform: @noescape (SignalProducer<Value, NoError>) -> SignalProducer<U, NoError>) -> Property<U> {
 		return Property(self, transform: transform)
 	}
 
-	/// Lifts a binary SignalProducer operator to operate upon PropertyProtocol instead.
-	private func lift<P: PropertyProtocol, U>(_ transform: @noescape (SignalProducer<Value, NoError>) -> (SignalProducer<P.Value, NoError>) -> SignalProducer<U, NoError>) -> @noescape (P) -> Property<U> {
->>>>>>> 8213f2e4
+	/// Lifts a binary SignalProducer operator to operate upon ObservableProperty instead.
+	private func lift<P: ObservableProperty, U>(_ transform: @noescape (SignalProducer<Value, NoError>) -> (SignalProducer<P.Value, NoError>) -> SignalProducer<U, NoError>) -> @noescape (P) -> Property<U> {
 		return { otherProperty in
 			return Property(self, otherProperty, transform: transform)
 		}
@@ -97,11 +77,7 @@
 	///
 	/// - returns: A property that holds a tuple containing values of `self` and
 	///            the given property.
-<<<<<<< HEAD
-	public func combineLatest<P: ObservableProperty>(with other: P) -> AnyProperty<(Value, P.Value)> {
-=======
-	public func combineLatest<P: PropertyProtocol>(with other: P) -> Property<(Value, P.Value)> {
->>>>>>> 8213f2e4
+	public func combineLatest<P: ObservableProperty>(with other: P) -> Property<(Value, P.Value)> {
 		return lift(SignalProducer.combineLatest(with:))(other)
 	}
 
@@ -113,11 +89,7 @@
 	///
 	/// - returns: A property that holds a tuple containing values of `self` and
 	///            the given property.
-<<<<<<< HEAD
-	public func zip<P: ObservableProperty>(with other: P) -> AnyProperty<(Value, P.Value)> {
-=======
-	public func zip<P: PropertyProtocol>(with other: P) -> Property<(Value, P.Value)> {
->>>>>>> 8213f2e4
+	public func zip<P: ObservableProperty>(with other: P) -> Property<(Value, P.Value)> {
 		return lift(SignalProducer.zip(with:))(other)
 	}
 
@@ -183,11 +155,7 @@
 	///   - transform: The transform to be applied on `self` before flattening.
 	///
 	/// - returns: A property that sends the values of its inner properties.
-<<<<<<< HEAD
-	public func flatMap<P: ObservableProperty>(_ strategy: FlattenStrategy, transform: (Value) -> P) -> AnyProperty<P.Value> {
-=======
-	public func flatMap<P: PropertyProtocol>(_ strategy: FlattenStrategy, transform: (Value) -> P) -> Property<P.Value> {
->>>>>>> 8213f2e4
+	public func flatMap<P: ObservableProperty>(_ strategy: FlattenStrategy, transform: (Value) -> P) -> Property<P.Value> {
 		return lift { $0.flatMap(strategy) { transform($0).producer } }
 	}
 
@@ -224,21 +192,13 @@
 extension ObservableProperty {
 	/// Combines the values of all the given properties, in the manner described
 	/// by `combineLatest(with:)`.
-<<<<<<< HEAD
-	public static func combineLatest<A: ObservableProperty, B: ObservableProperty where Value == A.Value>(_ a: A, _ b: B) -> AnyProperty<(A.Value, B.Value)> {
-=======
-	public static func combineLatest<A: PropertyProtocol, B: PropertyProtocol where Value == A.Value>(_ a: A, _ b: B) -> Property<(A.Value, B.Value)> {
->>>>>>> 8213f2e4
+	public static func combineLatest<A: ObservableProperty, B: ObservableProperty where Value == A.Value>(_ a: A, _ b: B) -> Property<(A.Value, B.Value)> {
 		return a.combineLatest(with: b)
 	}
 
 	/// Combines the values of all the given properties, in the manner described
 	/// by `combineLatest(with:)`.
-<<<<<<< HEAD
-		public static func combineLatest<A: ObservableProperty, B: ObservableProperty, C: ObservableProperty where Value == A.Value>(_ a: A, _ b: B, _ c: C) -> AnyProperty<(A.Value, B.Value, C.Value)> {
-=======
-	public static func combineLatest<A: PropertyProtocol, B: PropertyProtocol, C: PropertyProtocol where Value == A.Value>(_ a: A, _ b: B, _ c: C) -> Property<(A.Value, B.Value, C.Value)> {
->>>>>>> 8213f2e4
+	public static func combineLatest<A: ObservableProperty, B: ObservableProperty, C: ObservableProperty where Value == A.Value>(_ a: A, _ b: B, _ c: C) -> Property<(A.Value, B.Value, C.Value)> {
 		return combineLatest(a, b)
 			.combineLatest(with: c)
 			.map(repack)
@@ -246,11 +206,7 @@
 
 	/// Combines the values of all the given properties, in the manner described
 	/// by `combineLatest(with:)`.
-<<<<<<< HEAD
-		public static func combineLatest<A: ObservableProperty, B: ObservableProperty, C: ObservableProperty, D: ObservableProperty where Value == A.Value>(_ a: A, _ b: B, _ c: C, _ d: D) -> AnyProperty<(A.Value, B.Value, C.Value, D.Value)> {
-=======
-		public static func combineLatest<A: PropertyProtocol, B: PropertyProtocol, C: PropertyProtocol, D: PropertyProtocol where Value == A.Value>(_ a: A, _ b: B, _ c: C, _ d: D) -> Property<(A.Value, B.Value, C.Value, D.Value)> {
->>>>>>> 8213f2e4
+		public static func combineLatest<A: ObservableProperty, B: ObservableProperty, C: ObservableProperty, D: ObservableProperty where Value == A.Value>(_ a: A, _ b: B, _ c: C, _ d: D) -> Property<(A.Value, B.Value, C.Value, D.Value)> {
 		return combineLatest(a, b, c)
 			.combineLatest(with: d)
 			.map(repack)
@@ -258,11 +214,7 @@
 
 	/// Combines the values of all the given properties, in the manner described
 	/// by `combineLatest(with:)`.
-<<<<<<< HEAD
-		public static func combineLatest<A: ObservableProperty, B: ObservableProperty, C: ObservableProperty, D: ObservableProperty, E: ObservableProperty where Value == A.Value>(_ a: A, _ b: B, _ c: C, _ d: D, _ e: E) -> AnyProperty<(A.Value, B.Value, C.Value, D.Value, E.Value)> {
-=======
-		public static func combineLatest<A: PropertyProtocol, B: PropertyProtocol, C: PropertyProtocol, D: PropertyProtocol, E: PropertyProtocol where Value == A.Value>(_ a: A, _ b: B, _ c: C, _ d: D, _ e: E) -> Property<(A.Value, B.Value, C.Value, D.Value, E.Value)> {
->>>>>>> 8213f2e4
+		public static func combineLatest<A: ObservableProperty, B: ObservableProperty, C: ObservableProperty, D: ObservableProperty, E: ObservableProperty where Value == A.Value>(_ a: A, _ b: B, _ c: C, _ d: D, _ e: E) -> Property<(A.Value, B.Value, C.Value, D.Value, E.Value)> {
 		return combineLatest(a, b, c, d)
 			.combineLatest(with: e)
 			.map(repack)
@@ -270,11 +222,7 @@
 
 	/// Combines the values of all the given properties, in the manner described
 	/// by `combineLatest(with:)`.
-<<<<<<< HEAD
-		public static func combineLatest<A: ObservableProperty, B: ObservableProperty, C: ObservableProperty, D: ObservableProperty, E: ObservableProperty, F: ObservableProperty where Value == A.Value>(_ a: A, _ b: B, _ c: C, _ d: D, _ e: E, _ f: F) -> AnyProperty<(A.Value, B.Value, C.Value, D.Value, E.Value, F.Value)> {
-=======
-		public static func combineLatest<A: PropertyProtocol, B: PropertyProtocol, C: PropertyProtocol, D: PropertyProtocol, E: PropertyProtocol, F: PropertyProtocol where Value == A.Value>(_ a: A, _ b: B, _ c: C, _ d: D, _ e: E, _ f: F) -> Property<(A.Value, B.Value, C.Value, D.Value, E.Value, F.Value)> {
->>>>>>> 8213f2e4
+		public static func combineLatest<A: ObservableProperty, B: ObservableProperty, C: ObservableProperty, D: ObservableProperty, E: ObservableProperty, F: ObservableProperty where Value == A.Value>(_ a: A, _ b: B, _ c: C, _ d: D, _ e: E, _ f: F) -> Property<(A.Value, B.Value, C.Value, D.Value, E.Value, F.Value)> {
 		return combineLatest(a, b, c, d, e)
 			.combineLatest(with: f)
 			.map(repack)
@@ -282,11 +230,7 @@
 
 	/// Combines the values of all the given properties, in the manner described
 	/// by `combineLatest(with:)`.
-<<<<<<< HEAD
-		public static func combineLatest<A: ObservableProperty, B: ObservableProperty, C: ObservableProperty, D: ObservableProperty, E: ObservableProperty, F: ObservableProperty, G: ObservableProperty where Value == A.Value>(_ a: A, _ b: B, _ c: C, _ d: D, _ e: E, _ f: F, _ g: G) -> AnyProperty<(A.Value, B.Value, C.Value, D.Value, E.Value, F.Value, G.Value)> {
-=======
-		public static func combineLatest<A: PropertyProtocol, B: PropertyProtocol, C: PropertyProtocol, D: PropertyProtocol, E: PropertyProtocol, F: PropertyProtocol, G: PropertyProtocol where Value == A.Value>(_ a: A, _ b: B, _ c: C, _ d: D, _ e: E, _ f: F, _ g: G) -> Property<(A.Value, B.Value, C.Value, D.Value, E.Value, F.Value, G.Value)> {
->>>>>>> 8213f2e4
+		public static func combineLatest<A: ObservableProperty, B: ObservableProperty, C: ObservableProperty, D: ObservableProperty, E: ObservableProperty, F: ObservableProperty, G: ObservableProperty where Value == A.Value>(_ a: A, _ b: B, _ c: C, _ d: D, _ e: E, _ f: F, _ g: G) -> Property<(A.Value, B.Value, C.Value, D.Value, E.Value, F.Value, G.Value)> {
 		return combineLatest(a, b, c, d, e, f)
 			.combineLatest(with: g)
 			.map(repack)
@@ -294,11 +238,7 @@
 
 	/// Combines the values of all the given properties, in the manner described
 	/// by `combineLatest(with:)`.
-<<<<<<< HEAD
-		public static func combineLatest<A: ObservableProperty, B: ObservableProperty, C: ObservableProperty, D: ObservableProperty, E: ObservableProperty, F: ObservableProperty, G: ObservableProperty, H: ObservableProperty where Value == A.Value>(_ a: A, _ b: B, _ c: C, _ d: D, _ e: E, _ f: F, _ g: G, _ h: H) -> AnyProperty<(A.Value, B.Value, C.Value, D.Value, E.Value, F.Value, G.Value, H.Value)> {
-=======
-		public static func combineLatest<A: PropertyProtocol, B: PropertyProtocol, C: PropertyProtocol, D: PropertyProtocol, E: PropertyProtocol, F: PropertyProtocol, G: PropertyProtocol, H: PropertyProtocol where Value == A.Value>(_ a: A, _ b: B, _ c: C, _ d: D, _ e: E, _ f: F, _ g: G, _ h: H) -> Property<(A.Value, B.Value, C.Value, D.Value, E.Value, F.Value, G.Value, H.Value)> {
->>>>>>> 8213f2e4
+		public static func combineLatest<A: ObservableProperty, B: ObservableProperty, C: ObservableProperty, D: ObservableProperty, E: ObservableProperty, F: ObservableProperty, G: ObservableProperty, H: ObservableProperty where Value == A.Value>(_ a: A, _ b: B, _ c: C, _ d: D, _ e: E, _ f: F, _ g: G, _ h: H) -> Property<(A.Value, B.Value, C.Value, D.Value, E.Value, F.Value, G.Value, H.Value)> {
 		return combineLatest(a, b, c, d, e, f, g)
 			.combineLatest(with: h)
 			.map(repack)
@@ -306,11 +246,7 @@
 
 	/// Combines the values of all the given properties, in the manner described
 	/// by `combineLatest(with:)`.
-<<<<<<< HEAD
-		public static func combineLatest<A: ObservableProperty, B: ObservableProperty, C: ObservableProperty, D: ObservableProperty, E: ObservableProperty, F: ObservableProperty, G: ObservableProperty, H: ObservableProperty, I: ObservableProperty where Value == A.Value>(_ a: A, _ b: B, _ c: C, _ d: D, _ e: E, _ f: F, _ g: G, _ h: H, _ i: I) -> AnyProperty<(A.Value, B.Value, C.Value, D.Value, E.Value, F.Value, G.Value, H.Value, I.Value)> {
-=======
-		public static func combineLatest<A: PropertyProtocol, B: PropertyProtocol, C: PropertyProtocol, D: PropertyProtocol, E: PropertyProtocol, F: PropertyProtocol, G: PropertyProtocol, H: PropertyProtocol, I: PropertyProtocol where Value == A.Value>(_ a: A, _ b: B, _ c: C, _ d: D, _ e: E, _ f: F, _ g: G, _ h: H, _ i: I) -> Property<(A.Value, B.Value, C.Value, D.Value, E.Value, F.Value, G.Value, H.Value, I.Value)> {
->>>>>>> 8213f2e4
+		public static func combineLatest<A: ObservableProperty, B: ObservableProperty, C: ObservableProperty, D: ObservableProperty, E: ObservableProperty, F: ObservableProperty, G: ObservableProperty, H: ObservableProperty, I: ObservableProperty where Value == A.Value>(_ a: A, _ b: B, _ c: C, _ d: D, _ e: E, _ f: F, _ g: G, _ h: H, _ i: I) -> Property<(A.Value, B.Value, C.Value, D.Value, E.Value, F.Value, G.Value, H.Value, I.Value)> {
 		return combineLatest(a, b, c, d, e, f, g, h)
 			.combineLatest(with: i)
 			.map(repack)
@@ -318,11 +254,7 @@
 
 	/// Combines the values of all the given properties, in the manner described
 	/// by `combineLatest(with:)`.
-<<<<<<< HEAD
-		public static func combineLatest<A: ObservableProperty, B: ObservableProperty, C: ObservableProperty, D: ObservableProperty, E: ObservableProperty, F: ObservableProperty, G: ObservableProperty, H: ObservableProperty, I: ObservableProperty, J: ObservableProperty where Value == A.Value>(_ a: A, _ b: B, _ c: C, _ d: D, _ e: E, _ f: F, _ g: G, _ h: H, _ i: I, _ j: J) -> AnyProperty<(A.Value, B.Value, C.Value, D.Value, E.Value, F.Value, G.Value, H.Value, I.Value, J.Value)> {
-=======
-		public static func combineLatest<A: PropertyProtocol, B: PropertyProtocol, C: PropertyProtocol, D: PropertyProtocol, E: PropertyProtocol, F: PropertyProtocol, G: PropertyProtocol, H: PropertyProtocol, I: PropertyProtocol, J: PropertyProtocol where Value == A.Value>(_ a: A, _ b: B, _ c: C, _ d: D, _ e: E, _ f: F, _ g: G, _ h: H, _ i: I, _ j: J) -> Property<(A.Value, B.Value, C.Value, D.Value, E.Value, F.Value, G.Value, H.Value, I.Value, J.Value)> {
->>>>>>> 8213f2e4
+		public static func combineLatest<A: ObservableProperty, B: ObservableProperty, C: ObservableProperty, D: ObservableProperty, E: ObservableProperty, F: ObservableProperty, G: ObservableProperty, H: ObservableProperty, I: ObservableProperty, J: ObservableProperty where Value == A.Value>(_ a: A, _ b: B, _ c: C, _ d: D, _ e: E, _ f: F, _ g: G, _ h: H, _ i: I, _ j: J) -> Property<(A.Value, B.Value, C.Value, D.Value, E.Value, F.Value, G.Value, H.Value, I.Value, J.Value)> {
 		return combineLatest(a, b, c, d, e, f, g, h, i)
 			.combineLatest(with: j)
 			.map(repack)
@@ -330,11 +262,7 @@
 
 	/// Combines the values of all the given producers, in the manner described by
 	/// `combineLatest(with:)`. Returns nil if the sequence is empty.
-<<<<<<< HEAD
-	public static func combineLatest<S: Sequence where S.Iterator.Element: ObservableProperty>(_ properties: S) -> AnyProperty<[S.Iterator.Element.Value]>? {
-=======
-	public static func combineLatest<S: Sequence where S.Iterator.Element: PropertyProtocol>(_ properties: S) -> Property<[S.Iterator.Element.Value]>? {
->>>>>>> 8213f2e4
+	public static func combineLatest<S: Sequence where S.Iterator.Element: ObservableProperty>(_ properties: S) -> Property<[S.Iterator.Element.Value]>? {
 		var generator = properties.makeIterator()
 		if let first = generator.next() {
 			let initial = first.map { [$0] }
@@ -348,21 +276,13 @@
 
 	/// Zips the values of all the given properties, in the manner described by
 	/// `zip(with:)`.
-<<<<<<< HEAD
-	public static func zip<A: ObservableProperty, B: ObservableProperty where Value == A.Value>(_ a: A, _ b: B) -> AnyProperty<(A.Value, B.Value)> {
-=======
-	public static func zip<A: PropertyProtocol, B: PropertyProtocol where Value == A.Value>(_ a: A, _ b: B) -> Property<(A.Value, B.Value)> {
->>>>>>> 8213f2e4
+	public static func zip<A: ObservableProperty, B: ObservableProperty where Value == A.Value>(_ a: A, _ b: B) -> Property<(A.Value, B.Value)> {
 		return a.zip(with: b)
 	}
 
 	/// Zips the values of all the given properties, in the manner described by
 	/// `zip(with:)`.
-<<<<<<< HEAD
-	public static func zip<A: ObservableProperty, B: ObservableProperty, C: ObservableProperty where Value == A.Value>(_ a: A, _ b: B, _ c: C) -> AnyProperty<(A.Value, B.Value, C.Value)> {
-=======
-	public static func zip<A: PropertyProtocol, B: PropertyProtocol, C: PropertyProtocol where Value == A.Value>(_ a: A, _ b: B, _ c: C) -> Property<(A.Value, B.Value, C.Value)> {
->>>>>>> 8213f2e4
+	public static func zip<A: ObservableProperty, B: ObservableProperty, C: ObservableProperty where Value == A.Value>(_ a: A, _ b: B, _ c: C) -> Property<(A.Value, B.Value, C.Value)> {
 		return zip(a, b)
 			.zip(with: c)
 			.map(repack)
@@ -370,11 +290,7 @@
 
 	/// Zips the values of all the given properties, in the manner described by
 	/// `zip(with:)`.
-<<<<<<< HEAD
-	public static func zip<A: ObservableProperty, B: ObservableProperty, C: ObservableProperty, D: ObservableProperty where Value == A.Value>(_ a: A, _ b: B, _ c: C, _ d: D) -> AnyProperty<(A.Value, B.Value, C.Value, D.Value)> {
-=======
-	public static func zip<A: PropertyProtocol, B: PropertyProtocol, C: PropertyProtocol, D: PropertyProtocol where Value == A.Value>(_ a: A, _ b: B, _ c: C, _ d: D) -> Property<(A.Value, B.Value, C.Value, D.Value)> {
->>>>>>> 8213f2e4
+	public static func zip<A: ObservableProperty, B: ObservableProperty, C: ObservableProperty, D: ObservableProperty where Value == A.Value>(_ a: A, _ b: B, _ c: C, _ d: D) -> Property<(A.Value, B.Value, C.Value, D.Value)> {
 		return zip(a, b, c)
 			.zip(with: d)
 			.map(repack)
@@ -382,11 +298,7 @@
 
 	/// Zips the values of all the given properties, in the manner described by
 	/// `zip(with:)`.
-<<<<<<< HEAD
-	public static func zip<A: ObservableProperty, B: ObservableProperty, C: ObservableProperty, D: ObservableProperty, E: ObservableProperty where Value == A.Value>(_ a: A, _ b: B, _ c: C, _ d: D, _ e: E) -> AnyProperty<(A.Value, B.Value, C.Value, D.Value, E.Value)> {
-=======
-	public static func zip<A: PropertyProtocol, B: PropertyProtocol, C: PropertyProtocol, D: PropertyProtocol, E: PropertyProtocol where Value == A.Value>(_ a: A, _ b: B, _ c: C, _ d: D, _ e: E) -> Property<(A.Value, B.Value, C.Value, D.Value, E.Value)> {
->>>>>>> 8213f2e4
+	public static func zip<A: ObservableProperty, B: ObservableProperty, C: ObservableProperty, D: ObservableProperty, E: ObservableProperty where Value == A.Value>(_ a: A, _ b: B, _ c: C, _ d: D, _ e: E) -> Property<(A.Value, B.Value, C.Value, D.Value, E.Value)> {
 		return zip(a, b, c, d)
 			.zip(with: e)
 			.map(repack)
@@ -394,11 +306,7 @@
 
 	/// Zips the values of all the given properties, in the manner described by
 	/// `zip(with:)`.
-<<<<<<< HEAD
-	public static func zip<A: ObservableProperty, B: ObservableProperty, C: ObservableProperty, D: ObservableProperty, E: ObservableProperty, F: ObservableProperty where Value == A.Value>(_ a: A, _ b: B, _ c: C, _ d: D, _ e: E, _ f: F) -> AnyProperty<(A.Value, B.Value, C.Value, D.Value, E.Value, F.Value)> {
-=======
-	public static func zip<A: PropertyProtocol, B: PropertyProtocol, C: PropertyProtocol, D: PropertyProtocol, E: PropertyProtocol, F: PropertyProtocol where Value == A.Value>(_ a: A, _ b: B, _ c: C, _ d: D, _ e: E, _ f: F) -> Property<(A.Value, B.Value, C.Value, D.Value, E.Value, F.Value)> {
->>>>>>> 8213f2e4
+	public static func zip<A: ObservableProperty, B: ObservableProperty, C: ObservableProperty, D: ObservableProperty, E: ObservableProperty, F: ObservableProperty where Value == A.Value>(_ a: A, _ b: B, _ c: C, _ d: D, _ e: E, _ f: F) -> Property<(A.Value, B.Value, C.Value, D.Value, E.Value, F.Value)> {
 		return zip(a, b, c, d, e)
 			.zip(with: f)
 			.map(repack)
@@ -406,11 +314,7 @@
 
 	/// Zips the values of all the given properties, in the manner described by
 	/// `zip(with:)`.
-<<<<<<< HEAD
-	public static func zip<A: ObservableProperty, B: ObservableProperty, C: ObservableProperty, D: ObservableProperty, E: ObservableProperty, F: ObservableProperty, G: ObservableProperty where Value == A.Value>(_ a: A, _ b: B, _ c: C, _ d: D, _ e: E, _ f: F, _ g: G) -> AnyProperty<(A.Value, B.Value, C.Value, D.Value, E.Value, F.Value, G.Value)> {
-=======
-	public static func zip<A: PropertyProtocol, B: PropertyProtocol, C: PropertyProtocol, D: PropertyProtocol, E: PropertyProtocol, F: PropertyProtocol, G: PropertyProtocol where Value == A.Value>(_ a: A, _ b: B, _ c: C, _ d: D, _ e: E, _ f: F, _ g: G) -> Property<(A.Value, B.Value, C.Value, D.Value, E.Value, F.Value, G.Value)> {
->>>>>>> 8213f2e4
+	public static func zip<A: ObservableProperty, B: ObservableProperty, C: ObservableProperty, D: ObservableProperty, E: ObservableProperty, F: ObservableProperty, G: ObservableProperty where Value == A.Value>(_ a: A, _ b: B, _ c: C, _ d: D, _ e: E, _ f: F, _ g: G) -> Property<(A.Value, B.Value, C.Value, D.Value, E.Value, F.Value, G.Value)> {
 		return zip(a, b, c, d, e, f)
 			.zip(with: g)
 			.map(repack)
@@ -418,11 +322,7 @@
 
 	/// Zips the values of all the given properties, in the manner described by
 	/// `zip(with:)`.
-<<<<<<< HEAD
-	public static func zip<A: ObservableProperty, B: ObservableProperty, C: ObservableProperty, D: ObservableProperty, E: ObservableProperty, F: ObservableProperty, G: ObservableProperty, H: ObservableProperty where Value == A.Value>(_ a: A, _ b: B, _ c: C, _ d: D, _ e: E, _ f: F, _ g: G, _ h: H) -> AnyProperty<(A.Value, B.Value, C.Value, D.Value, E.Value, F.Value, G.Value, H.Value)> {
-=======
-	public static func zip<A: PropertyProtocol, B: PropertyProtocol, C: PropertyProtocol, D: PropertyProtocol, E: PropertyProtocol, F: PropertyProtocol, G: PropertyProtocol, H: PropertyProtocol where Value == A.Value>(_ a: A, _ b: B, _ c: C, _ d: D, _ e: E, _ f: F, _ g: G, _ h: H) -> Property<(A.Value, B.Value, C.Value, D.Value, E.Value, F.Value, G.Value, H.Value)> {
->>>>>>> 8213f2e4
+	public static func zip<A: ObservableProperty, B: ObservableProperty, C: ObservableProperty, D: ObservableProperty, E: ObservableProperty, F: ObservableProperty, G: ObservableProperty, H: ObservableProperty where Value == A.Value>(_ a: A, _ b: B, _ c: C, _ d: D, _ e: E, _ f: F, _ g: G, _ h: H) -> Property<(A.Value, B.Value, C.Value, D.Value, E.Value, F.Value, G.Value, H.Value)> {
 		return zip(a, b, c, d, e, f, g)
 			.zip(with: h)
 			.map(repack)
@@ -430,11 +330,7 @@
 
 	/// Zips the values of all the given properties, in the manner described by
 	/// `zip(with:)`.
-<<<<<<< HEAD
-	public static func zip<A: ObservableProperty, B: ObservableProperty, C: ObservableProperty, D: ObservableProperty, E: ObservableProperty, F: ObservableProperty, G: ObservableProperty, H: ObservableProperty, I: ObservableProperty where Value == A.Value>(_ a: A, _ b: B, _ c: C, _ d: D, _ e: E, _ f: F, _ g: G, _ h: H, _ i: I) -> AnyProperty<(A.Value, B.Value, C.Value, D.Value, E.Value, F.Value, G.Value, H.Value, I.Value)> {
-=======
-	public static func zip<A: PropertyProtocol, B: PropertyProtocol, C: PropertyProtocol, D: PropertyProtocol, E: PropertyProtocol, F: PropertyProtocol, G: PropertyProtocol, H: PropertyProtocol, I: PropertyProtocol where Value == A.Value>(_ a: A, _ b: B, _ c: C, _ d: D, _ e: E, _ f: F, _ g: G, _ h: H, _ i: I) -> Property<(A.Value, B.Value, C.Value, D.Value, E.Value, F.Value, G.Value, H.Value, I.Value)> {
->>>>>>> 8213f2e4
+	public static func zip<A: ObservableProperty, B: ObservableProperty, C: ObservableProperty, D: ObservableProperty, E: ObservableProperty, F: ObservableProperty, G: ObservableProperty, H: ObservableProperty, I: ObservableProperty where Value == A.Value>(_ a: A, _ b: B, _ c: C, _ d: D, _ e: E, _ f: F, _ g: G, _ h: H, _ i: I) -> Property<(A.Value, B.Value, C.Value, D.Value, E.Value, F.Value, G.Value, H.Value, I.Value)> {
 		return zip(a, b, c, d, e, f, g, h)
 			.zip(with: i)
 			.map(repack)
@@ -442,11 +338,7 @@
 
 	/// Zips the values of all the given properties, in the manner described by
 	/// `zip(with:)`.
-<<<<<<< HEAD
-	public static func zip<A: ObservableProperty, B: ObservableProperty, C: ObservableProperty, D: ObservableProperty, E: ObservableProperty, F: ObservableProperty, G: ObservableProperty, H: ObservableProperty, I: ObservableProperty, J: ObservableProperty where Value == A.Value>(_ a: A, _ b: B, _ c: C, _ d: D, _ e: E, _ f: F, _ g: G, _ h: H, _ i: I, _ j: J) -> AnyProperty<(A.Value, B.Value, C.Value, D.Value, E.Value, F.Value, G.Value, H.Value, I.Value, J.Value)> {
-=======
-	public static func zip<A: PropertyProtocol, B: PropertyProtocol, C: PropertyProtocol, D: PropertyProtocol, E: PropertyProtocol, F: PropertyProtocol, G: PropertyProtocol, H: PropertyProtocol, I: PropertyProtocol, J: PropertyProtocol where Value == A.Value>(_ a: A, _ b: B, _ c: C, _ d: D, _ e: E, _ f: F, _ g: G, _ h: H, _ i: I, _ j: J) -> Property<(A.Value, B.Value, C.Value, D.Value, E.Value, F.Value, G.Value, H.Value, I.Value, J.Value)> {
->>>>>>> 8213f2e4
+	public static func zip<A: ObservableProperty, B: ObservableProperty, C: ObservableProperty, D: ObservableProperty, E: ObservableProperty, F: ObservableProperty, G: ObservableProperty, H: ObservableProperty, I: ObservableProperty, J: ObservableProperty where Value == A.Value>(_ a: A, _ b: B, _ c: C, _ d: D, _ e: E, _ f: F, _ g: G, _ h: H, _ i: I, _ j: J) -> Property<(A.Value, B.Value, C.Value, D.Value, E.Value, F.Value, G.Value, H.Value, I.Value, J.Value)> {
 		return zip(a, b, c, d, e, f, g, h, i)
 			.zip(with: j)
 			.map(repack)
@@ -454,11 +346,7 @@
 
 	/// Zips the values of all the given properties, in the manner described by
 	/// `zip(with:)`. Returns nil if the sequence is empty.
-<<<<<<< HEAD
-	public static func zip<S: Sequence where S.Iterator.Element: ObservableProperty>(_ properties: S) -> AnyProperty<[S.Iterator.Element.Value]>? {
-=======
-	public static func zip<S: Sequence where S.Iterator.Element: PropertyProtocol>(_ properties: S) -> Property<[S.Iterator.Element.Value]>? {
->>>>>>> 8213f2e4
+	public static func zip<S: Sequence where S.Iterator.Element: ObservableProperty>(_ properties: S) -> Property<[S.Iterator.Element.Value]>? {
 		var generator = properties.makeIterator()
 		if let first = generator.next() {
 			let initial = first.map { [$0] }
@@ -471,11 +359,6 @@
 	}
 }
 
-<<<<<<< HEAD
-/// A read-only, type-erased view of a property.
-public struct AnyProperty<Value>: ObservableProperty {
-	private let sources: [Any]
-=======
 /// A read-only property that can be observed for its changes over time. There are
 /// three categories of read-only property:
 ///
@@ -488,7 +371,7 @@
 /// behavior of the wrapped property.
 ///
 /// # Composed property
-/// Created by either the compositional operators in `PropertyProtocol`, or
+/// Created by either the compositional operators in `ObservableProperty`, or
 /// `Property(initial:followingBy:)`, a composed property presents a
 /// composed view of its source, which can be a set of properties,
 /// a producer, or a signal.
@@ -496,9 +379,8 @@
 /// A composed property respects the lifetime of its source rather than its own.
 /// In other words, its producer and signal can outlive the property itself, if
 /// its source outlives it too.
-public final class Property<Value>: PropertyProtocol {
+public final class Property<Value>: ObservableProperty {
 	private let sources: [AnyObject]
->>>>>>> 8213f2e4
 	private let disposable: Disposable?
 
 	private let _value: () -> Value
@@ -528,15 +410,9 @@
 	/// Initializes a constant property.
 	///
 	/// - parameters:
-<<<<<<< HEAD
-	///   - property: A property to read as this property's own value.
-	public init<P: ObservableProperty where P.Value == Value>(_ property: P) {
-		sources = AnyProperty.capture(property)
-=======
 	///   - property: A value of the constant property.
 	public init(value: Value) {
 		sources = []
->>>>>>> 8213f2e4
 		disposable = nil
 		_value = { value }
 		_producer = { SignalProducer(value: value) }
@@ -547,7 +423,7 @@
 	///
 	/// - parameters:
 	///   - property: A property to be wrapped.
-	public init<P: PropertyProtocol where P.Value == Value>(_ property: P) {
+	public init<P: ObservableProperty where P.Value == Value>(_ property: P) {
 		sources = Property.capture(property)
 		disposable = nil
 		_value = { property.value }
@@ -585,11 +461,7 @@
 	///   - property: The source property.
 	///   - transform: A unary `SignalProducer` transform to be applied on
 	///     `property`.
-<<<<<<< HEAD
-	private init<P: ObservableProperty>(_ property: P, transform: @noescape (SignalProducer<P.Value, NoError>) -> SignalProducer<Value, NoError>) {
-=======
-	private convenience init<P: PropertyProtocol>(_ property: P, transform: @noescape (SignalProducer<P.Value, NoError>) -> SignalProducer<Value, NoError>) {
->>>>>>> 8213f2e4
+	private convenience init<P: ObservableProperty>(_ property: P, transform: @noescape (SignalProducer<P.Value, NoError>) -> SignalProducer<Value, NoError>) {
 		self.init(unsafeProducer: transform(property.producer),
 		          capturing: Property.capture(property))
 	}
@@ -602,11 +474,7 @@
 	///   - secondProperty: The first source property.
 	///   - transform: A binary `SignalProducer` transform to be applied on
 	///             `firstProperty` and `secondProperty`.
-<<<<<<< HEAD
-	private init<P1: ObservableProperty, P2: ObservableProperty>(_ firstProperty: P1, _ secondProperty: P2, transform: @noescape (SignalProducer<P1.Value, NoError>) -> (SignalProducer<P2.Value, NoError>) -> SignalProducer<Value, NoError>) {
-=======
-	private convenience init<P1: PropertyProtocol, P2: PropertyProtocol>(_ firstProperty: P1, _ secondProperty: P2, transform: @noescape (SignalProducer<P1.Value, NoError>) -> (SignalProducer<P2.Value, NoError>) -> SignalProducer<Value, NoError>) {
->>>>>>> 8213f2e4
+	private convenience init<P1: ObservableProperty, P2: ObservableProperty>(_ firstProperty: P1, _ secondProperty: P2, transform: @noescape (SignalProducer<P1.Value, NoError>) -> (SignalProducer<P2.Value, NoError>) -> SignalProducer<Value, NoError>) {
 		self.init(unsafeProducer: transform(firstProperty.producer)(secondProperty.producer),
 		          capturing: Property.capture(firstProperty) + Property.capture(secondProperty))
 	}
@@ -664,13 +532,8 @@
 	///
 	/// - parameters:
 	///   - property: The property to be insepcted.
-<<<<<<< HEAD
-	private static func capture<P: ObservableProperty>(_ property: P) -> [Any] {
-		if let property = property as? AnyProperty<P.Value> {
-=======
-	private static func capture<P: PropertyProtocol>(_ property: P) -> [AnyObject] {
+	private static func capture<P: ObservableProperty>(_ property: P) -> [AnyObject] {
 		if let property = property as? Property<P.Value> {
->>>>>>> 8213f2e4
 			return property.sources
 		} else {
 			return [property]
@@ -678,27 +541,6 @@
 	}
 }
 
-<<<<<<< HEAD
-/// A property that never changes.
-public struct ConstantProperty<Value>: ObservableProperty {
-
-	public let value: Value
-	public let producer: SignalProducer<Value, NoError>
-	public let signal: Signal<Value, NoError>
-
-	/// Initializes the property to have the given value.
-	///
-	/// - parameters:
-	///   - value: Property's value.
-	public init(_ value: Value) {
-		self.value = value
-		self.producer = SignalProducer(value: value)
-		self.signal = .empty
-	}
-}
-
-=======
->>>>>>> 8213f2e4
 /// A mutable property of type `Value` that allows observation of its changes.
 ///
 /// Instances of this class are thread-safe.
