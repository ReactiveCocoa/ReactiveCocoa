--- conflicted
+++ resolved
@@ -645,25 +645,8 @@
 	var completed = false
 }
 
-<<<<<<< HEAD
-private func observeWithStates<T, U, Error>(signal: Signal<T, Error>, _ signalState: CombineLatestState<T>, _ otherState: CombineLatestState<U>, _ lock: NSLock, _ onBothNext: () -> (), _ onFailed: Error -> (), _ onBothCompleted: () -> (), _ onInterrupted: () -> ()) -> Disposable? {
-	return signal.observe { event in
-		switch event {
-		case let .Next(value):
-			lock.lock()
-			
-			signalState.latestValue = value
-			if otherState.latestValue != nil {
-				onBothNext()
-			}
-			
-			lock.unlock()
-
-		case let .Failed(error):
-			onFailed(error)
-=======
 extension SignalType {
-	private func observeWithStates<U>(signalState: CombineLatestState<Value>, _ otherState: CombineLatestState<U>, _ lock: NSLock, _ onBothNext: () -> (), _ onError: Error -> (), _ onBothCompleted: () -> (), _ onInterrupted: () -> ()) -> Disposable? {
+	private func observeWithStates<U>(signalState: CombineLatestState<Value>, _ otherState: CombineLatestState<U>, _ lock: NSLock, _ onBothNext: () -> (), _ onFailed: Error -> (), _ onBothCompleted: () -> (), _ onInterrupted: () -> ()) -> Disposable? {
 		return self.observe { event in
 			switch event {
 			case let .Next(value):
@@ -675,10 +658,9 @@
 				}
 
 				lock.unlock()
->>>>>>> 217bf2a7
-
-			case let .Error(error):
-				onError(error)
+
+			case let .Failed(error):
+				onFailed(error)
 
 			case .Completed:
 				lock.lock()
@@ -720,13 +702,8 @@
 			let onInterrupted = { sendInterrupted(observer) }
 
 			let disposable = CompositeDisposable()
-<<<<<<< HEAD
-			disposable += observeWithStates(self.signal, signalState, otherState, lock, onBothNext, onFailed, onBothCompleted, onInterrupted)
-			disposable += observeWithStates(otherSignal, otherState, signalState, lock, onBothNext, onFailed, onBothCompleted, onInterrupted)
-=======
-			disposable += self.observeWithStates(signalState, otherState, lock, onBothNext, onError, onBothCompleted, onInterrupted)
-			disposable += otherSignal.observeWithStates(otherState, signalState, lock, onBothNext, onError, onBothCompleted, onInterrupted)
->>>>>>> 217bf2a7
+			disposable += self.observeWithStates(signalState, otherState, lock, onBothNext, onFailed, onBothCompleted, onInterrupted)
+			disposable += otherSignal.observeWithStates(otherState, signalState, lock, onBothNext, onFailed, onBothCompleted, onInterrupted)
 			
 			return disposable
 		}
