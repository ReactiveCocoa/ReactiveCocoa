--- conflicted
+++ resolved
@@ -188,13 +188,8 @@
 	/// Returns a Disposable which can be used to stop the invocation of the
 	/// callback. Disposing of the Disposable will have no effect on the Signal
 	/// itself.
-<<<<<<< HEAD
-	public func observeFailed(error: E -> ()) -> Disposable? {
+	public func observeFailed(error: Error -> ()) -> Disposable? {
 		return observe(Event.sink(failed: error))
-=======
-	public func observeError(error: Error -> ()) -> Disposable? {
-		return observe(Event.sink(error: error))
->>>>>>> 5b18ece9
 	}
 	
 	/// Observes the Signal by invoking the given callback when an `interrupted` event is
@@ -662,12 +657,8 @@
 			}
 			
 			lock.unlock()
-<<<<<<< HEAD
+
 		case let .Failed(error):
-=======
-
-		case let .Error(error):
->>>>>>> 5b18ece9
 			onError(error)
 
 		case .Completed:
@@ -1498,13 +1489,8 @@
 	}
 }
 
-<<<<<<< HEAD
-extension SignalType where E: NoError {
+extension SignalType where Error == NoError {
 	/// Promotes a signal that does not generate failures into one that can.
-=======
-extension SignalType where Error == NoError {
-	/// Promotes a signal that does not generate errors into one that can.
->>>>>>> 5b18ece9
 	///
 	/// This does not actually cause failures to be generated for the given signal,
 	/// but makes it easier to combine with other signals that may fail; for
@@ -1516,11 +1502,7 @@
 				switch event {
 				case let .Next(value):
 					sendNext(observer, value)
-<<<<<<< HEAD
-				case .Failed(_):
-=======
-				case .Error:
->>>>>>> 5b18ece9
+				case .Failed:
 					fatalError("NoError is impossible to construct")
 				case .Completed:
 					sendCompleted(observer)
