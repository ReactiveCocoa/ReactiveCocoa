--- conflicted
+++ resolved
@@ -925,16 +925,6 @@
 			.map { $0.0 }
 	}
 
-<<<<<<< HEAD
-	/// Forwards events from `self` until `lifetime` ends, at which point the
-	/// returned signal will complete.
-	public func take<U: LifetimeProviding>(withinLifetime object: U) -> Signal<Value, Error> {
-		return take(until: object.lifetime)
-	}
-
-	/// Forwards events from `self` until `trigger` sends a Next or Completed
-	/// event, at which point the returned signal will complete.
-=======
 	/// Forward events from `self` until the lifetime signal of `object`
 	/// completes, at which point the returned signal will complete.
 	///
@@ -956,7 +946,6 @@
 	///
 	/// - returns: A signal that will deliver events until `trigger` sends
 	///            `next` or `completed` events.
->>>>>>> e15eea80
 	public func take(until trigger: Signal<(), NoError>) -> Signal<Value, Error> {
 		return Signal { observer in
 			let disposable = CompositeDisposable()
@@ -976,11 +965,6 @@
 		}
 	}
 
-<<<<<<< HEAD
-	/// Does not forward any values from `self` until `trigger` sends a Next or
-	/// Completed event, at which point the returned signal behaves exactly like
-	/// `signal`.
-=======
 	/// Do not forward any values from `self` until `trigger` sends a `next` or
 	/// `completed` event, at which point the returned signal behaves exactly
 	/// like `signal`.
@@ -991,7 +975,6 @@
 	///
 	/// - returns: A signal that will deliver events once the `trigger` sends
 	///            `next` or `completed` events.
->>>>>>> e15eea80
 	public func skip(until trigger: Signal<(), NoError>) -> Signal<Value, Error> {
 		return Signal { observer in
 			let disposable = SerialDisposable()
