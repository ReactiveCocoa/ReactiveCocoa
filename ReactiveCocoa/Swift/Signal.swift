import Result

/// A push-driven stream that sends Events over time, parameterized by the type
/// of values being sent (`Value`) and the type of failure that can occur (`Error`).
/// If no failures should be possible, NoError can be specified for `Error`.
///
/// An observer of a Signal will see the exact same sequence of events as all
/// other observers. In other words, events will be sent to all observers at the
/// same time.
///
/// Signals are generally used to represent event streams that are already “in
/// progress,” like notifications, user input, etc. To represent streams that
/// must first be _started_, see the SignalProducer type.
///
/// Signals do not need to be retained. A Signal will be automatically kept
/// alive until the event stream has terminated.
public final class Signal<Value, Error: ErrorType> {
	public typealias Observer = ReactiveCocoa.Observer<Value, Error>

	private let atomicObservers: Atomic<Bag<Observer>?> = Atomic(Bag())

	/// Initializes a Signal that will immediately invoke the given generator,
	/// then forward events sent to the given observer.
	///
	/// The disposable returned from the closure will be automatically disposed
	/// if a terminating event is sent to the observer. The Signal itself will
	/// remain alive until the observer is released.
	public init(@noescape _ generator: Observer -> Disposable?) {

		/// Used to ensure that events are serialized during delivery to observers.
		let sendLock = NSLock()
		sendLock.name = "org.reactivecocoa.ReactiveCocoa.Signal"

		let generatorDisposable = SerialDisposable()

		/// When set to `true`, the Signal should interrupt as soon as possible.
		let interrupted = Atomic(false)

		let observer = Observer { event in
			if case .Interrupted = event {
				// Normally we disallow recursive events, but
				// Interrupted is kind of a special snowflake, since it
				// can inadvertently be sent by downstream consumers.
				//
				// So we'll flag Interrupted events specially, and if it
				// happened to occur while we're sending something else,
				// we'll wait to deliver it.
				interrupted.value = true

				if sendLock.tryLock() {
					self.interrupt()
					sendLock.unlock()

					generatorDisposable.dispose()
				}

			} else {
				if let observers = (event.isTerminating ? self.atomicObservers.swap(nil) : self.atomicObservers.value) {
					sendLock.lock()

					for observer in observers {
						observer.action(event)
					}

					let shouldInterrupt = !event.isTerminating && interrupted.value
					if shouldInterrupt {
						self.interrupt()
					}

					sendLock.unlock()

					if event.isTerminating || shouldInterrupt {
						// Dispose only after notifying observers, so disposal logic
						// is consistently the last thing to run.
						generatorDisposable.dispose()
					}
				}
			}
		}

		generatorDisposable.innerDisposable = generator(observer)
	}

	/// A Signal that never sends any events to its observers.
	public class var never: Signal {
		return self.init { _ in nil }
	}

	/// Creates a Signal that will be controlled by sending events to the given
	/// observer.
	///
	/// The Signal will remain alive until a terminating event is sent to the
	/// observer.
	public class func pipe() -> (Signal, Observer) {
		var observer: Observer!
		let signal = self.init { innerObserver in
			observer = innerObserver
			return nil
		}

		return (signal, observer)
	}

	/// Interrupts all observers and terminates the stream.
	private func interrupt() {
		if let observers = self.atomicObservers.swap(nil) {
			for observer in observers {
				observer.sendInterrupted()
			}
		}
	}

	/// Observes the Signal by sending any future events to the given observer. If
	/// the Signal has already terminated, the observer will immediately receive an
	/// `Interrupted` event.
	///
	/// Returns a Disposable which can be used to disconnect the observer. Disposing
	/// of the Disposable will have no effect on the Signal itself.
	public func observe(observer: Observer) -> Disposable? {
		var token: RemovalToken?
		atomicObservers.modify { observers in
			guard var observers = observers else { return nil }

			token = observers.insert(observer)
			return observers
		}

		if let token = token {
			return ActionDisposable {
				self.atomicObservers.modify { observers in
					guard var observers = observers else { return nil }

					observers.removeValueForToken(token)
					return observers
				}
			}
		} else {
			observer.sendInterrupted()
			return nil
		}
	}
}

public protocol SignalType {
	/// The type of values being sent on the signal.
	typealias Value
	/// The type of error that can occur on the signal. If errors aren't possible
	/// then `NoError` can be used.
	typealias Error: ErrorType

	/// Extracts a signal from the receiver.
	var signal: Signal<Value, Error> { get }

	/// Observes the Signal by sending any future events to the given observer.
	func observe(observer: Signal<Value, Error>.Observer) -> Disposable?
}

extension Signal: SignalType {
	public var signal: Signal {
		return self
	}
}

extension SignalType {
	/// Convenience override for observe(_:) to allow trailing-closure style
	/// invocations.
	public func observe(action: Signal<Value, Error>.Observer.Action) -> Disposable? {
		return observe(Observer(action))
	}

	/// Observes the Signal by invoking the given callback when `next` events are
	/// received.
	///
	/// Returns a Disposable which can be used to stop the invocation of the
	/// callbacks. Disposing of the Disposable will have no effect on the Signal
	/// itself.
	public func observeNext(next: Value -> ()) -> Disposable? {
		return observe(Observer(next: next))
	}

	/// Observes the Signal by invoking the given callback when a `completed` event is
	/// received.
	///
	/// Returns a Disposable which can be used to stop the invocation of the
	/// callback. Disposing of the Disposable will have no effect on the Signal
	/// itself.
	public func observeCompleted(completed: () -> ()) -> Disposable? {
		return observe(Observer(completed: completed))
	}
	
	/// Observes the Signal by invoking the given callback when a `failed` event is
	/// received.
	///
	/// Returns a Disposable which can be used to stop the invocation of the
	/// callback. Disposing of the Disposable will have no effect on the Signal
	/// itself.
<<<<<<< HEAD
	public func observeFailed(error: Error -> ()) -> Disposable? {
		return observe(Event.sink(failed: error))
=======
	public func observeError(error: Error -> ()) -> Disposable? {
		return observe(Observer(error: error))
>>>>>>> 940ec62a
	}
	
	/// Observes the Signal by invoking the given callback when an `interrupted` event is
	/// received. If the Signal has already terminated, the callback will be invoked
	/// immediately.
	///
	/// Returns a Disposable which can be used to stop the invocation of the
	/// callback. Disposing of the Disposable will have no effect on the Signal
	/// itself.
	public func observeInterrupted(interrupted: () -> ()) -> Disposable? {
		return observe(Observer(interrupted: interrupted))
	}

	/// Maps each value in the signal to a new value.
	@warn_unused_result(message="Did you forget to call `observe` on the signal?")
	public func map<U>(transform: Value -> U) -> Signal<U, Error> {
		return Signal { observer in
			return self.observe { event in
				observer.action(event.map(transform))
			}
		}
	}

	/// Maps errors in the signal to a new error.
	@warn_unused_result(message="Did you forget to call `observe` on the signal?")
	public func mapError<F>(transform: Error -> F) -> Signal<Value, F> {
		return Signal { observer in
			return self.observe { event in
				observer.action(event.mapError(transform))
			}
		}
	}

	/// Preserves only the values of the signal that pass the given predicate.
	@warn_unused_result(message="Did you forget to call `observe` on the signal?")
	public func filter(predicate: Value -> Bool) -> Signal<Value, Error> {
		return Signal { observer in
			return self.observe { (event: Event<Value, Error>) -> () in
				if case let .Next(value) = event {
					if predicate(value) {
						observer.sendNext(value)
					}
				} else {
					observer.action(event)
				}
			}
		}
	}
}

/// Describes how multiple producers should be joined together.
public enum FlattenStrategy: Equatable {
	/// The producers should be merged, so that any value received on any of the
	/// input producers will be forwarded immediately to the output producer.
	///
	/// The resulting producer will complete only when all inputs have completed.
	case Merge

	/// The producers should be concatenated, so that their values are sent in the
	/// order of the producers themselves.
	///
	/// The resulting producer will complete only when all inputs have completed.
	case Concat

	/// Only the events from the latest input producer should be considered for
	/// the output. Any producers received before that point will be disposed of.
	///
	/// The resulting producer will complete only when the producer-of-producers and
	/// the latest producer has completed.
	case Latest
}

extension SignalType where Value: SignalType, Error == Value.Error {
	/// Flattens the inner signals sent upon `signal` (into a single signal of
	/// values), according to the semantics of the given strategy.
	///
	/// If `signal` or an active inner signal emits an error, the returned
	/// signal will forward that error immediately.
	///
	/// `Interrupted` events on inner signals will be treated like `Completed`
	/// events on inner signals.
	@warn_unused_result(message="Did you forget to call `observe` on the signal?")
	public func flatten(strategy: FlattenStrategy) -> Signal<Value.Value, Error> {
		return self.map(SignalProducer.init).flatten(strategy)
	}
}

extension SignalType where Value: SignalProducerType, Error == Value.Error {
	/// Flattens the inner producers sent upon `signal` (into a single signal of
	/// values), according to the semantics of the given strategy.
	///
	/// If `signal` or an active inner producer fails, the returned signal will
	/// forward that failure immediately.
	///
	/// `Interrupted` events on inner producers will be treated like `Completed`
	/// events on inner producers.
	@warn_unused_result(message="Did you forget to call `observe` on the signal?")
	public func flatten(strategy: FlattenStrategy) -> Signal<Value.Value, Error> {
		switch strategy {
		case .Merge:
			return self.merge()

		case .Concat:
			return self.concat()

		case .Latest:
			return self.switchToLatest()
		}
	}
}

extension SignalType {
	/// Maps each event from `signal` to a new producer, then flattens the
	/// resulting producers (into a signal of values), according to the
	/// semantics of the given strategy.
	///
	/// If `signal` or any of the created producers fail, the returned signal
	/// will forward that failure immediately.
	@warn_unused_result(message="Did you forget to call `observe` on the signal?")
	public func flatMap<U>(strategy: FlattenStrategy, transform: Value -> SignalProducer<U, Error>) -> Signal<U, Error> {
		return map(transform).flatten(strategy)
	}

	/// Maps each event from `signal` to a new signal, then flattens the
	/// resulting signals (into a signal of values), according to the
	/// semantics of the given strategy.
	///
	/// If `signal` or any of the created signals emit an error, the returned
	/// signal will forward that error immediately.
	@warn_unused_result(message="Did you forget to call `observe` on the signal?")
	public func flatMap<U>(strategy: FlattenStrategy, transform: Value -> Signal<U, Error>) -> Signal<U, Error> {
		return map(transform).flatten(strategy)
	}
}

extension SignalType where Value: SignalProducerType, Error == Value.Error {
	/// Returns a signal which sends all the values from producer signal emitted from
	/// `signal`, waiting until each inner producer completes before beginning to
	/// send the values from the next inner producer.
	///
	/// If any of the inner producers fail, the returned signal will forward
	/// that failure immediately
	///
	/// The returned signal completes only when `signal` and all producers
	/// emitted from `signal` complete.
	@warn_unused_result(message="Did you forget to call `observe` on the signal?")
	private func concat() -> Signal<Value.Value, Error> {
		return Signal<Value.Value, Error> { observer in
			let disposable = CompositeDisposable()
			let state = ConcatState(observer: observer, disposable: disposable)

			disposable += self.observe { event in
				switch event {
				case let .Next(value):
					state.enqueueSignalProducer(value.producer)

<<<<<<< HEAD
				case let .Failed(error):
					sendFailed(observer, error)
=======
				case let .Error(error):
					observer.sendError(error)
>>>>>>> 940ec62a

				case .Completed:
					// Add one last producer to the queue, whose sole job is to
					// "turn out the lights" by completing `observer`.
					state.enqueueSignalProducer(SignalProducer.empty.on(completed: {
						observer.sendCompleted()
					}))

				case .Interrupted:
					observer.sendInterrupted()
				}
			}

			return disposable
		}
	}
}

private final class ConcatState<Value, Error: ErrorType> {
	/// The observer of a started `concat` producer.
	let observer: Signal<Value, Error>.Observer

	/// The top level disposable of a started `concat` producer.
	let disposable: CompositeDisposable

	/// The active producer, if any, and the producers waiting to be started.
	let queuedSignalProducers: Atomic<[SignalProducer<Value, Error>]> = Atomic([])

	init(observer: Signal<Value, Error>.Observer, disposable: CompositeDisposable) {
		self.observer = observer
		self.disposable = disposable
	}

	func enqueueSignalProducer(producer: SignalProducer<Value, Error>) {
		if disposable.disposed {
			return
		}

		var shouldStart = true

		queuedSignalProducers.modify { (var queue) in
			// An empty queue means the concat is idle, ready & waiting to start
			// the next producer.
			shouldStart = queue.isEmpty
			queue.append(producer)
			return queue
		}

		if shouldStart {
			startNextSignalProducer(producer)
		}
	}

	func dequeueSignalProducer() -> SignalProducer<Value, Error>? {
		if disposable.disposed {
			return nil
		}

		var nextSignalProducer: SignalProducer<Value, Error>?

		queuedSignalProducers.modify { (var queue) in
			// Active producers remain in the queue until completed. Since
			// dequeueing happens at completion of the active producer, the
			// first producer in the queue can be removed.
			if !queue.isEmpty { queue.removeAtIndex(0) }
			nextSignalProducer = queue.first
			return queue
		}

		return nextSignalProducer
	}

	/// Subscribes to the given signal producer.
	func startNextSignalProducer(signalProducer: SignalProducer<Value, Error>) {
		signalProducer.startWithSignal { signal, disposable in
			let handle = self.disposable.addDisposable(disposable)

			signal.observe { event in
				switch event {
				case .Completed, .Interrupted:
					handle.remove()

					if let nextSignalProducer = self.dequeueSignalProducer() {
						self.startNextSignalProducer(nextSignalProducer)
					}

				default:
					self.observer.action(event)
				}
			}
		}
	}
}

extension SignalType where Value: SignalProducerType, Error == Value.Error {
	/// Merges a `signal` of SignalProducers down into a single signal, biased toward the producer
	/// added earlier. Returns a Signal that will forward events from the inner producers as they arrive.
	@warn_unused_result(message="Did you forget to call `start` on the producer?")
	private func merge() -> Signal<Value.Value, Error> {
		return Signal<Value.Value, Error> { relayObserver in
			let inFlight = Atomic(1)
			let decrementInFlight: () -> () = {
				let orig = inFlight.modify { $0 - 1 }
				if orig == 1 {
					relayObserver.sendCompleted()
				}
			}

			let disposable = CompositeDisposable()
			self.observe { event in
				switch event {
				case let .Next(producer):
					producer.startWithSignal { innerSignal, innerDisposable in
						inFlight.modify { $0 + 1 }

						let handle = disposable.addDisposable(innerDisposable)

						innerSignal.observe { event in
							switch event {
							case .Completed, .Interrupted:
								if event.isTerminating {
									handle.remove()
								}

								decrementInFlight()

							default:
								relayObserver.action(event)
							}
						}
					}

<<<<<<< HEAD
				case let .Failed(error):
					sendFailed(relayObserver, error)
=======
				case let .Error(error):
					relayObserver.sendError(error)
>>>>>>> 940ec62a

				case .Completed:
					decrementInFlight()

				case .Interrupted:
					relayObserver.sendInterrupted()
				}
			}

			return disposable
		}
	}

	/// Returns a signal that forwards values from the latest signal sent on
	/// `signal`, ignoring values sent on previous inner signal.
	///
	/// An error sent on `signal` or the latest inner signal will be sent on the
	/// returned signal.
	///
	/// The returned signal completes when `signal` and the latest inner
	/// signal have both completed.
	@warn_unused_result(message="Did you forget to call `observe` on the signal?")
	private func switchToLatest() -> Signal<Value.Value, Error> {
		return Signal<Value.Value, Error> { observer in
			let disposable = CompositeDisposable()
			let latestInnerDisposable = SerialDisposable()
			disposable.addDisposable(latestInnerDisposable)

			let state = Atomic(LatestState<Value, Error>())

			self.observe { event in
				switch event {
				case let .Next(innerProducer):
					innerProducer.startWithSignal { innerSignal, innerDisposable in
						state.modify { (var state) in
							// When we replace the disposable below, this prevents the
							// generated Interrupted event from doing any work.
							state.replacingInnerSignal = true
							return state
						}

						latestInnerDisposable.innerDisposable = innerDisposable

						state.modify { (var state) in
							state.replacingInnerSignal = false
							state.innerSignalComplete = false
							return state
						}

						innerSignal.observe { event in
							switch event {
							case .Interrupted:
								// If interruption occurred as a result of a new producer
								// arriving, we don't want to notify our observer.
								let original = state.modify { (var state) in
									if !state.replacingInnerSignal {
										state.innerSignalComplete = true
									}

									return state
								}

								if !original.replacingInnerSignal && original.outerSignalComplete {
									observer.sendCompleted()
								}

							case .Completed:
								let original = state.modify { (var state) in
									state.innerSignalComplete = true
									return state
								}

								if original.outerSignalComplete {
									observer.sendCompleted()
								}

							default:
								observer.action(event)
							}
						}
					}
<<<<<<< HEAD
				case let .Failed(error):
					sendFailed(sink, error)
=======
				case let .Error(error):
					observer.sendError(error)
>>>>>>> 940ec62a
				case .Completed:
					let original = state.modify { (var state) in
						state.outerSignalComplete = true
						return state
					}

					if original.innerSignalComplete {
						observer.sendCompleted()
					}
				case .Interrupted:
					observer.sendInterrupted()
				}
			}

			return disposable
		}
	}
}

private struct LatestState<Value, Error: ErrorType> {
	var outerSignalComplete: Bool = false
	var innerSignalComplete: Bool = true
	
	var replacingInnerSignal: Bool = false
}

extension SignalType where Value: OptionalType {
	/// Unwraps non-`nil` values and forwards them on the returned signal, `nil`
	/// values are dropped.
	@warn_unused_result(message="Did you forget to call `observe` on the signal?")
	public func ignoreNil() -> Signal<Value.Wrapped, Error> {
		return filter { $0.optional != nil }.map { $0.optional! }
	}
}

extension SignalType {
	/// Returns a signal that will yield the first `count` values from `self`
	@warn_unused_result(message="Did you forget to call `observe` on the signal?")
	public func take(count: Int) -> Signal<Value, Error> {
		precondition(count >= 0)

		return Signal { observer in
			if count == 0 {
				observer.sendCompleted()
				return nil
			}

			var taken = 0

			return self.observe { event in
				if case let .Next(value) = event {
					if taken < count {
						taken++
						observer.sendNext(value)
					}

					if taken == count {
						observer.sendCompleted()
					}

				} else {
					observer.action(event)
				}
			}
		}
	}
}

/// A reference type which wraps an array to avoid copying it for performance and
/// memory usage optimization.
private final class CollectState<Value> {
	var values: [Value] = []

	func append(value: Value) -> Self {
		values.append(value)
		return self
	}
}

extension SignalType {
	/// Returns a signal that will yield an array of values when `self` completes.
	@warn_unused_result(message="Did you forget to call `observe` on the signal?")
	public func collect() -> Signal<[Value], Error> {
		return self
			.reduce(CollectState()) { $0.append($1) }
			.map { $0.values }
	}

	/// Forwards all events onto the given scheduler, instead of whichever
	/// scheduler they originally arrived upon.
	public func observeOn(scheduler: SchedulerType) -> Signal<Value, Error> {
		return Signal { observer in
			return self.observe { event in
				scheduler.schedule {
					observer.action(event)
				}
			}
		}
	}
}

private final class CombineLatestState<Value> {
	var latestValue: Value?
	var completed = false
}

extension SignalType {
	private func observeWithStates<U>(signalState: CombineLatestState<Value>, _ otherState: CombineLatestState<U>, _ lock: NSLock, _ onBothNext: () -> (), _ onFailed: Error -> (), _ onBothCompleted: () -> (), _ onInterrupted: () -> ()) -> Disposable? {
		return self.observe { event in
			switch event {
			case let .Next(value):
				lock.lock()

				signalState.latestValue = value
				if otherState.latestValue != nil {
					onBothNext()
				}

				lock.unlock()

			case let .Failed(error):
				onFailed(error)

			case .Completed:
				lock.lock()

				signalState.completed = true
				if otherState.completed {
					onBothCompleted()
				}

				lock.unlock()

			case .Interrupted:
				onInterrupted()
			}
		}
	}

	/// Combines the latest value of the receiver with the latest value from
	/// the given signal.
	///
	/// The returned signal will not send a value until both inputs have sent
	/// at least one value each. If either signal is interrupted, the returned signal
	/// will also be interrupted.
	@warn_unused_result(message="Did you forget to call `observe` on the signal?")
	public func combineLatestWith<U>(otherSignal: Signal<U, Error>) -> Signal<(Value, U), Error> {
		return Signal { observer in
			let lock = NSLock()
			lock.name = "org.reactivecocoa.ReactiveCocoa.combineLatestWith"

			let signalState = CombineLatestState<Value>()
			let otherState = CombineLatestState<U>()
			
			let onBothNext = { () -> () in
				observer.sendNext((signalState.latestValue!, otherState.latestValue!))
			}
			
<<<<<<< HEAD
			let onFailed = { sendFailed(observer, $0) }
			let onBothCompleted = { sendCompleted(observer) }
			let onInterrupted = { sendInterrupted(observer) }
=======
			let onError = observer.sendError
			let onBothCompleted = observer.sendCompleted
			let onInterrupted = observer.sendInterrupted
>>>>>>> 940ec62a

			let disposable = CompositeDisposable()
			disposable += self.observeWithStates(signalState, otherState, lock, onBothNext, onFailed, onBothCompleted, onInterrupted)
			disposable += otherSignal.observeWithStates(otherState, signalState, lock, onBothNext, onFailed, onBothCompleted, onInterrupted)
			
			return disposable
		}
	}

	/// Delays `Next` and `Completed` events by the given interval, forwarding
	/// them on the given scheduler.
	///
	/// `Failed` and `Interrupted` events are always scheduled immediately.
	@warn_unused_result(message="Did you forget to call `observe` on the signal?")
	public func delay(interval: NSTimeInterval, onScheduler scheduler: DateSchedulerType) -> Signal<Value, Error> {
		precondition(interval >= 0)

		return Signal { observer in
			return self.observe { event in
				switch event {
				case .Failed, .Interrupted:
					scheduler.schedule {
						observer.action(event)
					}

				default:
					let date = scheduler.currentDate.dateByAddingTimeInterval(interval)
					scheduler.scheduleAfter(date) {
						observer.action(event)
					}
				}
			}
		}
	}

	/// Returns a signal that will skip the first `count` values, then forward
	/// everything afterward.
	@warn_unused_result(message="Did you forget to call `observe` on the signal?")
	public func skip(count: Int) -> Signal<Value, Error> {
		precondition(count >= 0)

		if count == 0 {
			return signal
		}

		return Signal { observer in
			var skipped = 0

			return self.observe { event in
				if case .Next = event where skipped < count {
					skipped++
				} else {
					observer.action(event)
				}
			}
		}
	}

	/// Treats all Events from `self` as plain values, allowing them to be manipulated
	/// just like any other value.
	///
	/// In other words, this brings Events “into the monad.”
	///
	/// When a Completed or Failed event is received, the resulting signal will send
	/// the Event itself and then complete. When an Interrupted event is received,
	/// the resulting signal will send the Event itself and then interrupt.
	@warn_unused_result(message="Did you forget to call `observe` on the signal?")
	public func materialize() -> Signal<Event<Value, Error>, NoError> {
		return Signal { observer in
			return self.observe { event in
				observer.sendNext(event)

				switch event {
				case .Interrupted:
					observer.sendInterrupted()

<<<<<<< HEAD
				case .Completed, .Failed:
					sendCompleted(observer)
=======
				case .Completed, .Error:
					observer.sendCompleted()
>>>>>>> 940ec62a

				case .Next:
					break
				}
			}
		}
	}
}

extension SignalType where Value: EventType, Error == NoError {
	/// The inverse of materialize(), this will translate a signal of `Event`
	/// _values_ into a signal of those events themselves.
	@warn_unused_result(message="Did you forget to call `observe` on the signal?")
	public func dematerialize() -> Signal<Value.Value, Value.Error> {
		return Signal<Value.Value, Value.Error> { observer in
			return self.observe { event in
				switch event {
				case let .Next(innerEvent):
					observer.action(innerEvent.event)

				case .Failed:
					fatalError("NoError is impossible to construct")

				case .Completed:
					observer.sendCompleted()

				case .Interrupted:
					observer.sendInterrupted()
				}
			}
		}
	}
}

private struct SampleState<Value> {
	var latestValue: Value? = nil
	var signalCompleted: Bool = false
	var samplerCompleted: Bool = false
}

extension SignalType {
	/// Forwards the latest value from `signal` whenever `sampler` sends a Next
	/// event.
	///
	/// If `sampler` fires before a value has been observed on `signal`, nothing
	/// happens.
	///
	/// Returns a signal that will send values from `signal`, sampled (possibly
	/// multiple times) by `sampler`, then complete once both input signals have
	/// completed, or interrupt if either input signal is interrupted.
	@warn_unused_result(message="Did you forget to call `observe` on the signal?")
	public func sampleOn(sampler: Signal<(), NoError>) -> Signal<Value, Error> {
		return Signal { observer in
			let state = Atomic(SampleState<Value>())
			let disposable = CompositeDisposable()

			disposable += self.observe { event in
				switch event {
				case let .Next(value):
					state.modify { (var st) in
						st.latestValue = value
						return st
					}
<<<<<<< HEAD
				case let .Failed(error):
					sendFailed(observer, error)
=======
				case let .Error(error):
					observer.sendError(error)
>>>>>>> 940ec62a
				case .Completed:
					let oldState = state.modify { (var st) in
						st.signalCompleted = true
						return st
					}
					
					if oldState.samplerCompleted {
						observer.sendCompleted()
					}
				case .Interrupted:
					observer.sendInterrupted()
				}
			}
			
			disposable += sampler.observe { event in
				switch event {
				case .Next:
					if let value = state.value.latestValue {
						observer.sendNext(value)
					}
				case .Completed:
					let oldState = state.modify { (var st) in
						st.samplerCompleted = true
						return st
					}
					
					if oldState.signalCompleted {
						observer.sendCompleted()
					}
				case .Interrupted:
					observer.sendInterrupted()
				default:
					break
				}
			}

			return disposable
		}
	}

	/// Forwards events from `self` until `trigger` sends a Next or Completed
	/// event, at which point the returned signal will complete.
	@warn_unused_result(message="Did you forget to call `observe` on the signal?")
	public func takeUntil(trigger: Signal<(), NoError>) -> Signal<Value, Error> {
		return Signal { observer in
			let disposable = CompositeDisposable()
			disposable += self.observe(observer)

			disposable += trigger.observe { event in
				switch event {
				case .Next, .Completed:
					observer.sendCompleted()

				case .Failed, .Interrupted:
					break
				}
			}

			return disposable
		}
	}

	/// Forwards events from `self` with history: values of the returned signal
	/// are a tuple whose first member is the previous value and whose second member
	/// is the current value. `initial` is supplied as the first member when `self`
	/// sends its first value.
	@warn_unused_result(message="Did you forget to call `observe` on the signal?")
	public func combinePrevious(initial: Value) -> Signal<(Value, Value), Error> {
		return scan((initial, initial)) { previousCombinedValues, newValue in
			return (previousCombinedValues.1, newValue)
		}
	}

	/// Like `scan`, but sends only the final value and then immediately completes.
	@warn_unused_result(message="Did you forget to call `observe` on the signal?")
	public func reduce<U>(initial: U, _ combine: (U, Value) -> U) -> Signal<U, Error> {
		// We need to handle the special case in which `signal` sends no values.
		// We'll do that by sending `initial` on the output signal (before taking
		// the last value).
		let (scannedSignalWithInitialValue, outputSignalObserver) = Signal<U, Error>.pipe()
		let outputSignal = scannedSignalWithInitialValue.takeLast(1)

		// Now that we've got takeLast() listening to the piped signal, send that initial value.
		outputSignalObserver.sendNext(initial)

		// Pipe the scanned input signal into the output signal.
		scan(initial, combine).observe(outputSignalObserver)

		return outputSignal
	}

	/// Aggregates `selfs`'s values into a single combined value. When `self` emits
	/// its first value, `combine` is invoked with `initial` as the first argument and
	/// that emitted value as the second argument. The result is emitted from the
	/// signal returned from `scan`. That result is then passed to `combine` as the
	/// first argument when the next value is emitted, and so on.
	@warn_unused_result(message="Did you forget to call `observe` on the signal?")
	public func scan<U>(initial: U, _ combine: (U, Value) -> U) -> Signal<U, Error> {
		return Signal { observer in
			var accumulator = initial

			return self.observe { event in
				observer.action(event.map { value in
					accumulator = combine(accumulator, value)
					return accumulator
				})
			}
		}
	}
}

extension SignalType where Value: Equatable {
	/// Forwards only those values from `self` which are not duplicates of the
	/// immedately preceding value. The first value is always forwarded.
	@warn_unused_result(message="Did you forget to call `observe` on the signal?")
	public func skipRepeats() -> Signal<Value, Error> {
		return skipRepeats(==)
	}
}

extension SignalType {
	/// Forwards only those values from `self` which do not pass `isRepeat` with
	/// respect to the previous value. The first value is always forwarded.
	@warn_unused_result(message="Did you forget to call `observe` on the signal?")
	public func skipRepeats(isRepeat: (Value, Value) -> Bool) -> Signal<Value, Error> {
		return self
			.map(Optional.init)
			.combinePrevious(nil)
			.filter { a, b in
				if let a = a, b = b where isRepeat(a, b) {
					return false
				} else {
					return true
				}
			}
			.map { $0.1! }
	}

	/// Does not forward any values from `self` until `predicate` returns false,
	/// at which point the returned signal behaves exactly like `signal`.
	@warn_unused_result(message="Did you forget to call `observe` on the signal?")
	public func skipWhile(predicate: Value -> Bool) -> Signal<Value, Error> {
		return Signal { observer in
			var shouldSkip = true

			return self.observe { event in
				switch event {
				case let .Next(value):
					shouldSkip = shouldSkip && predicate(value)
					if !shouldSkip {
						fallthrough
					}

				default:
					observer.action(event)
				}
			}
		}
	}

	/// Forwards events from `self` until `replacement` begins sending events.
	///
	/// Returns a signal which passes through `Next`, `Failed`, and `Interrupted`
	/// events from `signal` until `replacement` sends an event, at which point the
	/// returned signal will send that event and switch to passing through events
	/// from `replacement` instead, regardless of whether `self` has sent events
	/// already.
	@warn_unused_result(message="Did you forget to call `observe` on the signal?")
	public func takeUntilReplacement(replacement: Signal<Value, Error>) -> Signal<Value, Error> {
		return Signal { observer in
			let disposable = CompositeDisposable()

			let signalDisposable = self.observe { event in
				switch event {
				case .Completed:
					break

<<<<<<< HEAD
				case .Next, .Failed, .Interrupted:
					observer(event)
=======
				case .Next, .Error, .Interrupted:
					observer.action(event)
>>>>>>> 940ec62a
				}
			}

			disposable += signalDisposable
			disposable += replacement.observe { event in
				signalDisposable?.dispose()
				observer.action(event)
			}

			return disposable
		}
	}

	/// Waits until `self` completes and then forwards the final `count` values
	/// on the returned signal.
	@warn_unused_result(message="Did you forget to call `observe` on the signal?")
	public func takeLast(count: Int) -> Signal<Value, Error> {
		return Signal { observer in
			var buffer: [Value] = []
			buffer.reserveCapacity(count)

			return self.observe { event in
				switch event {
				case let .Next(value):
					// To avoid exceeding the reserved capacity of the buffer, we remove then add.
					// Remove elements until we have room to add one more.
					while (buffer.count + 1) > count {
						buffer.removeAtIndex(0)
					}
					
					buffer.append(value)
<<<<<<< HEAD
				case let .Failed(error):
					sendFailed(observer, error)
=======
				case let .Error(error):
					observer.sendError(error)
>>>>>>> 940ec62a
				case .Completed:
					for bufferedValue in buffer {
						observer.sendNext(bufferedValue)
					}
					
					observer.sendCompleted()
				case .Interrupted:
					observer.sendInterrupted()
				}
			}
		}
	}

	/// Forwards any values from `self` until `predicate` returns false,
	/// at which point the returned signal will complete.
	@warn_unused_result(message="Did you forget to call `observe` on the signal?")
	public func takeWhile(predicate: Value -> Bool) -> Signal<Value, Error> {
		return Signal { observer in
			return self.observe { event in
				if case let .Next(value) = event where !predicate(value) {
					observer.sendCompleted()
				} else {
					observer.action(event)
				}
			}
		}
	}
}

private struct ZipState<Value> {
	var values: [Value] = []
	var completed = false

	var isFinished: Bool {
		return values.isEmpty && completed
	}
}

extension SignalType {
	/// Zips elements of two signals into pairs. The elements of any Nth pair
	/// are the Nth elements of the two input signals.
	@warn_unused_result(message="Did you forget to call `observe` on the signal?")
	public func zipWith<U>(otherSignal: Signal<U, Error>) -> Signal<(Value, U), Error> {
		return Signal { observer in
			let states = Atomic(ZipState<Value>(), ZipState<U>())
			let disposable = CompositeDisposable()
			
			let flush = { () -> () in
				var originalStates: (ZipState<Value>, ZipState<U>)!
				states.modify { states in
					originalStates = states
					
					var updatedStates = states
					let extractCount = min(states.0.values.count, states.1.values.count)
					
					updatedStates.0.values.removeRange(0 ..< extractCount)
					updatedStates.1.values.removeRange(0 ..< extractCount)
					return updatedStates
				}
				
				while !originalStates.0.values.isEmpty && !originalStates.1.values.isEmpty {
					let left = originalStates.0.values.removeAtIndex(0)
					let right = originalStates.1.values.removeAtIndex(0)
					observer.sendNext((left, right))
				}
				
				if originalStates.0.isFinished || originalStates.1.isFinished {
					observer.sendCompleted()
				}
			}
			
<<<<<<< HEAD
			let onFailed = { sendFailed(observer, $0) }
			let onInterrupted = { sendInterrupted(observer) }
=======
			let onError = { observer.sendError($0) }
			let onInterrupted = { observer.sendInterrupted() }
>>>>>>> 940ec62a

			disposable += self.observe { event in
				switch event {
				case let .Next(value):
					states.modify { (var states) in
						states.0.values.append(value)
						return states
					}
					
					flush()
				case let .Failed(error):
					onFailed(error)
				case .Completed:
					states.modify { (var states) in
						states.0.completed = true
						return states
					}
					
					flush()
				case .Interrupted:
					onInterrupted()
				}
			}

			disposable += otherSignal.observe { event in
				switch event {
				case let .Next(value):
					states.modify { (var states) in
						states.1.values.append(value)
						return states
					}
					
					flush()
				case let .Failed(error):
					onFailed(error)
				case .Completed:
					states.modify { (var states) in
						states.1.completed = true
						return states
					}
					
					flush()
				case .Interrupted:
					onInterrupted()
				}
			}
			
			return disposable
		}
	}

	/// Applies `operation` to values from `self` with `Success`ful results
	/// forwarded on the returned signal and `Failure`s sent as `Failed` events.
	@warn_unused_result(message="Did you forget to call `observe` on the signal?")
	public func attempt(operation: Value -> Result<(), Error>) -> Signal<Value, Error> {
		return attemptMap { value in
			return operation(value).map {
				return value
			}
		}
	}

	/// Applies `operation` to values from `self` with `Success`ful results mapped
	/// on the returned signal and `Failure`s sent as `Failed` events.
	@warn_unused_result(message="Did you forget to call `observe` on the signal?")
	public func attemptMap<U>(operation: Value -> Result<U, Error>) -> Signal<U, Error> {
		return Signal { observer in
			self.observe { event in
				switch event {
				case let .Next(value):
					operation(value).analysis(ifSuccess: { value in
						observer.sendNext(value)
						}, ifFailure: { error in
<<<<<<< HEAD
							sendFailed(observer, error)
					})
				case let .Failed(error):
					sendFailed(observer, error)
=======
							observer.sendError(error)
					})
				case let .Error(error):
					observer.sendError(error)
>>>>>>> 940ec62a
				case .Completed:
					observer.sendCompleted()
				case .Interrupted:
					observer.sendInterrupted()
				}
			}
		}
	}

	/// Throttle values sent by the receiver, so that at least `interval`
	/// seconds pass between each, then forwards them on the given scheduler.
	///
	/// If multiple values are received before the interval has elapsed, the
	/// latest value is the one that will be passed on.
	///
	/// If the input signal terminates while a value is being throttled, that value
	/// will be discarded and the returned signal will terminate immediately.
	@warn_unused_result(message="Did you forget to call `observe` on the signal?")
	public func throttle(interval: NSTimeInterval, onScheduler scheduler: DateSchedulerType) -> Signal<Value, Error> {
		precondition(interval >= 0)

		return Signal { observer in
			let state: Atomic<ThrottleState<Value>> = Atomic(ThrottleState())
			let schedulerDisposable = SerialDisposable()

			let disposable = CompositeDisposable()
			disposable.addDisposable(schedulerDisposable)

			disposable += self.observe { event in
				if case let .Next(value) = event {
					var scheduleDate: NSDate!
					state.modify { (var state) in
						state.pendingValue = value

						let proposedScheduleDate = state.previousDate?.dateByAddingTimeInterval(interval) ?? scheduler.currentDate
						scheduleDate = proposedScheduleDate.laterDate(scheduler.currentDate)

						return state
					}

					schedulerDisposable.innerDisposable = scheduler.scheduleAfter(scheduleDate) {
						let previousState = state.modify { (var state) in
							if state.pendingValue != nil {
								state.pendingValue = nil
								state.previousDate = scheduleDate
							}

							return state
						}
						
						if let pendingValue = previousState.pendingValue {
							observer.sendNext(pendingValue)
						}
					}

				} else {
					schedulerDisposable.innerDisposable = scheduler.schedule {
						observer.action(event)
					}
				}
			}

			return disposable
		}
	}
}

private struct ThrottleState<Value> {
	var previousDate: NSDate? = nil
	var pendingValue: Value? = nil
}

/// Combines the values of all the given signals, in the manner described by
/// `combineLatestWith`.
@warn_unused_result(message="Did you forget to call `observe` on the signal?")
public func combineLatest<A, B, Error>(a: Signal<A, Error>, _ b: Signal<B, Error>) -> Signal<(A, B), Error> {
	return a.combineLatestWith(b)
}

/// Combines the values of all the given signals, in the manner described by
/// `combineLatestWith`.
@warn_unused_result(message="Did you forget to call `observe` on the signal?")
public func combineLatest<A, B, C, Error>(a: Signal<A, Error>, _ b: Signal<B, Error>, _ c: Signal<C, Error>) -> Signal<(A, B, C), Error> {
	return combineLatest(a, b)
		.combineLatestWith(c)
		.map(repack)
}

/// Combines the values of all the given signals, in the manner described by
/// `combineLatestWith`.
@warn_unused_result(message="Did you forget to call `observe` on the signal?")
public func combineLatest<A, B, C, D, Error>(a: Signal<A, Error>, _ b: Signal<B, Error>, _ c: Signal<C, Error>, _ d: Signal<D, Error>) -> Signal<(A, B, C, D), Error> {
	return combineLatest(a, b, c)
		.combineLatestWith(d)
		.map(repack)
}

/// Combines the values of all the given signals, in the manner described by
/// `combineLatestWith`.
@warn_unused_result(message="Did you forget to call `observe` on the signal?")
public func combineLatest<A, B, C, D, E, Error>(a: Signal<A, Error>, _ b: Signal<B, Error>, _ c: Signal<C, Error>, _ d: Signal<D, Error>, _ e: Signal<E, Error>) -> Signal<(A, B, C, D, E), Error> {
	return combineLatest(a, b, c, d)
		.combineLatestWith(e)
		.map(repack)
}

/// Combines the values of all the given signals, in the manner described by
/// `combineLatestWith`.
@warn_unused_result(message="Did you forget to call `observe` on the signal?")
public func combineLatest<A, B, C, D, E, F, Error>(a: Signal<A, Error>, _ b: Signal<B, Error>, _ c: Signal<C, Error>, _ d: Signal<D, Error>, _ e: Signal<E, Error>, _ f: Signal<F, Error>) -> Signal<(A, B, C, D, E, F), Error> {
	return combineLatest(a, b, c, d, e)
		.combineLatestWith(f)
		.map(repack)
}

/// Combines the values of all the given signals, in the manner described by
/// `combineLatestWith`.
@warn_unused_result(message="Did you forget to call `observe` on the signal?")
public func combineLatest<A, B, C, D, E, F, G, Error>(a: Signal<A, Error>, _ b: Signal<B, Error>, _ c: Signal<C, Error>, _ d: Signal<D, Error>, _ e: Signal<E, Error>, _ f: Signal<F, Error>, _ g: Signal<G, Error>) -> Signal<(A, B, C, D, E, F, G), Error> {
	return combineLatest(a, b, c, d, e, f)
		.combineLatestWith(g)
		.map(repack)
}

/// Combines the values of all the given signals, in the manner described by
/// `combineLatestWith`.
@warn_unused_result(message="Did you forget to call `observe` on the signal?")
public func combineLatest<A, B, C, D, E, F, G, H, Error>(a: Signal<A, Error>, _ b: Signal<B, Error>, _ c: Signal<C, Error>, _ d: Signal<D, Error>, _ e: Signal<E, Error>, _ f: Signal<F, Error>, _ g: Signal<G, Error>, _ h: Signal<H, Error>) -> Signal<(A, B, C, D, E, F, G, H), Error> {
	return combineLatest(a, b, c, d, e, f, g)
		.combineLatestWith(h)
		.map(repack)
}

/// Combines the values of all the given signals, in the manner described by
/// `combineLatestWith`.
@warn_unused_result(message="Did you forget to call `observe` on the signal?")
public func combineLatest<A, B, C, D, E, F, G, H, I, Error>(a: Signal<A, Error>, _ b: Signal<B, Error>, _ c: Signal<C, Error>, _ d: Signal<D, Error>, _ e: Signal<E, Error>, _ f: Signal<F, Error>, _ g: Signal<G, Error>, _ h: Signal<H, Error>, _ i: Signal<I, Error>) -> Signal<(A, B, C, D, E, F, G, H, I), Error> {
	return combineLatest(a, b, c, d, e, f, g, h)
		.combineLatestWith(i)
		.map(repack)
}

/// Combines the values of all the given signals, in the manner described by
/// `combineLatestWith`.
@warn_unused_result(message="Did you forget to call `observe` on the signal?")
public func combineLatest<A, B, C, D, E, F, G, H, I, J, Error>(a: Signal<A, Error>, _ b: Signal<B, Error>, _ c: Signal<C, Error>, _ d: Signal<D, Error>, _ e: Signal<E, Error>, _ f: Signal<F, Error>, _ g: Signal<G, Error>, _ h: Signal<H, Error>, _ i: Signal<I, Error>, _ j: Signal<J, Error>) -> Signal<(A, B, C, D, E, F, G, H, I, J), Error> {
	return combineLatest(a, b, c, d, e, f, g, h, i)
		.combineLatestWith(j)
		.map(repack)
}

/// Combines the values of all the given signals, in the manner described by
/// `combineLatestWith`. No events will be sent if the sequence is empty.
@warn_unused_result(message="Did you forget to call `observe` on the signal?")
public func combineLatest<S: SequenceType, Value, Error where S.Generator.Element == Signal<Value, Error>>(signals: S) -> Signal<[Value], Error> {
	var generator = signals.generate()
	if let first = generator.next() {
		let initial = first.map { [$0] }
		return GeneratorSequence(generator).reduce(initial) { signal, next in
			signal.combineLatestWith(next).map { $0.0 + [$0.1] }
		}
	}
	
	return .never
}

/// Zips the values of all the given signals, in the manner described by
/// `zipWith`.
@warn_unused_result(message="Did you forget to call `observe` on the signal?")
public func zip<A, B, Error>(a: Signal<A, Error>, _ b: Signal<B, Error>) -> Signal<(A, B), Error> {
	return a.zipWith(b)
}

/// Zips the values of all the given signals, in the manner described by
/// `zipWith`.
@warn_unused_result(message="Did you forget to call `observe` on the signal?")
public func zip<A, B, C, Error>(a: Signal<A, Error>, _ b: Signal<B, Error>, _ c: Signal<C, Error>) -> Signal<(A, B, C), Error> {
	return zip(a, b)
		.zipWith(c)
		.map(repack)
}

/// Zips the values of all the given signals, in the manner described by
/// `zipWith`.
@warn_unused_result(message="Did you forget to call `observe` on the signal?")
public func zip<A, B, C, D, Error>(a: Signal<A, Error>, _ b: Signal<B, Error>, _ c: Signal<C, Error>, _ d: Signal<D, Error>) -> Signal<(A, B, C, D), Error> {
	return zip(a, b, c)
		.zipWith(d)
		.map(repack)
}

/// Zips the values of all the given signals, in the manner described by
/// `zipWith`.
@warn_unused_result(message="Did you forget to call `observe` on the signal?")
public func zip<A, B, C, D, E, Error>(a: Signal<A, Error>, _ b: Signal<B, Error>, _ c: Signal<C, Error>, _ d: Signal<D, Error>, _ e: Signal<E, Error>) -> Signal<(A, B, C, D, E), Error> {
	return zip(a, b, c, d)
		.zipWith(e)
		.map(repack)
}

/// Zips the values of all the given signals, in the manner described by
/// `zipWith`.
@warn_unused_result(message="Did you forget to call `observe` on the signal?")
public func zip<A, B, C, D, E, F, Error>(a: Signal<A, Error>, _ b: Signal<B, Error>, _ c: Signal<C, Error>, _ d: Signal<D, Error>, _ e: Signal<E, Error>, _ f: Signal<F, Error>) -> Signal<(A, B, C, D, E, F), Error> {
	return zip(a, b, c, d, e)
		.zipWith(f)
		.map(repack)
}

/// Zips the values of all the given signals, in the manner described by
/// `zipWith`.
@warn_unused_result(message="Did you forget to call `observe` on the signal?")
public func zip<A, B, C, D, E, F, G, Error>(a: Signal<A, Error>, _ b: Signal<B, Error>, _ c: Signal<C, Error>, _ d: Signal<D, Error>, _ e: Signal<E, Error>, _ f: Signal<F, Error>, _ g: Signal<G, Error>) -> Signal<(A, B, C, D, E, F, G), Error> {
	return zip(a, b, c, d, e, f)
		.zipWith(g)
		.map(repack)
}

/// Zips the values of all the given signals, in the manner described by
/// `zipWith`.
@warn_unused_result(message="Did you forget to call `observe` on the signal?")
public func zip<A, B, C, D, E, F, G, H, Error>(a: Signal<A, Error>, _ b: Signal<B, Error>, _ c: Signal<C, Error>, _ d: Signal<D, Error>, _ e: Signal<E, Error>, _ f: Signal<F, Error>, _ g: Signal<G, Error>, _ h: Signal<H, Error>) -> Signal<(A, B, C, D, E, F, G, H), Error> {
	return zip(a, b, c, d, e, f, g)
		.zipWith(h)
		.map(repack)
}

/// Zips the values of all the given signals, in the manner described by
/// `zipWith`.
@warn_unused_result(message="Did you forget to call `observe` on the signal?")
public func zip<A, B, C, D, E, F, G, H, I, Error>(a: Signal<A, Error>, _ b: Signal<B, Error>, _ c: Signal<C, Error>, _ d: Signal<D, Error>, _ e: Signal<E, Error>, _ f: Signal<F, Error>, _ g: Signal<G, Error>, _ h: Signal<H, Error>, _ i: Signal<I, Error>) -> Signal<(A, B, C, D, E, F, G, H, I), Error> {
	return zip(a, b, c, d, e, f, g, h)
		.zipWith(i)
		.map(repack)
}

/// Zips the values of all the given signals, in the manner described by
/// `zipWith`.
@warn_unused_result(message="Did you forget to call `observe` on the signal?")
public func zip<A, B, C, D, E, F, G, H, I, J, Error>(a: Signal<A, Error>, _ b: Signal<B, Error>, _ c: Signal<C, Error>, _ d: Signal<D, Error>, _ e: Signal<E, Error>, _ f: Signal<F, Error>, _ g: Signal<G, Error>, _ h: Signal<H, Error>, _ i: Signal<I, Error>, _ j: Signal<J, Error>) -> Signal<(A, B, C, D, E, F, G, H, I, J), Error> {
	return zip(a, b, c, d, e, f, g, h, i)
		.zipWith(j)
		.map(repack)
}

/// Zips the values of all the given signals, in the manner described by
/// `zipWith`. No events will be sent if the sequence is empty.
@warn_unused_result(message="Did you forget to call `observe` on the signal?")
public func zip<S: SequenceType, Value, Error where S.Generator.Element == Signal<Value, Error>>(signals: S) -> Signal<[Value], Error> {
	var generator = signals.generate()
	if let first = generator.next() {
		let initial = first.map { [$0] }
		return GeneratorSequence(generator).reduce(initial) { signal, next in
			signal.zipWith(next).map { $0.0 + [$0.1] }
		}
	}
	
	return .never
}

extension SignalType {
	/// Forwards events from `self` until `interval`. Then if signal isn't completed yet,
	/// fails with `error` on `scheduler`.
	///
	/// If the interval is 0, the timeout will be scheduled immediately. The signal
	/// must complete synchronously (or on a faster scheduler) to avoid the timeout.
	@warn_unused_result(message="Did you forget to call `observe` on the signal?")
	public func timeoutWithError(error: Error, afterInterval interval: NSTimeInterval, onScheduler scheduler: DateSchedulerType) -> Signal<Value, Error> {
		precondition(interval >= 0)

		return Signal { observer in
			let disposable = CompositeDisposable()
			let date = scheduler.currentDate.dateByAddingTimeInterval(interval)

			disposable += scheduler.scheduleAfter(date) {
<<<<<<< HEAD
				sendFailed(observer, error)
=======
				observer.sendError(error)
>>>>>>> 940ec62a
			}

			disposable += self.observe(observer)
			return disposable
		}
	}
}

extension SignalType where Error == NoError {
	/// Promotes a signal that does not generate failures into one that can.
	///
	/// This does not actually cause failures to be generated for the given signal,
	/// but makes it easier to combine with other signals that may fail; for
	/// example, with operators like `combineLatestWith`, `zipWith`, `flatten`, etc.
	@warn_unused_result(message="Did you forget to call `observe` on the signal?")
	public func promoteErrors<F: ErrorType>(_: F.Type) -> Signal<Value, F> {
		return Signal { observer in
			return self.observe { event in
				switch event {
				case let .Next(value):
<<<<<<< HEAD
					sendNext(observer, value)
				case .Failed:
=======
					observer.sendNext(value)
				case .Error:
>>>>>>> 940ec62a
					fatalError("NoError is impossible to construct")
				case .Completed:
					observer.sendCompleted()
				case .Interrupted:
					observer.sendInterrupted()
				}
			}
		}
	}
}<|MERGE_RESOLUTION|>--- conflicted
+++ resolved
@@ -194,13 +194,8 @@
 	/// Returns a Disposable which can be used to stop the invocation of the
 	/// callback. Disposing of the Disposable will have no effect on the Signal
 	/// itself.
-<<<<<<< HEAD
 	public func observeFailed(error: Error -> ()) -> Disposable? {
-		return observe(Event.sink(failed: error))
-=======
-	public func observeError(error: Error -> ()) -> Disposable? {
-		return observe(Observer(error: error))
->>>>>>> 940ec62a
+		return observe(Observer(failed: error))
 	}
 	
 	/// Observes the Signal by invoking the given callback when an `interrupted` event is
@@ -357,13 +352,8 @@
 				case let .Next(value):
 					state.enqueueSignalProducer(value.producer)
 
-<<<<<<< HEAD
 				case let .Failed(error):
-					sendFailed(observer, error)
-=======
-				case let .Error(error):
-					observer.sendError(error)
->>>>>>> 940ec62a
+					observer.sendFailed(error)
 
 				case .Completed:
 					// Add one last producer to the queue, whose sole job is to
@@ -496,13 +486,8 @@
 						}
 					}
 
-<<<<<<< HEAD
 				case let .Failed(error):
-					sendFailed(relayObserver, error)
-=======
-				case let .Error(error):
-					relayObserver.sendError(error)
->>>>>>> 940ec62a
+					relayObserver.sendFailed(error)
 
 				case .Completed:
 					decrementInFlight()
@@ -584,13 +569,8 @@
 							}
 						}
 					}
-<<<<<<< HEAD
 				case let .Failed(error):
-					sendFailed(sink, error)
-=======
-				case let .Error(error):
-					observer.sendError(error)
->>>>>>> 940ec62a
+					observer.sendFailed(error)
 				case .Completed:
 					let original = state.modify { (var state) in
 						state.outerSignalComplete = true
@@ -749,15 +729,9 @@
 				observer.sendNext((signalState.latestValue!, otherState.latestValue!))
 			}
 			
-<<<<<<< HEAD
-			let onFailed = { sendFailed(observer, $0) }
-			let onBothCompleted = { sendCompleted(observer) }
-			let onInterrupted = { sendInterrupted(observer) }
-=======
-			let onError = observer.sendError
+			let onFailed = observer.sendFailed
 			let onBothCompleted = observer.sendCompleted
 			let onInterrupted = observer.sendInterrupted
->>>>>>> 940ec62a
 
 			let disposable = CompositeDisposable()
 			disposable += self.observeWithStates(signalState, otherState, lock, onBothNext, onFailed, onBothCompleted, onInterrupted)
@@ -834,13 +808,8 @@
 				case .Interrupted:
 					observer.sendInterrupted()
 
-<<<<<<< HEAD
 				case .Completed, .Failed:
-					sendCompleted(observer)
-=======
-				case .Completed, .Error:
 					observer.sendCompleted()
->>>>>>> 940ec62a
 
 				case .Next:
 					break
@@ -904,13 +873,8 @@
 						st.latestValue = value
 						return st
 					}
-<<<<<<< HEAD
 				case let .Failed(error):
-					sendFailed(observer, error)
-=======
-				case let .Error(error):
-					observer.sendError(error)
->>>>>>> 940ec62a
+					observer.sendFailed(error)
 				case .Completed:
 					let oldState = state.modify { (var st) in
 						st.signalCompleted = true
@@ -1088,13 +1052,8 @@
 				case .Completed:
 					break
 
-<<<<<<< HEAD
 				case .Next, .Failed, .Interrupted:
-					observer(event)
-=======
-				case .Next, .Error, .Interrupted:
 					observer.action(event)
->>>>>>> 940ec62a
 				}
 			}
 
@@ -1126,13 +1085,8 @@
 					}
 					
 					buffer.append(value)
-<<<<<<< HEAD
 				case let .Failed(error):
-					sendFailed(observer, error)
-=======
-				case let .Error(error):
-					observer.sendError(error)
->>>>>>> 940ec62a
+					observer.sendFailed(error)
 				case .Completed:
 					for bufferedValue in buffer {
 						observer.sendNext(bufferedValue)
@@ -1204,13 +1158,8 @@
 				}
 			}
 			
-<<<<<<< HEAD
-			let onFailed = { sendFailed(observer, $0) }
-			let onInterrupted = { sendInterrupted(observer) }
-=======
-			let onError = { observer.sendError($0) }
+			let onFailed = { observer.sendFailed($0) }
 			let onInterrupted = { observer.sendInterrupted() }
->>>>>>> 940ec62a
 
 			disposable += self.observe { event in
 				switch event {
@@ -1284,17 +1233,10 @@
 					operation(value).analysis(ifSuccess: { value in
 						observer.sendNext(value)
 						}, ifFailure: { error in
-<<<<<<< HEAD
-							sendFailed(observer, error)
+							observer.sendFailed(error)
 					})
 				case let .Failed(error):
-					sendFailed(observer, error)
-=======
-							observer.sendError(error)
-					})
-				case let .Error(error):
-					observer.sendError(error)
->>>>>>> 940ec62a
+					observer.sendFailed(error)
 				case .Completed:
 					observer.sendCompleted()
 				case .Interrupted:
@@ -1570,11 +1512,7 @@
 			let date = scheduler.currentDate.dateByAddingTimeInterval(interval)
 
 			disposable += scheduler.scheduleAfter(date) {
-<<<<<<< HEAD
-				sendFailed(observer, error)
-=======
-				observer.sendError(error)
->>>>>>> 940ec62a
+				observer.sendFailed(error)
 			}
 
 			disposable += self.observe(observer)
@@ -1595,13 +1533,8 @@
 			return self.observe { event in
 				switch event {
 				case let .Next(value):
-<<<<<<< HEAD
-					sendNext(observer, value)
+					observer.sendNext(value)
 				case .Failed:
-=======
-					observer.sendNext(value)
-				case .Error:
->>>>>>> 940ec62a
 					fatalError("NoError is impossible to construct")
 				case .Completed:
 					observer.sendCompleted()
