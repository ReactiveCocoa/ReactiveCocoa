import Foundation
import Result

/// A push-driven stream that sends Events over time, parameterized by the type
/// of values being sent (`Value`) and the type of failure that can occur
/// (`Error`). If no failures should be possible, NoError can be specified for
/// `Error`.
///
/// An observer of a Signal will see the exact same sequence of events as all
/// other observers. In other words, events will be sent to all observers at the
/// same time.
///
/// Signals are generally used to represent event streams that are already “in
/// progress,” like notifications, user input, etc. To represent streams that
/// must first be _started_, see the SignalProducer type.
///
/// Signals do not need to be retained. A Signal will be automatically kept
/// alive until the event stream has terminated.
public final class Signal<Value, Error: ErrorProtocol> {
	public typealias Observer = ReactiveCocoa.Observer<Value, Error>

	private let atomicObservers: Atomic<Bag<Observer>?> = Atomic(Bag())

	/// Initialize a Signal that will immediately invoke the given generator,
	/// then forward events sent to the given observer.
	///
<<<<<<< HEAD
	/// The disposable returned from the closure will be automatically disposed
	/// if a terminating event is sent to the observer. The Signal itself will
	/// remain alive until the observer is released.
	public init(_ generator: @noescape (Observer) -> Void) {
=======
	/// - note: The disposable returned from the closure will be automatically
	///         disposed if a terminating event is sent to the observer. The
	///         Signal itself will remain alive until the observer is released.
	///
	/// - parameters:
	///   - generator: A closure that accepts an implicitly created observer
	///                that will act as an event emitter for the signal.
	public init(_ generator: @noescape (Observer) -> Disposable?) {
>>>>>>> 52ae55ea

		/// Used to ensure that events are serialized during delivery to observers.
		let sendLock = Lock()
		sendLock.name = "org.reactivecocoa.ReactiveCocoa.Signal"

		/// When set to `true`, the Signal should interrupt as soon as possible.
		let interrupted = Atomic(false)

		let observer = Observer { event in
			if case .interrupted = event {
				// Normally we disallow recursive events, but `interrupted` is
				// kind of a special snowflake, since it can inadvertently be
				// sent by downstream consumers.
				//
				// So we'll flag Interrupted events specially, and if it
				// happened to occur while we're sending something else,  we'll
				// wait to deliver it.
				interrupted.value = true

				if sendLock.try() {
					self.interrupt()
					sendLock.unlock()
				}

			} else {
				if let observers = (event.isTerminating ? self.atomicObservers.swap(nil) : self.atomicObservers.value) {
					sendLock.lock()

					for observer in observers {
						observer.action(event)
					}

					let shouldInterrupt = !event.isTerminating && interrupted.value
					if shouldInterrupt {
						self.interrupt()
					}

					sendLock.unlock()
<<<<<<< HEAD
=======

					if event.isTerminating || shouldInterrupt {
						// Dispose only after notifying observers, so disposal
						// logic is consistently the last thing to run.
						generatorDisposable.dispose()
					}
>>>>>>> 52ae55ea
				}
			}
		}

		generator(observer)
	}

	/// A Signal that never sends any events to its observers.
	public static var never: Signal {
		return self.init { _ in }
	}

	/// A Signal that completes immediately without emitting any value.
	public static var empty: Signal {
		return self.init { observer in
			observer.sendCompleted()
		}
	}

	/// Create a Signal that will be controlled by sending events to the given
	/// observer.
	///
	/// - note: The Signal will remain alive until a terminating event is sent
	///         to the observer.
	///
	/// - returns: A tuple made of signal and observer.
	public static func pipe() -> (Signal, Observer) {
		var observer: Observer!
		let signal = self.init { innerObserver in
			observer = innerObserver
		}

		return (signal, observer)
	}

	/// Interrupts all observers and terminates the stream.
	private func interrupt() {
		if let observers = self.atomicObservers.swap(nil) {
			for observer in observers {
				observer.sendInterrupted()
			}
		}
	}

	/// Observe the Signal by sending any future events to the given observer.
	///
	/// - note: If the Signal has already terminated, the observer will
	///         immediately receive an `interrupted` event.
	///
	/// - parameters:
	///   - observer: An observer to forward the events to.
	///
	/// - returns: An optional `Disposable` which can be used to disconnect the
	///            observer. Disposing of the Disposable will have no effect on
	///            the Signal itself.
	@discardableResult
	public func observe(_ observer: Observer) -> Disposable? {
		var token: RemovalToken?
		atomicObservers.modify { observers in
			token = observers?.insert(observer)
		}

		if let token = token {
			return ActionDisposable { [weak self] in
				_ = self?.atomicObservers.modify { observers in
					observers?.remove(using: token)
				}
			}
		} else {
			observer.sendInterrupted()
			return nil
		}
	}
}

public protocol SignalProtocol {
	/// The type of values being sent on the signal.
	associatedtype Value

	/// The type of error that can occur on the signal. If errors aren't
	/// possible then `NoError` can be used.
	associatedtype Error: ErrorProtocol

	/// Extracts a signal from the receiver.
	var signal: Signal<Value, Error> { get }

	/// Observes the Signal by sending any future events to the given observer.
	@discardableResult
	func observe(_ observer: Signal<Value, Error>.Observer) -> Disposable?
}

extension Signal: SignalProtocol {
	public var signal: Signal {
		return self
	}
}

extension SignalProtocol {
	/// Convenience override for observe(_:) to allow trailing-closure style
	/// invocations.
	///
	/// - parameters:
	///   - action: A closure that will accept an event of the signal
	///
	/// - returns: An optional `Disposable` which can be used to stop the
	///            invocation of the callback. Disposing of the Disposable will
	///            have no effect on the Signal itself.
	@discardableResult
	public func observe(_ action: Signal<Value, Error>.Observer.Action) -> Disposable? {
		return observe(Observer(action))
	}

	/// Observe the `Signal` by invoking the given callback when `next` or
	/// `failed` event are received.
	///
	/// - parameters:
	///   - result: A closure that accepts instance of `Result<Value, Error>`
	///             enum that contains either a `Success(Value)` or
	///             `Failure<Error>` case.
	///
	/// - returns: An optional `Disposable` which can be used to stop the
	///            invocation of the callback. Disposing of the Disposable will
	///            have no effect on the Signal itself.
	@discardableResult
	public func observeResult(_ result: (Result<Value, Error>) -> Void) -> Disposable? {
		return observe(
			Observer(
				next: { result(.success($0)) },
				failed: { result(.failure($0)) }
			)
		)
	}

	/// Observe the `Signal` by invoking the given callback when a `completed`
	/// event is received.
	///
	/// - parameters:
	///   - completed: A closure that is called when `completed` event is
	///                received.
	///
	/// - returns: An optional `Disposable` which can be used to stop the
	///            invocation of the callback. Disposing of the Disposable will
	///            have no effect on the Signal itself.
	@discardableResult
	public func observeCompleted(_ completed: () -> Void) -> Disposable? {
		return observe(Observer(completed: completed))
	}
	
	/// Observe the `Signal` by invoking the given callback when a `failed` 
	/// event is received.
	///
	/// - parameters:
	///   - error: A closure that is called when failed event is received. It
	///            accepts an error parameter.
	///
	/// Returns a Disposable which can be used to stop the invocation of the
	/// callback. Disposing of the Disposable will have no effect on the Signal
	/// itself.
	@discardableResult
	public func observeFailed(_ error: (Error) -> Void) -> Disposable? {
		return observe(Observer(failed: error))
	}
<<<<<<< HEAD

	/// Observes the Signal by invoking the given callback when an `interrupted` event is
	/// received. If the Signal has already terminated, the callback will be invoked
	/// immediately.
=======
	
	/// Observe the `Signal` by invoking the given callback when an 
	/// `interrupted` event is received. If the Signal has already terminated, 
	/// the callback will be invoked immediately.
>>>>>>> 52ae55ea
	///
	/// - parameters:
	///   - interrupted: A closure that is invoked when `interrupted` event is
	///                  received
	///
	/// - returns: An optional `Disposable` which can be used to stop the
	///            invocation of the callback. Disposing of the Disposable will
	///            have no effect on the Signal itself.
	@discardableResult
	public func observeInterrupted(_ interrupted: () -> Void) -> Disposable? {
		return observe(Observer(interrupted: interrupted))
	}
}

extension SignalProtocol where Error == NoError {
	/// Observe the Signal by invoking the given callback when `next` events are
	/// received.
	///
	/// - parameters:
	///   - next: A closure that accepts a value when `next` event is received.
	///
	/// - returns: An optional `Disposable` which can be used to stop the
	///            invocation of the callback. Disposing of the Disposable will
	///            have no effect on the Signal itself.
	@discardableResult
	public func observeNext(_ next: (Value) -> Void) -> Disposable? {
		return observe(Observer(next: next))
	}

	/// Observes the Signal by invoking the given callback when a `completed` or an
	/// `interrupted` is received. If the Signal has already terminated, the callback
	/// will be invoked immediately.
	///
	/// Returns a Disposable which can be used to stop the invocation of the
	/// callback. Disposing of the Disposable will have no effect on the Signal
	/// itself.
	@discardableResult
	public func observeTerminated(_ terminated: () -> Void) -> Disposable? {
		return observe(Observer(completed: terminated,
		                        interrupted: terminated))
	}
}

extension SignalProtocol {
	/// Map each value in the signal to a new value.
	///
	/// - parameters:
	///   - transform: A closure that accepts a value from the `next` event and
	///                returns a new value.
	///
	/// - returns: A signal that will send new values.
	public func map<U>(_ transform: (Value) -> U) -> Signal<U, Error> {
		return Signal { observer in
			self.observe { event in
				observer.action(event.map(transform))
			}
		}
	}

	/// Map errors in the signal to a new error.
	///
	/// - parameters:
	///   - transform: A closure that accepts current error object and returns
	///                a new type of error object.
	///
	/// - returns: A signal that will send new type of errors.
	public func mapError<F>(_ transform: (Error) -> F) -> Signal<Value, F> {
		return Signal { observer in
			self.observe { event in
				observer.action(event.mapError(transform))
			}
		}
	}

	/// Preserve only the values of the signal that pass the given predicate.
	///
	/// - parameters:
	///   - predicate: A closure that accepts value and returns `Bool` denoting
	///                whether value has passed the test.
	///
	/// - returns: A signal that will send only the values passing the given
	///            predicate.
	public func filter(_ predicate: (Value) -> Bool) -> Signal<Value, Error> {
		return Signal { observer in
			self.observe { (event: Event<Value, Error>) -> Void in
				guard let value = event.value else {
					observer.action(event)
					return
				}

				if predicate(value) {
					observer.sendNext(value)
				}
			}
		}
	}
}

extension SignalProtocol where Value: OptionalProtocol {
	/// Unwrap non-`nil` values and forward them on the returned signal, `nil`
	/// values are dropped.
	///
	/// - returns: A signal that sends only non-nil values.
	public func ignoreNil() -> Signal<Value.Wrapped, Error> {
		return filter { $0.optional != nil }.map { $0.optional! }
	}
}

extension SignalProtocol {
	/// Take up to `n` values from the signal and then complete.
	///
	/// - precondition: `count` must be non-negative number.
	///
	/// - parameters:
	///   - count: A number of values to take from the signal.
	///
	/// - returns: A signal that will yield the first `count` values from `self`
	public func take(first count: Int) -> Signal<Value, Error> {
		precondition(count >= 0)

		return Signal { observer in
			if count == 0 {
				observer.sendCompleted()
			}

			var taken = 0

			self.observe { event in
				guard let value = event.value else {
					observer.action(event)
					return
				}

				if taken < count {
					taken += 1
					observer.sendNext(value)
				}

				if taken == count {
					observer.sendCompleted()
				}
			}
		}
	}
}

/// A reference type which wraps an array to auxiliate the collection of values
/// for `collect` operator.
private final class CollectState<Value> {
	var values: [Value] = []

	/// Collects a new value.
	func append(_ value: Value) {
		values.append(value)
	}

	/// Check if there are any items remaining.
	///
	/// - note: This method also checks if there weren't collected any values
	///         and, in that case, it means an empty array should be sent as the
	///         result of collect.
	var isEmpty: Bool {
		/// We use capacity being zero to determine if we haven't collected any
		/// value since we're keeping the capacity of the array to avoid
		/// unnecessary and expensive allocations). This also guarantees
		/// retro-compatibility around the original `collect()` operator.
		return values.isEmpty && values.capacity > 0
	}

	/// Removes all values previously collected if any.
	func flush() {
		// Minor optimization to avoid consecutive allocations. Can
		// be useful for sequences of regular or similar size and to
		// track if any value was ever collected.
		values.removeAll(keepingCapacity: true)
	}
}

extension SignalProtocol {
	/// Collect all values sent by the signal then forward them as a single
	/// array and complete.
	///
	/// - note: When `self` completes without collecting any value, it will send
	///         an empty array of values.
	///
	/// - returns: A signal that will yield an array of values when `self`
	///            completes.
	public func collect() -> Signal<[Value], Error> {
		return collect { _,_ in false }
	}

	/// Collect at most `count` values from `self`, forward them as a single
	/// array and complete.
	///
	/// - note: When the count is reached the array is sent and the signal
	///         starts over yielding a new array of values.
	///
	/// - note: When `self` completes any remaining values will be sent, the
	///         last array may not have `count` values. Alternatively, if were
	///         not collected any values will sent an empty array of values.
	///
	/// - precondition: `count` should be greater than zero.
	///
	public func collect(count: Int) -> Signal<[Value], Error> {
		precondition(count > 0)
		return collect { values in values.count == count }
	}

	/// Collect values that pass the given predicate then forward them as a
	/// single array and complete.
	///
	/// - note: When `self` completes any remaining values will be sent, the
	///         last array may not match `predicate`. Alternatively, if were not
	///         collected any values will sent an empty array of values.
	///
	/// ````
	/// let (signal, observer) = Signal<Int, NoError>.pipe()
	///
	/// signal
	///     .collect { values in values.reduce(0, combine: +) == 8 }
	///     .observeNext { print($0) }
	///
	/// observer.sendNext(1)
	/// observer.sendNext(3)
	/// observer.sendNext(4)
	/// observer.sendNext(7)
	/// observer.sendNext(1)
	/// observer.sendNext(5)
	/// observer.sendNext(6)
	/// observer.sendCompleted()
	///
	/// // Output:
	/// // [1, 3, 4]
	/// // [7, 1]
	/// // [5, 6]
	/// ````
	///
	/// - parameters:
	///   - predicate: Predicate to match when values should be sent (returning
	///                `true`) or alternatively when they should be collected
	///                (where it should return `false`). The most recent value
	///                (`next`) is included in `values` and will be the end of
	///                the current array of values if the predicate returns
	///                `true`.
	///
	/// - returns: A signal that collects values passing the predicate and, when
	///            `self` completes, forwards them as a single array and
	///            complets.
	public func collect(_ predicate: (values: [Value]) -> Bool) -> Signal<[Value], Error> {
		return Signal { observer in
			let state = CollectState<Value>()

			self.observe { event in
				switch event {
				case let .next(value):
					state.append(value)
					if predicate(values: state.values) {
						observer.sendNext(state.values)
						state.flush()
					}
				case .completed:
					if !state.isEmpty {
						observer.sendNext(state.values)
					}
					observer.sendCompleted()
				case let .failed(error):
					observer.sendFailed(error)
				case .interrupted:
					observer.sendInterrupted()
				}
			}
		}
	}

	/// Repeatedly collect an array of values up to a matching `next` value.
	/// Then forward them as single array and wait for next events.
	///
	/// - note: When `self` completes any remaining values will be sent, the
	///         last array may not match `predicate`. Alternatively, if no
	///         values were collected an empty array will be sent.
	///
	/// ````
	/// let (signal, observer) = Signal<Int, NoError>.pipe()
	///
	/// signal
	///     .collect { values, next in next == 7 }
	///     .observeNext { print($0) }
	///
	/// observer.sendNext(1)
	/// observer.sendNext(1)
	/// observer.sendNext(7)
	/// observer.sendNext(7)
	/// observer.sendNext(5)
	/// observer.sendNext(6)
	/// observer.sendCompleted()
	///
	/// // Output:
	/// // [1, 1]
	/// // [7]
	/// // [7, 5, 6]
	/// ````
	///
	/// - parameters:
	///   - predicate: Predicate to match when values should be sent (returning
	///                `true`) or alternatively when they should be collected
	///                (where it should return `false`). The most recent value
	///                (`next`) is not included in `values` and will be the
	///                start of the next array of values if the predicate
	///                returns `true`.
	///
	/// - returns: A signal that will yield an array of values based on a
	///            predicate which matches the values collected and the next
	///            value.
	public func collect(_ predicate: (values: [Value], next: Value) -> Bool) -> Signal<[Value], Error> {
		return Signal { observer in
			let state = CollectState<Value>()

			self.observe { event in
				switch event {
				case let .next(value):
					if predicate(values: state.values, next: value) {
						observer.sendNext(state.values)
						state.flush()
					}
					state.append(value)
				case .completed:
					if !state.isEmpty {
						observer.sendNext(state.values)
					}
					observer.sendCompleted()
				case let .failed(error):
					observer.sendFailed(error)
				case .interrupted:
					observer.sendInterrupted()
				}
			}
		}
	}

	/// Forward all events onto the given scheduler, instead of whichever
	/// scheduler they originally arrived upon.
	///
	/// - parameters:
	///   - scheduler: A scheduler to deliver events on.
	///
	/// - returns: A signal that will yield `self` values on provided scheduler.
	public func observe(on scheduler: SchedulerProtocol) -> Signal<Value, Error> {
		return Signal { observer in
			self.observe { event in
				scheduler.schedule {
					observer.action(event)
				}
			}
		}
	}
}

private final class CombineLatestState<Value> {
	var latestValue: Value?
	var isCompleted = false
}

extension SignalProtocol {
	private func observeWithStates<U>(_ signalState: CombineLatestState<Value>, _ otherState: CombineLatestState<U>, _ lock: Lock, _ observer: Signal<(), Error>.Observer) -> Disposable? {
		return self.observe { event in
			switch event {
			case let .next(value):
				lock.lock()

				signalState.latestValue = value
				if otherState.latestValue != nil {
					observer.sendNext()
				}

				lock.unlock()

			case let .failed(error):
				observer.sendFailed(error)

			case .completed:
				lock.lock()

				signalState.isCompleted = true
				if otherState.isCompleted {
					observer.sendCompleted()
				}

				lock.unlock()

			case .interrupted:
				observer.sendInterrupted()
			}
		}
	}

	/// Combine the latest value of the receiver with the latest value from the
	/// given signal.
	///
	/// - note: The returned signal will not send a value until both inputs have
	///         sent at least one value each.
	///
	/// - note: If either signal is interrupted, the returned signal will also
	///         be interrupted.
	///
	/// - parameters:
	///   - otherSignal: A signal to combine `self`'s value with.
	///
	/// - returns: A signal that will yield a tuple containing values of `self`
	///            and given signal.
	public func combineLatest<U>(with other: Signal<U, Error>) -> Signal<(Value, U), Error> {
		return Signal { observer in
			let lock = Lock()
			lock.name = "org.reactivecocoa.ReactiveCocoa.combineLatestWith"

			let signalState = CombineLatestState<Value>()
			let otherState = CombineLatestState<U>()

			let disposable = CompositeDisposable()
			let observer = observer.on(terminated: disposable.dispose)

			let wrappedObserver = Observer<(), Error> { event in
				observer.action(event.map { _ in (signalState.latestValue!, otherState.latestValue!) })
			}

			disposable += self.observeWithStates(signalState, otherState, lock, wrappedObserver)
			disposable += other.observeWithStates(otherState, signalState, lock, wrappedObserver)
		}
	}

	/// Delay `next` and `completed` events by the given interval, forwarding
	/// them on the given scheduler.
	///
	/// - note: failed and `interrupted` events are always scheduled
	///         immediately.
	///
	/// - parameters:
	///   - interval: Interval to delay `next` and `completed` events by.
	///   - scheduler: A scheduler to deliver delayed events on.
	///
	/// - returns: A signal that will delay `next` and `completed` events and
	///            will yield them on given scheduler.
	public func delay(_ interval: TimeInterval, on scheduler: DateSchedulerProtocol) -> Signal<Value, Error> {
		precondition(interval >= 0)

		return Signal { observer in
			self.observe { event in
				switch event {
				case .failed, .interrupted:
					scheduler.schedule {
						observer.action(event)
					}

				case .next, .completed:
					let date = scheduler.currentDate.addingTimeInterval(interval)
					scheduler.schedule(after: date) {
						observer.action(event)
					}
				}
			}
		}
	}

	/// Skip first `count` number of values then act as usual.
	///
	/// - parameters:
	///   - count: A number of values to skip.
	///
	/// - returns:  A signal that will skip the first `count` values, then
	///             forward everything afterward.
	public func skip(first count: Int) -> Signal<Value, Error> {
		precondition(count >= 0)

		if count == 0 {
			return signal
		}

		return Signal { observer in
			var skipped = 0

			self.observe { event in
				if case .next = event where skipped < count {
					skipped += 1
				} else {
					observer.action(event)
				}
			}
		}
	}

	/// Treat all Events from `self` as plain values, allowing them to be
	/// manipulated just like any other value.
	///
	/// In other words, this brings Events “into the monad”.
	///
	/// - note: When a Completed or Failed event is received, the resulting
	///         signal will send the Event itself and then complete. When an
	///         Interrupted event is received, the resulting signal will send
	///         the Event itself and then interrupt.
	///
	/// - returns: A signal that sends events as its values.
	public func materialize() -> Signal<Event<Value, Error>, NoError> {
		return Signal { observer in
			self.observe { event in
				observer.sendNext(event)

				switch event {
				case .interrupted:
					observer.sendInterrupted()

				case .completed, .failed:
					observer.sendCompleted()

				case .next:
					break
				}
			}
		}
	}
}

extension SignalProtocol where Value: EventProtocol, Error == NoError {
	/// Translate a signal of `Event` _values_ into a signal of those events
	/// themselves.
	///
	/// - returns: A signal that sends values carried by `self` events.
	public func dematerialize() -> Signal<Value.Value, Value.Error> {
		return Signal<Value.Value, Value.Error> { observer in
			self.observe { event in
				switch event {
				case let .next(innerEvent):
					observer.action(innerEvent.event)

				case .failed:
					fatalError("NoError is impossible to construct")

				case .completed:
					observer.sendCompleted()

				case .interrupted:
					observer.sendInterrupted()
				}
			}
		}
	}
}

extension SignalProtocol {
<<<<<<< HEAD
	/// Injects side effects to be performed upon the specified signal events.
	public func on(event: ((Event<Value, Error>) -> Void)? = nil, failed: ((Error) -> Void)? = nil, completed: (() -> Void)? = nil, interrupted: (() -> Void)? = nil, terminated: (() -> Void)? = nil, next: ((Value) -> Void)? = nil) -> Signal<Value, Error> {
=======
	/// Inject side effects to be performed upon the specified signal events.
	///
	/// - parameters:
	///   - event: A closure that accepts an event and is invoked on every
	///            received event.
	///   - failed: A closure that accepts error object and is invoked for
	///             failed event.
	///   - completed: A closure that is invoked for `completed` event.
	///   - interrupted: A closure that is invoked for `interrupted` event.
	///   - terminated: A closure that is invoked for any terminating event.
	///   - disposed: A closure added as disposable when signal completes.
	///   - next: A closure that accepts a value from `next` event.
	///
	/// - returns: A signal with attached side-effects for given event cases.
	public func on(event: ((Event<Value, Error>) -> Void)? = nil, failed: ((Error) -> Void)? = nil, completed: (() -> Void)? = nil, interrupted: (() -> Void)? = nil, terminated: (() -> Void)? = nil, disposed: (() -> Void)? = nil, next: ((Value) -> Void)? = nil) -> Signal<Value, Error> {
>>>>>>> 52ae55ea
		return Signal { observer in
			signal.observe { receivedEvent in
				event?(receivedEvent)

				switch receivedEvent {
				case let .next(value):
					next?(value)

				case let .failed(error):
					failed?(error)

				case .completed:
					completed?()

				case .interrupted:
					interrupted?()
				}

				if receivedEvent.isTerminating {
					terminated?()
				}

				observer.action(receivedEvent)
			}
		}
	}
}

private struct SampleState<Value> {
	var latestValue: Value? = nil
	var isSignalCompleted: Bool = false
	var isSamplerCompleted: Bool = false
}

extension SignalProtocol {
	/// Forward the latest value from `self` with the value from `sampler` as a
	/// tuple, only when`sampler` sends a `next` event.
	///
	/// - note: If `sampler` fires before a value has been observed on `self`, 
	///         nothing happens.
	///
	/// - parameters:
	///   - sampler: A signal that will trigger the delivery of `next` event
	///              from `self`.
	///
	/// - returns: A signal that will send values from `self` and `sampler`, 
	///            sampled (possibly multiple times) by `sampler`, then complete
	///            once both input signals have completed, or interrupt if
	///            either input signal is interrupted.
	public func sample<T>(with sampler: Signal<T, NoError>) -> Signal<(Value, T), Error> {
		return Signal { observer in
			let state = Atomic(SampleState<Value>())
			let disposable = CompositeDisposable()

			let observer = observer.on(terminated: disposable.dispose)

			disposable += self.observe { event in
				switch event {
				case let .next(value):
					state.modify { st in
						st.latestValue = value
					}
				case let .failed(error):
					observer.sendFailed(error)
				case .completed:
					let oldState = state.modify { st in
						st.isSignalCompleted = true
					}
					
					if oldState.isSamplerCompleted {
						observer.sendCompleted()
					}
				case .interrupted:
					observer.sendInterrupted()
				}
			}
			
			disposable += sampler.observe { event in
				switch event {
				case .next(let samplerValue):
					if let value = state.value.latestValue {
						observer.sendNext((value, samplerValue))
					}
				case .completed:
					let oldState = state.modify { st in
						st.isSamplerCompleted = true
					}
					
					if oldState.isSignalCompleted {
						observer.sendCompleted()
					}
				case .interrupted:
					observer.sendInterrupted()
				case .failed:
					break
				}
			}
		}
	}
	
	/// Forward the latest value from `self` whenever `sampler` sends a `next`
	/// event.
	///
	/// - note: If `sampler` fires before a value has been observed on `self`, 
	///         nothing happens.
	///
	/// - parameters:
	///   - sampler: A signal that will trigger the delivery of `next` event
	///              from `self`.
	///
	/// - returns: A signal that will send values from `self`, sampled (possibly
	///            multiple times) by `sampler`, then complete once both input
	///            signals have completed, or interrupt if either input signal
	///            is interrupted.
	public func sample(on sampler: Signal<(), NoError>) -> Signal<Value, Error> {
		return sample(with: sampler)
			.map { $0.0 }
	}

	/// Forward events from `self` until `trigger` sends a `next` or
	/// `completed` event, at which point the returned signal will complete.
	///
	/// - parameters:
	///   - trigger: A signal whose `next` or `completed` events will stop the
	///              delivery of `next` events from `self`.
	///
	/// - returns: A signal that will deliver events until `trigger` sends
	///            `next` or `completed` events.
	public func take(until trigger: Signal<(), NoError>) -> Signal<Value, Error> {
		return Signal { observer in
			let disposable = CompositeDisposable()
			let observer = observer.on(terminated: disposable.dispose)

			disposable += self.observe(observer)
			disposable += trigger.observe { event in
				switch event {
				case .next, .completed:
					observer.sendCompleted()

				case .failed, .interrupted:
					break
				}
			}
		}
	}
	
	/// Do not forward any values from `self` until `trigger` sends a `next` or
	/// `completed` event, at which point the returned signal behaves exactly
	/// like `signal`.
	///
	/// - parameters:
	///   - trigger: A signal whose `next` or `completed` events will start the
	///              deliver of events on `self`.
	///
	/// - returns: A signal that will deliver events once the `trigger` sends
	///            `next` or `completed` events.
	public func skip(until trigger: Signal<(), NoError>) -> Signal<Value, Error> {
		return Signal { observer in
			let disposable = SerialDisposable()
			
			disposable.innerDisposable = trigger.observe { event in
				switch event {
				case .next, .completed:
					disposable.innerDisposable = self.observe(observer)
					
				case .failed, .interrupted:
					break
				}
			}
		}
	}

	/// Forward events from `self` with history: values of the returned signal
	/// are a tuples whose first member is the previous value and whose second member
	/// is the current value. `initial` is supplied as the first member when `self`
	/// sends its first value.
	///
	/// - parameters:
	///   - initial: A value that will be combined with the first value sent by
	///              `self`.
	///
	/// - returns: A signal that sends tuples that contain previous and current
	///            sent values of `self`.
	public func combinePrevious(_ initial: Value) -> Signal<(Value, Value), Error> {
		return scan((initial, initial)) { previousCombinedValues, newValue in
			return (previousCombinedValues.1, newValue)
		}
	}


	/// Send only the final value and then immediately completes.
	///
	/// - parameters:
	///   - initial: Initial value for the accumulator.
	///   - combine: A closure that accepts accumulator and sent value of
	///              `self`.
	///
	/// - returns: A signal that sends accumulated value after `self` completes.
	public func reduce<U>(_ initial: U, _ combine: (U, Value) -> U) -> Signal<U, Error> {
		// We need to handle the special case in which `signal` sends no values.
		// We'll do that by sending `initial` on the output signal (before
		// taking the last value).
		let (scannedSignalWithInitialValue, outputSignalObserver) = Signal<U, Error>.pipe()
		let outputSignal = scannedSignalWithInitialValue.take(last: 1)

		// Now that we've got takeLast() listening to the piped signal, send
        // that initial value.
		outputSignalObserver.sendNext(initial)

		// Pipe the scanned input signal into the output signal.
		scan(initial, combine).observe(outputSignalObserver)

		return outputSignal
	}

	/// Aggregate values into a single combined value. When `self` emits its
	/// first value, `combine` is invoked with `initial` as the first argument
	/// and that emitted value as the second argument. The result is emitted
	/// from the signal returned from `scan`. That result is then passed to
	/// `combine` as the first argument when the next value is emitted, and so
	/// on.
	///
	/// - parameters:
	///   - initial: Initial value for the accumulator.
	///   - combine: A closure that accepts accumulator and sent value of
	///              `self`.
	///
	/// - returns: A signal that sends accumulated value each time `self` emits
	///            own value.
	public func scan<U>(_ initial: U, _ combine: (U, Value) -> U) -> Signal<U, Error> {
		return Signal { observer in
			var accumulator = initial

			self.observe { event in
				observer.action(event.map { value in
					accumulator = combine(accumulator, value)
					return accumulator
				})
			}
		}
	}
}

extension SignalProtocol where Value: Equatable {
	/// Forward only those values from `self` which are not duplicates of the
	/// immedately preceding value. 
	///
	/// - note: The first value is always forwarded.
	///
	/// - returns: A signal that does not send two equal values sequentially.
	public func skipRepeats() -> Signal<Value, Error> {
		return skipRepeats(==)
	}
}

extension SignalProtocol {
	/// Forward only those values from `self` which do not pass `isRepeat` with
	/// respect to the previous value. 
	///
	/// - note: The first value is always forwarded.
	///
	/// - parameters:
	///   - isRepeate: A closure that accepts previous and current values of
	///                `self` and returns `Bool` whether these values are
	///                repeating.
	///
	/// - returns: A signal that forwards only those values that fail given
	///            `isRepeat` predicate.
	public func skipRepeats(_ isRepeat: (Value, Value) -> Bool) -> Signal<Value, Error> {
		return self
			.scan((nil, false)) { (accumulated: (Value?, Bool), next: Value) -> (value: Value?, repeated: Bool) in
				switch accumulated.0 {
				case nil:
					return (next, false)
				case let prev? where isRepeat(prev, next):
					return (prev, true)
				case _?:
					return (Optional(next), false)
				}
			}
			.filter { !$0.repeated }
			.map { $0.value }
			.ignoreNil()
	}

	/// Do not forward any values from `self` until `predicate` returns false,
	/// at which point the returned signal behaves exactly like `signal`.
	///
	/// - parameters:
	///   - predicate: A closure that accepts a value and returns whether `self`
	///                should still not forward that value to a `signal`.
	///
	/// - returns: A signal that sends only forwarded values from `self`.
	public func skip(while predicate: (Value) -> Bool) -> Signal<Value, Error> {
		return Signal { observer in
			var shouldSkip = true

			self.observe { event in
				switch event {
				case let .next(value):
					shouldSkip = shouldSkip && predicate(value)
					if !shouldSkip {
						fallthrough
					}

				case .failed, .completed, .interrupted:
					observer.action(event)
				}
			}
		}
	}

	/// Forward events from `self` until `replacement` begins sending events.
	///
	/// - parameters:
	///   - replacement: A signal to wait to wait for values from and start
	///                  sending them as a replacement to `self`'s values.
	///
	/// - returns: A signal which passes through `next`, failed, and
	///            `interrupted` events from `self` until `replacement` sends
	///            an event, at which point the returned signal will send that
	///            event and switch to passing through events from `replacement`
	///            instead, regardless of whether `self` has sent events
	///            already.
	public func take(untilReplacement signal: Signal<Value, Error>) -> Signal<Value, Error> {
		return Signal { observer in
			let disposable = CompositeDisposable()
			let observer = observer.on(terminated: disposable.dispose)

			let signalDisposable = self.observe { event in
				switch event {
				case .completed:
					break

				case .next, .failed, .interrupted:
					observer.action(event)
				}
			}

			disposable += signalDisposable
			disposable += signal.observe { event in
				signalDisposable?.dispose()
				observer.action(event)
			}
		}
	}

	/// Wait until `self` completes and then forward the final `count` values
	/// on the returned signal.
	///
	/// - parameters:
	///   - count: Number of last events to send after `self` completes.
	///
	/// - returns: A signal that receives up to `count` values from `self`
	///            after `self` completes.
	public func take(last count: Int) -> Signal<Value, Error> {
		return Signal { observer in
			var buffer: [Value] = []
			buffer.reserveCapacity(count)

			self.observe { event in
				switch event {
				case let .next(value):
					// To avoid exceeding the reserved capacity of the buffer, 
					// we remove then add. Remove elements until we have room to 
					// add one more.
					while (buffer.count + 1) > count {
						buffer.remove(at: 0)
					}
					
					buffer.append(value)
				case let .failed(error):
					observer.sendFailed(error)
				case .completed:
					buffer.forEach(observer.sendNext)
					
					observer.sendCompleted()
				case .interrupted:
					observer.sendInterrupted()
				}
			}
		}
	}

	/// Forward any values from `self` until `predicate` returns false, at which
	/// point the returned signal will complete.
	///
	/// - parameters:
	///   - predicate: A closure that accepts value and returns `Bool` value
	///                whether `self` should forward it to `signal` and continue
	///                sending other events.
	///
	/// - returns: A signal that sends events until the values sent by `self`
	///            pass the given `predicate`.
	public func take(while predicate: (Value) -> Bool) -> Signal<Value, Error> {
		return Signal { observer in
			self.observe { event in
				if let value = event.value where !predicate(value) {
					observer.sendCompleted()
				} else {
					observer.action(event)
				}
			}
		}
	}
}

private struct ZipState<Left, Right> {
	var values: (left: [Left], right: [Right]) = ([], [])
	var isCompleted: (left: Bool, right: Bool) = (false, false)

	var isFinished: Bool {
		return (isCompleted.left && values.left.isEmpty) || (isCompleted.right && values.right.isEmpty)
	}
}

extension SignalProtocol {
	/// Zip elements of two signals into pairs. The elements of any Nth pair
	/// are the Nth elements of the two input signals.
	///
	/// - parameters:
	///   - otherSignal: A signal to zip values with.
	///
	/// - returns: A signal that sends tuples of `self` and `otherSignal`.
	public func zip<U>(with other: Signal<U, Error>) -> Signal<(Value, U), Error> {
		return Signal { observer in
			let state = Atomic(ZipState<Value, U>())
			let disposable = CompositeDisposable()
			let observer = observer.on(terminated: disposable.dispose)

			let flush = {
				var tuple: (Value, U)?
				var isFinished = false

				state.modify { state in
					guard !state.values.left.isEmpty && !state.values.right.isEmpty else {
						isFinished = state.isFinished
						return
					}

					tuple = (state.values.left.removeFirst(), state.values.right.removeFirst())
					isFinished = state.isFinished
				}

				if let tuple = tuple {
					observer.sendNext(tuple)
				}

				if isFinished {
					observer.sendCompleted()
				}
			}
			
			let onFailed = observer.sendFailed
			let onInterrupted = observer.sendInterrupted

			disposable += self.observe { event in
				switch event {
				case let .next(value):
					state.modify { state in
						state.values.left.append(value)
					}
					
					flush()
				case let .failed(error):
					onFailed(error)
				case .completed:
					state.modify { state in
						state.isCompleted.left = true
					}
					
					flush()
				case .interrupted:
					onInterrupted()
				}
			}

			disposable += other.observe { event in
				switch event {
				case let .next(value):
					state.modify { state in
						state.values.right.append(value)
					}
					
					flush()
				case let .failed(error):
					onFailed(error)
				case .completed:
					state.modify { state in
						state.isCompleted.right = true
					}
					
					flush()
				case .interrupted:
					onInterrupted()
				}
			}
		}
	}

	/// Apply `operation` to values from `self` with `Success`ful results
	/// forwarded on the returned signal and `Failure`s sent as failed events.
	///
	/// - parameters:
	///   - operation: A closure that accepts a value and returns a `Result`.
	///
	/// - returns: A signal that receives `Success`ful `Result` as `next` event
	///            and `Failure` as failed event.
	public func attempt(_ operation: (Value) -> Result<(), Error>) -> Signal<Value, Error> {
		return attemptMap { value in
			return operation(value).map {
				return value
			}
		}
	}

	/// Apply `operation` to values from `self` with `Success`ful results mapped
	/// on the returned signal and `Failure`s sent as failed events.
	///
	/// - parameters:
	///   - operation: A closure that accepts a value and returns a result of
	///                a mapped value as `Success`.
	///
	/// - returns: A signal that sends mapped values from `self` if returned
	///            `Result` is `Success`ful, failed events otherwise.
	public func attemptMap<U>(_ operation: (Value) -> Result<U, Error>) -> Signal<U, Error> {
		return Signal { observer in
			self.observe { event in
				switch event {
				case let .next(value):
					operation(value).analysis(
						ifSuccess: observer.sendNext,
						ifFailure: observer.sendFailed
					)
				case let .failed(error):
					observer.sendFailed(error)
				case .completed:
					observer.sendCompleted()
				case .interrupted:
					observer.sendInterrupted()
				}
			}
		}
	}

	/// Throttle values sent by the receiver, so that at least `interval`
	/// seconds pass between each, then forwards them on the given scheduler.
	///
	/// - note: If multiple values are received before the interval has elapsed,
	///         the latest value is the one that will be passed on.
	///
	/// - note: If the input signal terminates while a value is being throttled,
	///         that value will be discarded and the returned signal will 
	///         terminate immediately.
	///
	/// - parameters:
	///   - interval: Number of seconds to wait between sent values.
	///   - scheduler: A scheduler to deliver events on.
	///
	/// - returns: A signal that sends values at least `interval` seconds 
	///            appart on a given scheduler.
	public func throttle(_ interval: TimeInterval, on scheduler: DateSchedulerProtocol) -> Signal<Value, Error> {
		precondition(interval >= 0)

		return Signal { observer in
			let state: Atomic<ThrottleState<Value>> = Atomic(ThrottleState())
			let schedulerDisposable = SerialDisposable()

			let disposable = CompositeDisposable()
			let observer = observer.on(terminated: disposable.dispose)

			disposable += schedulerDisposable
			disposable += self.observe { event in
				guard let value = event.value else {
					schedulerDisposable.innerDisposable = scheduler.schedule {
						observer.action(event)
					}
					return
				}

				var scheduleDate: Date!
				state.modify { state in
					state.pendingValue = value

					let proposedScheduleDate = state.previousDate?.addingTimeInterval(interval) ?? scheduler.currentDate
					scheduleDate = (proposedScheduleDate as NSDate).laterDate(scheduler.currentDate)
				}

				schedulerDisposable.innerDisposable = scheduler.schedule(after: scheduleDate) {
					let previousState = state.modify { state in
						if state.pendingValue != nil {
							state.pendingValue = nil
							state.previousDate = scheduleDate
						}
					}
					
					if let pendingValue = previousState.pendingValue {
						observer.sendNext(pendingValue)
					}
				}
			}
		}
	}

	/// Debounce values sent by the receiver, such that at least `interval`
	/// seconds pass after the receiver has last sent a value, then forward the
	/// latest value on the given scheduler.
	///
	/// - note: If multiple values are received before the interval has elapsed, 
	///         the latest value is the one that will be passed on.
	///
	/// - note: If the input signal terminates while a value is being debounced, 
	///         that value will be discarded and the returned signal will 
	///         terminate immediately.
	///
	/// - parameters:
	///   - interval: A number of seconds to wait before sending a value.
	///   - scheduler: A scheduler to send values on.
	///
	/// - returns: A signal that sends values that are sent from `self` at least
	///            `interval` seconds apart.
	public func debounce(_ interval: TimeInterval, on scheduler: DateSchedulerProtocol) -> Signal<Value, Error> {
		precondition(interval >= 0)
		
		return self
			.materialize()
			.flatMap(.latest) { event -> SignalProducer<Event<Value, Error>, NoError> in
				if event.isTerminating {
					return SignalProducer(value: event).observe(on: scheduler)
				} else {
					return SignalProducer(value: event).delay(interval, on: scheduler)
				}
			}
			.dematerialize()
	}
}

extension SignalProtocol {
	/// Forward only those values from `self` that have unique identities across
	/// the set of all values that have been seen.
	///
	/// - note: This causes the identities to be retained to check for 
	///         uniqueness.
	///
	/// - parameters:
	///   - transform: A closure that accepts a value and returns identity 
	///                value.
	///
	/// - returns: A signal that sends unique values during its lifetime.
	public func uniqueValues<Identity: Hashable>(_ transform: (Value) -> Identity) -> Signal<Value, Error> {
		return Signal { observer in
			var seenValues: Set<Identity> = []
			
			self.observe { event in
				switch event {
				case let .next(value):
					let identity = transform(value)
					if !seenValues.contains(identity) {
						seenValues.insert(identity)
						fallthrough
					}
					
				case .failed, .completed, .interrupted:
					observer.action(event)
				}
			}
		}
	}
}

extension SignalProtocol where Value: Hashable {
	/// Forward only those values from `self` that are unique across the set of
	/// all values that have been seen.
	///
	/// - note: This causes the values to be retained to check for uniqueness. 
	///         Providing a function that returns a unique value for each sent 
	///         value can help you reduce the memory footprint.
	///
	/// - returns: A signal that sends unique values during its lifetime.
	public func uniqueValues() -> Signal<Value, Error> {
		return uniqueValues { $0 }
	}
}

private struct ThrottleState<Value> {
	var previousDate: Date? = nil
	var pendingValue: Value? = nil
}

extension SignalProtocol {
	/// Combines the values of all the given signals, in the manner described by
	/// `combineLatestWith`.
	public static func combineLatest<B>(_ a: Signal<Value, Error>, _ b: Signal<B, Error>) -> Signal<(Value, B), Error> {
		return a.combineLatest(with: b)
	}

	/// Combines the values of all the given signals, in the manner described by
	/// `combineLatestWith`.
	public static func combineLatest<B, C>(_ a: Signal<Value, Error>, _ b: Signal<B, Error>, _ c: Signal<C, Error>) -> Signal<(Value, B, C), Error> {
		return combineLatest(a, b)
			.combineLatest(with: c)
			.map(repack)
	}

	/// Combines the values of all the given signals, in the manner described by
	/// `combineLatestWith`.
	public static func combineLatest<B, C, D>(_ a: Signal<Value, Error>, _ b: Signal<B, Error>, _ c: Signal<C, Error>, _ d: Signal<D, Error>) -> Signal<(Value, B, C, D), Error> {
		return combineLatest(a, b, c)
			.combineLatest(with: d)
			.map(repack)
	}

	/// Combines the values of all the given signals, in the manner described by
	/// `combineLatestWith`.
	public static func combineLatest<B, C, D, E>(_ a: Signal<Value, Error>, _ b: Signal<B, Error>, _ c: Signal<C, Error>, _ d: Signal<D, Error>, _ e: Signal<E, Error>) -> Signal<(Value, B, C, D, E), Error> {
		return combineLatest(a, b, c, d)
			.combineLatest(with: e)
			.map(repack)
	}

	/// Combines the values of all the given signals, in the manner described by
	/// `combineLatestWith`.
	public static func combineLatest<B, C, D, E, F>(_ a: Signal<Value, Error>, _ b: Signal<B, Error>, _ c: Signal<C, Error>, _ d: Signal<D, Error>, _ e: Signal<E, Error>, _ f: Signal<F, Error>) -> Signal<(Value, B, C, D, E, F), Error> {
		return combineLatest(a, b, c, d, e)
			.combineLatest(with: f)
			.map(repack)
	}

	/// Combines the values of all the given signals, in the manner described by
	/// `combineLatestWith`.
	public static func combineLatest<B, C, D, E, F, G>(_ a: Signal<Value, Error>, _ b: Signal<B, Error>, _ c: Signal<C, Error>, _ d: Signal<D, Error>, _ e: Signal<E, Error>, _ f: Signal<F, Error>, _ g: Signal<G, Error>) -> Signal<(Value, B, C, D, E, F, G), Error> {
		return combineLatest(a, b, c, d, e, f)
			.combineLatest(with: g)
			.map(repack)
	}

	/// Combines the values of all the given signals, in the manner described by
	/// `combineLatestWith`.
	public static func combineLatest<B, C, D, E, F, G, H>(_ a: Signal<Value, Error>, _ b: Signal<B, Error>, _ c: Signal<C, Error>, _ d: Signal<D, Error>, _ e: Signal<E, Error>, _ f: Signal<F, Error>, _ g: Signal<G, Error>, _ h: Signal<H, Error>) -> Signal<(Value, B, C, D, E, F, G, H), Error> {
		return combineLatest(a, b, c, d, e, f, g)
			.combineLatest(with: h)
			.map(repack)
	}

	/// Combines the values of all the given signals, in the manner described by
	/// `combineLatestWith`.
	public static func combineLatest<B, C, D, E, F, G, H, I>(_ a: Signal<Value, Error>, _ b: Signal<B, Error>, _ c: Signal<C, Error>, _ d: Signal<D, Error>, _ e: Signal<E, Error>, _ f: Signal<F, Error>, _ g: Signal<G, Error>, _ h: Signal<H, Error>, _ i: Signal<I, Error>) -> Signal<(Value, B, C, D, E, F, G, H, I), Error> {
		return combineLatest(a, b, c, d, e, f, g, h)
			.combineLatest(with: i)
			.map(repack)
	}

	/// Combines the values of all the given signals, in the manner described by
	/// `combineLatestWith`.
	public static func combineLatest<B, C, D, E, F, G, H, I, J>(_ a: Signal<Value, Error>, _ b: Signal<B, Error>, _ c: Signal<C, Error>, _ d: Signal<D, Error>, _ e: Signal<E, Error>, _ f: Signal<F, Error>, _ g: Signal<G, Error>, _ h: Signal<H, Error>, _ i: Signal<I, Error>, _ j: Signal<J, Error>) -> Signal<(Value, B, C, D, E, F, G, H, I, J), Error> {
		return combineLatest(a, b, c, d, e, f, g, h, i)
			.combineLatest(with: j)
			.map(repack)
	}

	/// Combines the values of all the given signals, in the manner described by
	/// `combineLatestWith`. No events will be sent if the sequence is empty.
	public static func combineLatest<S: Sequence where S.Iterator.Element == Signal<Value, Error>>(_ signals: S) -> Signal<[Value], Error> {
		var generator = signals.makeIterator()
		if let first = generator.next() {
			let initial = first.map { [$0] }
			return IteratorSequence(generator).reduce(initial) { signal, next in
				signal.combineLatest(with: next).map { $0.0 + [$0.1] }
			}
		}
		
		return .never
	}

	/// Zips the values of all the given signals, in the manner described by
	/// `zipWith`.
	public static func zip<B>(_ a: Signal<Value, Error>, _ b: Signal<B, Error>) -> Signal<(Value, B), Error> {
		return a.zip(with: b)
	}

	/// Zips the values of all the given signals, in the manner described by
	/// `zipWith`.
	public static func zip<B, C>(_ a: Signal<Value, Error>, _ b: Signal<B, Error>, _ c: Signal<C, Error>) -> Signal<(Value, B, C), Error> {
		return zip(a, b)
			.zip(with: c)
			.map(repack)
	}

	/// Zips the values of all the given signals, in the manner described by
	/// `zipWith`.
	public static func zip<B, C, D>(_ a: Signal<Value, Error>, _ b: Signal<B, Error>, _ c: Signal<C, Error>, _ d: Signal<D, Error>) -> Signal<(Value, B, C, D), Error> {
		return zip(a, b, c)
			.zip(with: d)
			.map(repack)
	}

	/// Zips the values of all the given signals, in the manner described by
	/// `zipWith`.
	public static func zip<B, C, D, E>(_ a: Signal<Value, Error>, _ b: Signal<B, Error>, _ c: Signal<C, Error>, _ d: Signal<D, Error>, _ e: Signal<E, Error>) -> Signal<(Value, B, C, D, E), Error> {
		return zip(a, b, c, d)
			.zip(with: e)
			.map(repack)
	}

	/// Zips the values of all the given signals, in the manner described by
	/// `zipWith`.
	public static func zip<B, C, D, E, F>(_ a: Signal<Value, Error>, _ b: Signal<B, Error>, _ c: Signal<C, Error>, _ d: Signal<D, Error>, _ e: Signal<E, Error>, _ f: Signal<F, Error>) -> Signal<(Value, B, C, D, E, F), Error> {
		return zip(a, b, c, d, e)
			.zip(with: f)
			.map(repack)
	}

	/// Zips the values of all the given signals, in the manner described by
	/// `zipWith`.
	public static func zip<B, C, D, E, F, G>(_ a: Signal<Value, Error>, _ b: Signal<B, Error>, _ c: Signal<C, Error>, _ d: Signal<D, Error>, _ e: Signal<E, Error>, _ f: Signal<F, Error>, _ g: Signal<G, Error>) -> Signal<(Value, B, C, D, E, F, G), Error> {
		return zip(a, b, c, d, e, f)
			.zip(with: g)
			.map(repack)
	}

	/// Zips the values of all the given signals, in the manner described by
	/// `zipWith`.
	public static func zip<B, C, D, E, F, G, H>(_ a: Signal<Value, Error>, _ b: Signal<B, Error>, _ c: Signal<C, Error>, _ d: Signal<D, Error>, _ e: Signal<E, Error>, _ f: Signal<F, Error>, _ g: Signal<G, Error>, _ h: Signal<H, Error>) -> Signal<(Value, B, C, D, E, F, G, H), Error> {
		return zip(a, b, c, d, e, f, g)
			.zip(with: h)
			.map(repack)
	}

	/// Zips the values of all the given signals, in the manner described by
	/// `zipWith`.
	public static func zip<B, C, D, E, F, G, H, I>(_ a: Signal<Value, Error>, _ b: Signal<B, Error>, _ c: Signal<C, Error>, _ d: Signal<D, Error>, _ e: Signal<E, Error>, _ f: Signal<F, Error>, _ g: Signal<G, Error>, _ h: Signal<H, Error>, _ i: Signal<I, Error>) -> Signal<(Value, B, C, D, E, F, G, H, I), Error> {
		return zip(a, b, c, d, e, f, g, h)
			.zip(with: i)
			.map(repack)
	}

	/// Zips the values of all the given signals, in the manner described by
	/// `zipWith`.
	public static func zip<B, C, D, E, F, G, H, I, J>(_ a: Signal<Value, Error>, _ b: Signal<B, Error>, _ c: Signal<C, Error>, _ d: Signal<D, Error>, _ e: Signal<E, Error>, _ f: Signal<F, Error>, _ g: Signal<G, Error>, _ h: Signal<H, Error>, _ i: Signal<I, Error>, _ j: Signal<J, Error>) -> Signal<(Value, B, C, D, E, F, G, H, I, J), Error> {
		return zip(a, b, c, d, e, f, g, h, i)
			.zip(with: j)
			.map(repack)
	}

	/// Zips the values of all the given signals, in the manner described by
	/// `zipWith`. No events will be sent if the sequence is empty.
	public static func zip<S: Sequence where S.Iterator.Element == Signal<Value, Error>>(_ signals: S) -> Signal<[Value], Error> {
		var generator = signals.makeIterator()
		if let first = generator.next() {
			let initial = first.map { [$0] }
			return IteratorSequence(generator).reduce(initial) { signal, next in
				signal.zip(with: next).map { $0.0 + [$0.1] }
			}
		}
		
		return .never
	}
}

extension SignalProtocol {
	/// Forward events from `self` until `interval`. Then if signal isn't 
	/// completed yet, fails with `error` on `scheduler`.
	///
	/// - note: If the interval is 0, the timeout will be scheduled immediately. 
	///         The signal must complete synchronously (or on a faster
	///         scheduler) to avoid the timeout.
	///
	/// - parameters:
	///   - error: Error to send with failed event if `self` is not completed
	///            when `interval` passes.
	///   - interval: Number of seconds to wait for `self` to complete.
	///   - scheudler: A scheduler to deliver error on.
	///
	/// - returns: A signal that sends events for at most `interval` seconds,
	///            then, if not `completed` - sends `error` with failed event
	///            on `scheduler`.
	public func timeout(after interval: TimeInterval, raising error: Error, on scheduler: DateSchedulerProtocol) -> Signal<Value, Error> {
		precondition(interval >= 0)

		return Signal { observer in
			let disposable = CompositeDisposable()
			let observer = observer.on(terminated: disposable.dispose)

			let date = scheduler.currentDate.addingTimeInterval(interval)

			disposable += scheduler.schedule(after: date) {
				observer.sendFailed(error)
			}

			disposable += self.observe(observer)
		}
	}
}

extension SignalProtocol where Error == NoError {
	/// Promote a signal that does not generate failures into one that can.
	///
	/// - note: This does not actually cause failures to be generated for the
	///         given signal, but makes it easier to combine with other signals
	///         that may fail; for example, with operators like 
	///         `combineLatestWith`, `zipWith`, `flatten`, etc.
	///
	/// - parameters:
	///   - _ An `ErrorType`.
	///
	/// - returns: A signal that has an instantiatable `ErrorType`.
	public func promoteErrors<F: ErrorProtocol>(_: F.Type) -> Signal<Value, F> {
		return Signal { observer in
			self.observe { event in
				switch event {
				case let .next(value):
					observer.sendNext(value)
				case .failed:
					fatalError("NoError is impossible to construct")
				case .completed:
					observer.sendCompleted()
				case .interrupted:
					observer.sendInterrupted()
				}
			}
		}
	}
}<|MERGE_RESOLUTION|>--- conflicted
+++ resolved
@@ -24,21 +24,12 @@
 	/// Initialize a Signal that will immediately invoke the given generator,
 	/// then forward events sent to the given observer.
 	///
-<<<<<<< HEAD
-	/// The disposable returned from the closure will be automatically disposed
-	/// if a terminating event is sent to the observer. The Signal itself will
-	/// remain alive until the observer is released.
-	public init(_ generator: @noescape (Observer) -> Void) {
-=======
-	/// - note: The disposable returned from the closure will be automatically
-	///         disposed if a terminating event is sent to the observer. The
-	///         Signal itself will remain alive until the observer is released.
+	/// - note: The Signal will remain alive until the observer is released.
 	///
 	/// - parameters:
 	///   - generator: A closure that accepts an implicitly created observer
 	///                that will act as an event emitter for the signal.
-	public init(_ generator: @noescape (Observer) -> Disposable?) {
->>>>>>> 52ae55ea
+	public init(_ generator: @noescape (Observer) -> Void) {
 
 		/// Used to ensure that events are serialized during delivery to observers.
 		let sendLock = Lock()
@@ -77,15 +68,6 @@
 					}
 
 					sendLock.unlock()
-<<<<<<< HEAD
-=======
-
-					if event.isTerminating || shouldInterrupt {
-						// Dispose only after notifying observers, so disposal
-						// logic is consistently the last thing to run.
-						generatorDisposable.dispose()
-					}
->>>>>>> 52ae55ea
 				}
 			}
 		}
@@ -248,17 +230,10 @@
 	public func observeFailed(_ error: (Error) -> Void) -> Disposable? {
 		return observe(Observer(failed: error))
 	}
-<<<<<<< HEAD
-
-	/// Observes the Signal by invoking the given callback when an `interrupted` event is
-	/// received. If the Signal has already terminated, the callback will be invoked
-	/// immediately.
-=======
-	
+
 	/// Observe the `Signal` by invoking the given callback when an 
 	/// `interrupted` event is received. If the Signal has already terminated, 
 	/// the callback will be invoked immediately.
->>>>>>> 52ae55ea
 	///
 	/// - parameters:
 	///   - interrupted: A closure that is invoked when `interrupted` event is
@@ -806,10 +781,6 @@
 }
 
 extension SignalProtocol {
-<<<<<<< HEAD
-	/// Injects side effects to be performed upon the specified signal events.
-	public func on(event: ((Event<Value, Error>) -> Void)? = nil, failed: ((Error) -> Void)? = nil, completed: (() -> Void)? = nil, interrupted: (() -> Void)? = nil, terminated: (() -> Void)? = nil, next: ((Value) -> Void)? = nil) -> Signal<Value, Error> {
-=======
 	/// Inject side effects to be performed upon the specified signal events.
 	///
 	/// - parameters:
@@ -820,12 +791,10 @@
 	///   - completed: A closure that is invoked for `completed` event.
 	///   - interrupted: A closure that is invoked for `interrupted` event.
 	///   - terminated: A closure that is invoked for any terminating event.
-	///   - disposed: A closure added as disposable when signal completes.
 	///   - next: A closure that accepts a value from `next` event.
 	///
 	/// - returns: A signal with attached side-effects for given event cases.
-	public func on(event: ((Event<Value, Error>) -> Void)? = nil, failed: ((Error) -> Void)? = nil, completed: (() -> Void)? = nil, interrupted: (() -> Void)? = nil, terminated: (() -> Void)? = nil, disposed: (() -> Void)? = nil, next: ((Value) -> Void)? = nil) -> Signal<Value, Error> {
->>>>>>> 52ae55ea
+	public func on(event: ((Event<Value, Error>) -> Void)? = nil, failed: ((Error) -> Void)? = nil, completed: (() -> Void)? = nil, interrupted: (() -> Void)? = nil, terminated: (() -> Void)? = nil, next: ((Value) -> Void)? = nil) -> Signal<Value, Error> {
 		return Signal { observer in
 			signal.observe { receivedEvent in
 				event?(receivedEvent)
