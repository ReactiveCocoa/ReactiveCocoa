--- conflicted
+++ resolved
@@ -1,14 +1,8 @@
 import Result
 
-<<<<<<< HEAD
-/// A SignalProducer creates Signals that can produce values of type `T` and/or
-/// fail with errors of type `E`. If no failure should be possible, NoError
-/// can be specified for `E`.
-=======
 /// A SignalProducer creates Signals that can produce values of type `Value` and/or
 /// error out with errors of type `Error`. If no errors should be possible, NoError
 /// can be specified for `Error`.
->>>>>>> 5b18ece9
 ///
 /// SignalProducers can be used to represent operations or tasks, like network
 /// requests, where each invocation of start() will create a new underlying
@@ -49,17 +43,10 @@
 	}
 
 	/// Creates a producer for a Signal that will immediately send an error.
-<<<<<<< HEAD
-	public init(error: E) {
-		self.init({ observer, disposable in
-			sendFailed(observer, error)
-		})
-=======
 	public init(error: Error) {
 		self.init { observer, disposable in
-			sendError(observer, error)
-		}
->>>>>>> 5b18ece9
+			sendFailed(observer, error)
+		}
 	}
 
 	/// Creates a producer for a Signal that will immediately send one value
@@ -216,13 +203,8 @@
 			operation().analysis(ifSuccess: { value in
 				sendNext(observer, value)
 				sendCompleted(observer)
-<<<<<<< HEAD
-			}, ifFailure: { error in
-				sendFailed(observer, error)
-=======
 				}, ifFailure: { error in
-					sendError(observer, error)
->>>>>>> 5b18ece9
+					sendFailed(observer, error)
 			})
 		}
 	}
@@ -354,13 +336,8 @@
 	///
 	/// Returns a Disposable which can be used to interrupt the work associated
 	/// with the Signal.
-<<<<<<< HEAD
-	public func startWithFailed(failed: E -> ()) -> Disposable {
+	public func startWithFailed(failed: Error -> ()) -> Disposable {
 		return start(Event.sink(failed: failed))
-=======
-	public func startWithError(error: Error -> ()) -> Disposable {
-		return start(Event.sink(error: error))
->>>>>>> 5b18ece9
 	}
 	
 	/// Creates a Signal from the producer, then adds exactly one observer to
@@ -639,13 +616,8 @@
 	}
 }
 
-<<<<<<< HEAD
-extension SignalProducerType where E: NoError {
+extension SignalProducerType where Error == NoError {
 	/// Promotes a producer that does not generate failures into one that can.
-=======
-extension SignalProducerType where Error == NoError {
-	/// Promotes a producer that does not generate errors into one that can.
->>>>>>> 5b18ece9
 	///
 	/// This does not actually cause failers to be generated for the given producer,
 	/// but makes it easier to combine with other producers that may fail; for
@@ -698,11 +670,7 @@
 extension SignalProducerType {
 	/// Injects side effects to be performed upon the specified signal events.
 	@warn_unused_result(message="Did you forget to call `start` on the producer?")
-<<<<<<< HEAD
-	public func on(started started: (() -> ())? = nil, event: (Event<T, E> -> ())? = nil, failed: (E -> ())? = nil, completed: (() -> ())? = nil, interrupted: (() -> ())? = nil, terminated: (() -> ())? = nil, disposed: (() -> ())? = nil, next: (T -> ())? = nil) -> SignalProducer<T, E> {
-=======
-	public func on(started started: (() -> ())? = nil, event: (Event<Value, Error> -> ())? = nil, error: (Error -> ())? = nil, completed: (() -> ())? = nil, interrupted: (() -> ())? = nil, terminated: (() -> ())? = nil, disposed: (() -> ())? = nil, next: (Value -> ())? = nil) -> SignalProducer<Value, Error> {
->>>>>>> 5b18ece9
+	public func on(started started: (() -> ())? = nil, event: (Event<Value, Error> -> ())? = nil, failed: (Error -> ())? = nil, completed: (() -> ())? = nil, interrupted: (() -> ())? = nil, terminated: (() -> ())? = nil, disposed: (() -> ())? = nil, next: (Value -> ())? = nil) -> SignalProducer<Value, Error> {
 		return SignalProducer { observer, compositeDisposable in
 			started?()
 			_ = disposed.map(compositeDisposable.addDisposable)
@@ -965,9 +933,6 @@
 
 
 extension SignalProducerType {
-<<<<<<< HEAD
-	/// Catches any failures that may occur on the input producer, mapping to a new producer
-=======
 	/// Maps each event from `producer` to a new producer, then flattens the
 	/// resulting producers (into a single producer of values), according to the
 	/// semantics of the given strategy.
@@ -979,8 +944,7 @@
 		return map(transform).flatten(strategy)
 	}
 
-	/// Catches any error that may occur on the input producer, mapping to a new producer
->>>>>>> 5b18ece9
+	/// Catches any failure that may occur on the input producer, mapping to a new producer
 	/// that starts in its place.
 	@warn_unused_result(message="Did you forget to call `start` on the producer?")
 	public func flatMapError<F>(handler: Error -> SignalProducer<Value, F>) -> SignalProducer<Value, F> {
@@ -1146,60 +1110,4 @@
 	public func wait() -> Result<(), Error> {
 		return then(SignalProducer<(), Error>(value: ())).last() ?? .Success(())
 	}
-<<<<<<< HEAD
-}
-
-extension SignalProducer where T: SignalProducerType, E == T.E {
-	/// Flattens the inner producers sent upon `producer` (into a single producer of
-	/// values), according to the semantics of the given strategy.
-	///
-	/// If `producer` or an active inner producer emits a failure, the returned
-	/// producer will forward that failure immediately.
-	///
-	/// `Interrupted` events on inner producers will be treated like `Completed`
-	/// events on inner producers.
-	@warn_unused_result(message="Did you forget to call `start` on the producer?")
-	public func flatten(strategy: FlattenStrategy) -> SignalProducer<T.T, E> {
-		return lift { (signal: Signal<T, E>) -> Signal<T.T, E> in
-			return signal.flatten(strategy)
-		}
-	}
-}
-
-extension SignalProducer {
-	/// Maps each event from `producer` to a new producer, then flattens the
-	/// resulting producers (into a single producer of values), according to the
-	/// semantics of the given strategy.
-	///
-	/// If `producer` or any of the created producers emit a failure, the returned
-	/// producer will forward that failure immediately.
-	@warn_unused_result(message="Did you forget to call `start` on the producer?")
-	public func flatMap<U>(strategy: FlattenStrategy, transform: T -> SignalProducer<U, E>) -> SignalProducer<U, E> {
-		return map(transform).flatten(strategy)
-	}
-}
-
-// These free functions are to workaround compiler crashes when attempting
-// to lift binary signal operators directly with closures.
-
-private func combineLatestWith<T, U, E>(otherSignal: Signal<U, E>) -> Signal<T, E> -> Signal<(T, U), E> {
-	return { $0.combineLatestWith(otherSignal) }
-}
-
-private func zipWith<T, U, E>(otherSignal: Signal<U, E>) -> Signal<T, E> -> Signal<(T, U), E> {
-	return { $0.zipWith(otherSignal) }
-}
-
-private func sampleOn<T, E>(sampler: Signal<(), NoError>) -> Signal<T, E> -> Signal<T, E> {
-	return { $0.sampleOn(sampler) }
-}
-
-private func takeUntil<T, E>(trigger: Signal<(), NoError>) -> Signal<T, E> -> Signal<T, E> {
-	return { $0.takeUntil(trigger) }
-}
-
-private func takeUntilReplacement<T, E>(replacement: Signal<T, E>) -> Signal<T, E> -> Signal<T, E> {
-	return { $0.takeUntilReplacement(replacement) }
-=======
->>>>>>> 5b18ece9
 }