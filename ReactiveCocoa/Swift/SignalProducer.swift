--- conflicted
+++ resolved
@@ -543,7 +543,12 @@
 	return SignalProducer(values: [producer, next]) |> concat
 }
 
-<<<<<<< HEAD
+/// Maps each event from `producer` to a new producer, then
+/// concatenates the resulting producers together.
+public func concatMap<T, U, E>(transform: T -> SignalProducer<U, E>)(producer: SignalProducer<T, E>) -> SignalProducer<U, E> {
+    return producer |> map(transform) |> concat
+}
+
 /// Merges a `producer` of SignalProducers down into a single producer, biased toward the producers
 /// added earlier. Returns a SignalProducer that will forward signals from the original producers
 /// as they arrive.
@@ -592,23 +597,11 @@
 
 public func mergeMap<T, U, E>(transform: T -> SignalProducer<U, E>)(producer: SignalProducer<T, E>) -> SignalProducer<U, E> {
 	return producer |> map(transform) |> merge
-=======
-/// Maps each event from `producer` to a new producer, then
-/// concatenates the resulting producers together.
-public func concatMap<T, U, E>(transform: T -> SignalProducer<U, E>)(producer: SignalProducer<T, E>) -> SignalProducer<U, E> {
-    return producer |> map(transform) |> concat
->>>>>>> ca34d6d0
 }
 
 /*
 TODO
 
-<<<<<<< HEAD
-public func concatMap<T, U>(transform: T -> SignalProducer<U>)(producer: SignalProducer<T>) -> SignalProducer<U>
-=======
-public func merge<T>(producer: SignalProducer<SignalProducer<T>>) -> SignalProducer<T>
-public func mergeMap<T, U>(transform: T -> SignalProducer<U>)(producer: SignalProducer<T>) -> SignalProducer<U>
->>>>>>> ca34d6d0
 public func switch<T>(producer: SignalProducer<SignalProducer<T>>) -> SignalProducer<T>
 public func switchMap<T, U>(transform: T -> SignalProducer<U>)(producer: SignalProducer<T>) -> SignalProducer<U>
 
