import Foundation
import Result

/// A SignalProducer creates Signals that can produce values of type `Value` 
/// and/or fail with errors of type `Error`. If no failure should be possible, 
/// `NoError` can be specified for `Error`.
///
/// SignalProducers can be used to represent operations or tasks, like network
/// requests, where each invocation of `start()` will create a new underlying
/// operation. This ensures that consumers will receive the results, versus a
/// plain Signal, where the results might be sent before any observers are
/// attached.
///
/// Because of the behavior of `start()`, different Signals created from the
/// producer may see a different version of Events. The Events may arrive in a
/// different order between Signals, or the stream might be completely
/// different!
public struct SignalProducer<Value, Error: ErrorProtocol> {
	public typealias ProducedSignal = Signal<Value, Error>

	private let startHandler: (Signal<Value, Error>.Observer, CompositeDisposable) -> Void

	/// Initializes a `SignalProducer` that will emit the same events as the
	/// given signal.
	///
	/// If the Disposable returned from `start()` is disposed or a terminating
	/// event is sent to the observer, the given signal will be disposed.
	///
	/// - parameters:
	///   - signal: A signal to observe after starting the producer.
	public init<S: SignalProtocol where S.Value == Value, S.Error == Error>(signal: S) {
		self.init { observer, disposable in
			disposable += signal.observe(observer)
		}
	}

	/// Initializes a SignalProducer that will invoke the given closure once for
	/// each invocation of `start()`.
	///
	/// The events that the closure puts into the given observer will become
	/// the events sent by the started `Signal` to its observers.
	///
	/// - note: If the `Disposable` returned from `start()` is disposed or a
	///         terminating event is sent to the observer, the given
	///         `CompositeDisposable` will be disposed, at which point work
	///         should be interrupted and any temporary resources cleaned up.
	///
	/// - parameters:
	///   - startHandler: A closure that accepts observer and a disposable.
	public init(_ startHandler: (Signal<Value, Error>.Observer, CompositeDisposable) -> Void) {
		self.startHandler = startHandler
	}

	/// Creates a producer for a `Signal` that will immediately send one value
	/// then complete.
	///
	/// - parameters:
	///   - value: A value that should be sent by the `Signal` in a `next`
	///            event.
	public init(value: Value) {
		self.init { observer, disposable in
			observer.sendNext(value)
			observer.sendCompleted()
		}
	}

	/// Creates a producer for a `Signal` that will immediately fail with the
	/// given error.
	///
	/// - parameters:
	///   - error: An error that should be sent by the `Signal` in a `failed`
	///            event.
	public init(error: Error) {
		self.init { observer, disposable in
			observer.sendFailed(error)
		}
	}

	/// Creates a producer for a Signal that will immediately send one value
	/// then complete, or immediately fail, depending on the given Result.
	///
	/// - parameters:
	///   - result: A `Result` instance that will send either `next` event if
	///             `result` is `Success`ful or `failed` event if `result` is a
	///             `Failure`.
	public init(result: Result<Value, Error>) {
		switch result {
		case let .success(value):
			self.init(value: value)

		case let .failure(error):
			self.init(error: error)
		}
	}

	/// Creates a producer for a Signal that will immediately send the values
	/// from the given sequence, then complete.
	///
	/// - parameters:
	///   - values: A sequence of values that a `Signal` will send as separate
	///             `next` events and then complete.
	public init<S: Sequence where S.Iterator.Element == Value>(values: S) {
		self.init { observer, disposable in
			for value in values {
				observer.sendNext(value)

				if disposable.isDisposed {
					break
				}
			}

			observer.sendCompleted()
		}
	}
	
	/// Creates a producer for a Signal that will immediately send the values
	/// from the given sequence, then complete.
	///
	/// - parameters:
	///   - first: First value for the `Signal` to send.
	///   - second: Second value for the `Signal` to send.
	///   - tail: Rest of the values to be sent by the `Signal`.
	public init(values first: Value, _ second: Value, _ tail: Value...) {
		self.init(values: [ first, second ] + tail)
	}

	/// A producer for a Signal that will immediately complete without sending
	/// any values.
	public static var empty: SignalProducer {
		return self.init { observer, disposable in
			observer.sendCompleted()
		}
	}

	/// A producer for a Signal that never sends any events to its observers.
	public static var never: SignalProducer {
		return self.init { _ in return }
	}

	/// Create a `SignalProducer` that will attempt the given operation once for
	/// each invocation of `start()`.
	///
	/// Upon success, the started signal will send the resulting value then
	/// complete. Upon failure, the started signal will fail with the error that
	/// occurred.
	///
	/// - parameters:
	///   - operation: A closure that returns instance of `Result`.
	///
	/// - returns: A `SignalProducer` that will forward `Success`ful `result` as
	///            `next` event and then complete or `failed` event if `result`
	///            is a `Failure`.
	public static func attempt(_ operation: () -> Result<Value, Error>) -> SignalProducer {
		return self.init { observer, disposable in
			operation().analysis(ifSuccess: { value in
				observer.sendNext(value)
				observer.sendCompleted()
				}, ifFailure: { error in
					observer.sendFailed(error)
			})
		}
	}

	/// Create a Signal from the producer, pass it into the given closure,
	/// then start sending events on the Signal when the closure has returned.
	///
	/// The closure will also receive a disposable which can be used to
	/// interrupt the work associated with the signal and immediately send an
	/// `interrupted` event.
	///
	/// - parameters:
	///   - setUp: A closure that accepts a `signal` and `interrupter`.
	public func startWithSignal(_ setup: @noescape (signal: Signal<Value, Error>, interrupter: Disposable) -> Void) {
		let (signal, observer) = Signal<Value, Error>.pipe()

		// Disposes of the work associated with the SignalProducer and any
		// upstream producers.
		let producerDisposable = CompositeDisposable()

		// Directly disposed of when `start()` or `startWithSignal()` is
		// disposed.
		let cancelDisposable = ActionDisposable {
			observer.sendInterrupted()
			producerDisposable.dispose()
		}

		setup(signal: signal, interrupter: cancelDisposable)

		if cancelDisposable.isDisposed {
			return
		}

		let wrapperObserver: Signal<Value, Error>.Observer = Observer { event in
			observer.action(event)

			if event.isTerminating {
				// Dispose only after notifying the Signal, so disposal
				// logic is consistently the last thing to run.
				producerDisposable.dispose()
			}
		}

		startHandler(wrapperObserver, producerDisposable)
	}
}

public protocol SignalProducerProtocol {
	/// The type of values being sent on the producer
	associatedtype Value
	/// The type of error that can occur on the producer. If errors aren't possible
	/// then `NoError` can be used.
	associatedtype Error: ErrorProtocol

	/// Extracts a signal producer from the receiver.
	var producer: SignalProducer<Value, Error> { get }

	/// Initialize a signal
	init(_ startHandler: (Signal<Value, Error>.Observer, CompositeDisposable) -> Void)

	/// Creates a Signal from the producer, passes it into the given closure,
	/// then starts sending events on the Signal when the closure has returned.
	func startWithSignal(_ setup: @noescape (signal: Signal<Value, Error>, interrupter: Disposable) -> Void)
}

extension SignalProducer: SignalProducerProtocol {
	public var producer: SignalProducer {
		return self
	}
}

extension SignalProducerProtocol {
	/// Create a Signal from the producer, then attach the given observer to
	/// the `Signal` as an observer.
	///
	/// - parameters:
	///   - observer: An observer to attach to produced signal.
	///
	/// - returns: A `Disposable` which can be used to interrupt the work
	///            associated with the signal and immediately send an
	///            `interrupted` event.
	@discardableResult
	public func start(_ observer: Signal<Value, Error>.Observer = Signal<Value, Error>.Observer()) -> Disposable {
		var disposable: Disposable!

		startWithSignal { signal, innerDisposable in
			signal.observe(observer)
			disposable = innerDisposable
		}

		return disposable
	}

	/// Convenience override for start(_:) to allow trailing-closure style
	/// invocations.
	///
	/// - parameters:
	///   - observerAction: A closure that accepts `Event` sent by the produced
	///                     signal.
	///
	/// - returns: A `Disposable` which can be used to interrupt the work
	///            associated with the signal and immediately send an
	///            `interrupted` event.
	@discardableResult
	public func start(_ observerAction: Signal<Value, Error>.Observer.Action) -> Disposable {
		return start(Observer(observerAction))
	}

	/// Create a Signal from the producer, then add an observer to the `Signal`,
	/// which will invoke the given callback when `next` or `failed` events are
	/// received.
	///
	/// - parameters:
	///   - result: A closure that accepts a `result` that contains a `Success`
	///             case for `next` events or `Failure` case for `failed` event.
	///
	/// - returns:  A Disposable which can be used to interrupt the work
	///             associated with the Signal, and prevent any future callbacks
	///             from being invoked.
	@discardableResult
	public func startWithResult(_ result: (Result<Value, Error>) -> Void) -> Disposable {
		return start(
			Observer(
				next: { result(.success($0)) },
				failed: { result(.failure($0)) }
			)
		)
	}

	/// Create a Signal from the producer, then add exactly one observer to the
	/// Signal, which will invoke the given callback when a `completed` event is
	/// received.
	///
	/// - parameters:
	///   - completed: A closure that will be envoked when produced signal sends
	///                `completed` event.
	///
	/// - returns: A `Disposable` which can be used to interrupt the work
	///            associated with the signal.
	@discardableResult
	public func startWithCompleted(_ completed: () -> Void) -> Disposable {
		return start(Observer(completed: completed))
	}
	
	/// Creates a Signal from the producer, then adds exactly one observer to
	/// the Signal, which will invoke the given callback when a `failed` event
	/// is received.
	///
	/// - parameters:
	///   - failed: A closure that accepts an error object.
	///
	/// - returns: A `Disposable` which can be used to interrupt the work
	///            associated with the signal.
	@discardableResult
	public func startWithFailed(_ failed: (Error) -> Void) -> Disposable {
		return start(Observer(failed: failed))
	}
	
	/// Creates a Signal from the producer, then adds exactly one observer to
	/// the Signal, which will invoke the given callback when an `interrupted`
	/// event is received.
	///
	/// - parameters:
	///   - interrupted: A closure that is invoked when `interrupted` event is
	///                  received.
	///
	/// - returns: A `Disposable` which can be used to interrupt the work
	///            associated with the signal.
	@discardableResult
	public func startWithInterrupted(_ interrupted: () -> Void) -> Disposable {
		return start(Observer(interrupted: interrupted))
	}
}

extension SignalProducerProtocol where Error == NoError {
	/// Create a Signal from the producer, then add exactly one observer to
	/// the Signal, which will invoke the given callback when `next` events are
	/// received.
	///
	/// - parameters:
	///   - next: A closure that accepts a value carried by `next` event.
	///
	/// - returns: A `Disposable` which can be used to interrupt the work
	///            associated with the Signal, and prevent any future callbacks
	///            from being invoked.
	@discardableResult
	public func startWithNext(_ next: (Value) -> Void) -> Disposable {
		return start(Observer(next: next))
	}
}

extension SignalProducerProtocol {
	/// Lift an unary Signal operator to operate upon SignalProducers instead.
	///
	/// In other words, this will create a new `SignalProducer` which will apply
	/// the given `Signal` operator to _every_ created `Signal`, just as if the
	/// operator had been applied to each `Signal` yielded from `start()`.
	///
	/// - parameters:
	///   - transform: An unary operator to lift.
	///
	/// - returns: A signal producer that applies signal's operator to every
	///            created signal.
	public func lift<U, F>(_ transform: (Signal<Value, Error>) -> Signal<U, F>) -> SignalProducer<U, F> {
		return SignalProducer { observer, outerDisposable in
			self.startWithSignal { signal, innerDisposable in
				outerDisposable += innerDisposable

				transform(signal).observe(observer)
			}
		}
	}
	

	/// Lift a binary Signal operator to operate upon SignalProducers instead.
	///
	/// In other words, this will create a new `SignalProducer` which will apply
	/// the given `Signal` operator to _every_ `Signal` created from the two
	/// producers, just as if the operator had been applied to each `Signal`
	/// yielded from `start()`.
	///
	/// - note: starting the returned producer will start the receiver of the
	///         operator, which may not be adviseable for some operators.
	///
	/// - parameters:
	///   - transform: A binary operator to lift.
	///
	/// - returns: A binary operator that operates on two signal producers.
	public func lift<U, F, V, G>(_ transform: (Signal<Value, Error>) -> (Signal<U, F>) -> Signal<V, G>) -> (SignalProducer<U, F>) -> SignalProducer<V, G> {
		return liftRight(transform)
	}

	/// Right-associative lifting of a binary signal operator over producers.
	/// That is, the argument producer will be started before the receiver. When
	/// both producers are synchronous this order can be important depending on
	/// the operator to generate correct results.
	private func liftRight<U, F, V, G>(_ transform: (Signal<Value, Error>) -> (Signal<U, F>) -> Signal<V, G>) -> (SignalProducer<U, F>) -> SignalProducer<V, G> {
		return { otherProducer in
			return SignalProducer { observer, outerDisposable in
				self.startWithSignal { signal, disposable in
					outerDisposable.add(disposable)

					otherProducer.startWithSignal { otherSignal, otherDisposable in
						outerDisposable += otherDisposable

						transform(signal)(otherSignal).observe(observer)
					}
				}
			}
		}
	}

	/// Left-associative lifting of a binary signal operator over producers.
	/// That is, the receiver will be started before the argument producer. When
	/// both producers are synchronous this order can be important depending on
	/// the operator to generate correct results.
	private func liftLeft<U, F, V, G>(_ transform: (Signal<Value, Error>) -> (Signal<U, F>) -> Signal<V, G>) -> (SignalProducer<U, F>) -> SignalProducer<V, G> {
		return { otherProducer in
			return SignalProducer { observer, outerDisposable in
				otherProducer.startWithSignal { otherSignal, otherDisposable in
					outerDisposable += otherDisposable
					
					self.startWithSignal { signal, disposable in
						outerDisposable.add(disposable)

						transform(signal)(otherSignal).observe(observer)
					}
				}
			}
		}
	}
	

	/// Lift a binary Signal operator to operate upon a Signal and a
	/// SignalProducer instead.
	///
	/// In other words, this will create a new `SignalProducer` which will apply
	/// the given `Signal` operator to _every_ `Signal` created from the two
	/// producers, just as if the operator had been applied to each `Signal`
	/// yielded from `start()`.
	///
	/// - parameters:
	///   - transform: A binary operator to lift.
	///
	/// - returns: A binary operator that works on `Signal` and returns
	///            `SignalProducer`.
	public func lift<U, F, V, G>(_ transform: (Signal<Value, Error>) -> (Signal<U, F>) -> Signal<V, G>) -> (Signal<U, F>) -> SignalProducer<V, G> {
		return { otherSignal in
			return SignalProducer { observer, outerDisposable in
				let (wrapperSignal, otherSignalObserver) = Signal<U, F>.pipe()

				// Avoid memory leak caused by the direct use of the given
				// signal.
				//
				// See https://github.com/ReactiveCocoa/ReactiveCocoa/pull/2758
				// for the details.
				outerDisposable += ActionDisposable {
					otherSignalObserver.sendInterrupted()
				}
				outerDisposable += otherSignal.observe(otherSignalObserver)

				self.startWithSignal { signal, disposable in
					outerDisposable += disposable
					outerDisposable += transform(signal)(wrapperSignal).observe(observer)
				}
			}
		}
	}
	

	/// Map each value in the producer to a new value.
	///
	/// - parameters:
	///   - transform: A closure that accepts a value and returns a different
	///                value.
	///
	/// - returns: A signal producer that, when started, will send a mapped
	///            value of `self.`
	public func map<U>(_ transform: (Value) -> U) -> SignalProducer<U, Error> {
		return lift { $0.map(transform) }
	}

	/// Map errors in the producer to a new error.
	///
	/// - parameters:
	///   - transform: A closure that accepts an error object and returns a
	///                different error.
	///
	/// - returns: A producer that emits errors of new type.
	public func mapError<F>(_ transform: (Error) -> F) -> SignalProducer<Value, F> {
		return lift { $0.mapError(transform) }
	}

	/// Preserve only the values of the producer that pass the given predicate.
	///
	/// - parameters:
	///   - predicate: A closure that accepts value and returns `Bool` denoting
	///                whether value has passed the test.
	///
	/// - returns: A producer that, when started, will send only the values
	///            passing the given predicate.
	public func filter(_ predicate: (Value) -> Bool) -> SignalProducer<Value, Error> {
		return lift { $0.filter(predicate) }
	}

	/// Yield the first `count` values from the input producer.
	///
	/// - precondition: `count` must be non-negative number.
	///
	/// - parameters:
	///   - count: A number of values to take from the signal.
	///
	/// - returns: A producer that, when started, will yield the first `count`
	///            values from `self`.
	public func take(first count: Int) -> SignalProducer<Value, Error> {
		return lift { $0.take(first: count) }
	}

	/// Yield an array of values when `self` completes.
	///
	/// - note: When `self` completes without collecting any value, it will send
	///         an empty array of values.
	///
	/// - returns: A producer that, when started, will yield an array of values
	///            when `self` completes.
	public func collect() -> SignalProducer<[Value], Error> {
		return lift { $0.collect() }
	}

	/// Yield an array of values until it reaches a certain count.
	///
	/// - precondition: `count` should be greater than zero.
	///
	/// - note: When the count is reached the array is sent and the signal
	///         starts over yielding a new array of values.
	///
	/// - note: When `self` completes any remaining values will be sent, the
	///         last array may not have `count` values. Alternatively, if were
	///         not collected any values will sent an empty array of values.
	///
	/// - returns: A producer that, when started, collects at most `count`
	///            values from `self`, forwards them as a single array and
	///            completes.
	public func collect(count: Int) -> SignalProducer<[Value], Error> {
		precondition(count > 0)
		return lift { $0.collect(count: count) }
	}

	/// Yield an array of values based on a predicate which matches the values
	/// collected.
	///
	/// - note: When `self` completes any remaining values will be sent, the
	///         last array may not match `predicate`. Alternatively, if were not
	///         collected any values will sent an empty array of values.
	///
	/// ````
	/// let (producer, observer) = SignalProducer<Int, NoError>.buffer(1)
	///
	/// producer
	///     .collect { values in values.reduce(0, combine: +) == 8 }
	///     .startWithNext { print($0) }
	///
	/// observer.sendNext(1)
	/// observer.sendNext(3)
	/// observer.sendNext(4)
	/// observer.sendNext(7)
	/// observer.sendNext(1)
	/// observer.sendNext(5)
	/// observer.sendNext(6)
	/// observer.sendCompleted()
	///
	/// // Output:
	/// // [1, 3, 4]
	/// // [7, 1]
	/// // [5, 6]
	/// ````
	///
	/// - parameters:
	///   - predicate: Predicate to match when values should be sent (returning
	///                `true`) or alternatively when they should be collected
	///                (where it should return `false`). The most recent value
	///                (`next`) is included in `values` and will be the end of
	///                the current array of values if the predicate returns
	///                `true`.
	///
	/// - returns: A producer that, when started, collects values passing the
	///            predicate and, when `self` completes, forwards them as a
	///            single array and complets.
	public func collect(_ predicate: (values: [Value]) -> Bool) -> SignalProducer<[Value], Error> {
		return lift { $0.collect(predicate) }
	}

	/// Yield an array of values based on a predicate which matches the values
	/// collected and the next value.
	///
	/// - note: When `self` completes any remaining values will be sent, the
	///         last array may not match `predicate`. Alternatively, if no
	///         values were collected an empty array will be sent.
	///
	/// ````
	/// let (producer, observer) = SignalProducer<Int, NoError>.buffer(1)
	///
	/// producer
	///     .collect { values, next in next == 7 }
	///     .startWithNext { print($0) }
	///
	/// observer.sendNext(1)
	/// observer.sendNext(1)
	/// observer.sendNext(7)
	/// observer.sendNext(7)
	/// observer.sendNext(5)
	/// observer.sendNext(6)
	/// observer.sendCompleted()
	///
	/// // Output:
	/// // [1, 1]
	/// // [7]
	/// // [7, 5, 6]
	/// ````
	///
	/// - parameters:
	///   - predicate: Predicate to match when values should be sent (returning
	///                `true`) or alternatively when they should be collected
	///                (where it should return `false`). The most recent value
	///                (`next`) is not included in `values` and will be the
	///                start of the next array of values if the predicate
	///                returns `true`.
	///
	/// - returns: A signal that will yield an array of values based on a
	///            predicate which matches the values collected and the next
	///            value.
	public func collect(_ predicate: (values: [Value], next: Value) -> Bool) -> SignalProducer<[Value], Error> {
		return lift { $0.collect(predicate) }
	}

	/// Forward all events onto the given scheduler, instead of whichever
	/// scheduler they originally arrived upon.
	///
	/// - parameters:
	///   - scheduler: A scheduler to deliver events on.
	///
	/// - returns: A producer that, when started, will yield `self` values on
	///            provided scheduler.
	public func observe(on scheduler: SchedulerProtocol) -> SignalProducer<Value, Error> {
		return lift { $0.observe(on: scheduler) }
	}

	/// Combine the latest value of the receiver with the latest value from the
	/// given producer.
	///
	/// - note: The returned producer will not send a value until both inputs
	///         have sent at least one value each. 
	///
	/// - note: If either producer is interrupted, the returned producer will
	///         also be interrupted.
	///
	/// - parameters:
	///   - other: A producer to combine `self`'s value with.
	///
	/// - returns: A producer that, when started, will yield a tuple containing
	///            values of `self` and given producer.
	public func combineLatest<U>(with other: SignalProducer<U, Error>) -> SignalProducer<(Value, U), Error> {
		// This should be the implementation of this method:
		// return liftRight(Signal.combineLatestWith)(otherProducer)
		//
		// However, due to a Swift miscompilation (with `-O`) we need to inline `liftRight` here.
		// See https://github.com/ReactiveCocoa/ReactiveCocoa/issues/2751 for more details.
		//
		// This can be reverted once tests with -O don't crash. 

		return SignalProducer { observer, outerDisposable in
			self.startWithSignal { signal, disposable in
				outerDisposable.add(disposable)

				other.startWithSignal { otherSignal, otherDisposable in
					outerDisposable += otherDisposable

					signal.combineLatest(with: otherSignal).observe(observer)
				}
			}
		}
	}

	/// Combine the latest value of the receiver with the latest value from
	/// the given signal.
	///
	/// - note: The returned producer will not send a value until both inputs
	///         have sent at least one value each. 
	///
	/// - note: If either input is interrupted, the returned producer will also
	///         be interrupted.
	///
	/// - parameters:
	///   - other: A signal to combine `self`'s value with.
	///
	/// - returns: A producer that, when started, will yield a tuple containing
	///            values of `self` and given signal.
	public func combineLatest<U>(with other: Signal<U, Error>) -> SignalProducer<(Value, U), Error> {
		return lift(Signal.combineLatest(with:))(other)
	}

	/// Delay `next` and `completed` events by the given interval, forwarding
	/// them on the given scheduler.
	///
	/// - note: `failed` and `interrupted` events are always scheduled
	///         immediately.
	///
	/// - parameters:
	///   - interval: Interval to delay `next` and `completed` events by.
	///   - scheduler: A scheduler to deliver delayed events on.
	///
	/// - returns: A producer that, when started, will delay `next` and
	///            `completed` events and will yield them on given scheduler.
	public func delay(_ interval: TimeInterval, on scheduler: DateSchedulerProtocol) -> SignalProducer<Value, Error> {
		return lift { $0.delay(interval, on: scheduler) }
	}

	/// Skip the first `count` values, then forward everything afterward.
	///
	/// - parameters:
	///   - count: A number of values to skip.
	///
	/// - returns:  A producer that, when started, will skip the first `count`
	///             values, then forward everything afterward.
	public func skip(first count: Int) -> SignalProducer<Value, Error> {
		return lift { $0.skip(first: count) }
	}

	/// Treats all Events from the input producer as plain values, allowing them
	/// to be manipulated just like any other value.
	///
	/// In other words, this brings Events “into the monad.”
	///
	/// - note: When a Completed or Failed event is received, the resulting
	///         producer will send the Event itself and then complete. When an
	///         `interrupted` event is received, the resulting producer will
	///         send the `Event` itself and then interrupt.
	///
	/// - returns: A producer that sends events as its values.
	public func materialize() -> SignalProducer<Event<Value, Error>, NoError> {
		return lift { $0.materialize() }
	}

	/// Forward the latest value from `self` with the value from `sampler` as a
	/// tuple, only when `sampler` sends a `next` event.
	///
	/// - note: If `sampler` fires before a value has been observed on `self`,
	///         nothing happens.
	///
	/// - parameters:
	///   - sampler: A producer that will trigger the delivery of `next` event
	///              from `self`.
	///
	/// - returns: A producer that will send values from `self` and `sampler`,
	///            sampled (possibly multiple times) by `sampler`, then complete
	///            once both input producers have completed, or interrupt if
	///            either input producer is interrupted.
	public func sample<T>(with sampler: SignalProducer<T, NoError>) -> SignalProducer<(Value, T), Error> {
		return liftLeft(Signal.sample(with:))(sampler)
	}
	
	/// Forward the latest value from `self` with the value from `sampler` as a
	/// tuple, only when `sampler` sends a `next` event.
	///
	/// - note: If `sampler` fires before a value has been observed on `self`,
	///         nothing happens.
	///
	/// - parameters:
	///   - sampler: A signal that will trigger the delivery of `next` event
	///              from `self`.
	///
	/// - returns: A producer that, when started, will send values from `self`
	///            and `sampler`, sampled (possibly multiple times) by
	///            `sampler`, then complete once both input producers have
	///            completed, or interrupt if either input producer is
	///            interrupted.
	public func sample<T>(with sampler: Signal<T, NoError>) -> SignalProducer<(Value, T), Error> {
		return lift(Signal.sample(with:))(sampler)
	}

	/// Forward the latest value from `self` whenever `sampler` sends a `next`
	/// event.
	///
	/// - note: If `sampler` fires before a value has been observed on `self`,
	///         nothing happens.
	///
	/// - parameters:
	///   - sampler: A producer that will trigger the delivery of `next` event
	///              from `self`.
	///
	/// - returns: A producer that, when started, will send values from `self`,
	///            sampled (possibly multiple times) by `sampler`, then complete
	///            once both input producers have completed, or interrupt if
	///            either input producer is interrupted.
	public func sample(on sampler: SignalProducer<(), NoError>) -> SignalProducer<Value, Error> {
		return liftLeft(Signal.sample(on:))(sampler)
	}

	/// Forward the latest value from `self` whenever `sampler` sends a `next`
	/// event.
	///
	/// - note: If `sampler` fires before a value has been observed on `self`,
	///         nothing happens.
	///
	/// - parameters:
	///   - trigger: A signal whose `next` or `completed` events will start the
	///              deliver of events on `self`.
	///
	/// - returns: A producer that will send values from `self`, sampled
	///            (possibly multiple times) by `sampler`, then complete once 
	///            both inputs have completed, or interrupt if either input is
	///            interrupted.
	public func sample(on sampler: Signal<(), NoError>) -> SignalProducer<Value, Error> {
		return lift(Signal.sample(on:))(sampler)
	}

<<<<<<< HEAD
	/// Forwards events from `self` until `object` deinitializes, at which point the
	/// returned producer will complete.
	public func take<U: LifetimeProviding>(withinLifetime object: U) -> SignalProducer<Value, Error> {
		return take(until: object.lifetime)
	}

	/// Forwards events from `self` until `trigger` sends a Next or Completed
=======
	/// Forward events from `self` until the lifetime producer of `object`
	/// completes, at which point the returned producer will complete.
	///
	/// - parameters:
	///   - object: A `LifetimeProviding` object.
	///
	/// - returns: A producer that will deliver events until the lifetime producer
	///            of `object` completes.
	public func take<U: LifetimeProviding>(withinLifetimeOf object: U) -> SignalProducer<Value, Error> {
		return take(until: object.lifetimeProducer)
	}

	/// Forward events from `self` until `trigger` sends a `next` or `completed`
>>>>>>> e15eea80
	/// event, at which point the returned producer will complete.
	///
	/// - parameters:
	///   - trigger: A producer whose `next` or `completed` events will stop the
	///              delivery of `next` events from `self`.
	///
	/// - returns: A producer that will deliver events until `trigger` sends
	///            `next` or `completed` events.
	public func take(until trigger: SignalProducer<(), NoError>) -> SignalProducer<Value, Error> {
		// This should be the implementation of this method:
		// return liftRight(Signal.takeUntil)(trigger)
		//
		// However, due to a Swift miscompilation (with `-O`) we need to inline
		// `liftRight` here.
		//
		// See https://github.com/ReactiveCocoa/ReactiveCocoa/issues/2751 for
		// more details.
		//
		// This can be reverted once tests with -O work correctly.
		return SignalProducer { observer, outerDisposable in
			self.startWithSignal { signal, disposable in
				outerDisposable.add(disposable)

				trigger.startWithSignal { triggerSignal, triggerDisposable in
					outerDisposable += triggerDisposable

					signal.take(until: triggerSignal).observe(observer)
				}
			}
		}
	}

	/// Forward events from `self` until `trigger` sends a Next or Completed
	/// event, at which point the returned producer will complete.
	///
	/// - parameters:
	///   - trigger: A signal whose `next` or `completed` events will stop the
	///              delivery of `next` events from `self`.
	///
	/// - returns: A producer that will deliver events until `trigger` sends
	///            `next` or `completed` events.
	public func take(until trigger: Signal<(), NoError>) -> SignalProducer<Value, Error> {
		return lift(Signal.take(until:))(trigger)
	}

	/// Do not forward any values from `self` until `trigger` sends a `next`
	/// or `completed`, at which point the returned producer behaves exactly
	/// like `producer`.
	///
	/// - parameters:
	///   - trigger: A producer whose `next` or `completed` events will start
	///              the deliver of events on `self`.
	///
	/// - returns: A producer that will deliver events once the `trigger` sends
	///            `next` or `completed` events.
	public func skip(until trigger: SignalProducer<(), NoError>) -> SignalProducer<Value, Error> {
		return liftRight(Signal.skip(until:))(trigger)
	}
	
	/// Do not forward any values from `self` until `trigger` sends a `next`
	/// or `completed`, at which point the returned signal behaves exactly like
	/// `signal`.
	///
	/// - parameters:
	///   - trigger: A signal whose `next` or `completed` events will start the
	///              deliver of events on `self`.
	///
	/// - returns: A producer that will deliver events once the `trigger` sends
	///            `next` or `completed` events.
	public func skip(until trigger: Signal<(), NoError>) -> SignalProducer<Value, Error> {
		return lift(Signal.skip(until:))(trigger)
	}
	
	/// Forward events from `self` with history: values of the returned producer
	/// are a tuple whose first member is the previous value and whose second
	/// member is the current value. `initial` is supplied as the first member
	/// when `self` sends its first value.
	///
	/// - parameters:
	///   - initial: A value that will be combined with the first value sent by
	///              `self`.
	///
	/// - returns: A producer that sends tuples that contain previous and
	///            current sent values of `self`.
	public func combinePrevious(_ initial: Value) -> SignalProducer<(Value, Value), Error> {
		return lift { $0.combinePrevious(initial) }
	}

	/// Send only the final value and then immediately completes.
	///
	/// - parameters:
	///   - initial: Initial value for the accumulator.
	///   - combine: A closure that accepts accumulator and sent value of
	///              `self`.
	///
	/// - returns: A producer that sends accumulated value after `self`
	///             completes.
	public func reduce<U>(_ initial: U, _ combine: (U, Value) -> U) -> SignalProducer<U, Error> {
		return lift { $0.reduce(initial, combine) }
	}

	/// Aggregate `self`'s values into a single combined value. When `self`
	/// emits its first value, `combine` is invoked with `initial` as the first
	/// argument and that emitted value as the second argument. The result is
	/// emitted from the producer returned from `scan`. That result is then
	/// passed to `combine` as the first argument when the next value is
	/// emitted, and so on.
	///
	/// - parameters:
	///   - initial: Initial value for the accumulator.
	///   - combine: A closure that accepts accumulator and sent value of
	///              `self`.
	///
	/// - returns: A producer that sends accumulated value each time `self`
	///            emits own value.
	public func scan<U>(_ initial: U, _ combine: (U, Value) -> U) -> SignalProducer<U, Error> {
		return lift { $0.scan(initial, combine) }
	}

	/// Forward only those values from `self` which do not pass `isRepeat` with
	/// respect to the previous value.
	///
	/// - note: The first value is always forwarded.
	///
	/// - returns: A producer that does not send two equal values sequentially.
	public func skipRepeats(_ isRepeat: (Value, Value) -> Bool) -> SignalProducer<Value, Error> {
		return lift { $0.skipRepeats(isRepeat) }
	}

	/// Do not forward any values from `self` until `predicate` returns false,
	/// at which point the returned producer behaves exactly like `self`.
	///
	/// - parameters:
	///   - predicate: A closure that accepts a value and returns whether `self`
	///                should still not forward that value to a `producer`.
	///
	/// - returns: A producer that sends only forwarded values from `self`.
	public func skip(while predicate: (Value) -> Bool) -> SignalProducer<Value, Error> {
		return lift { $0.skip(while: predicate) }
	}

	/// Forward events from `self` until `replacement` begins sending events.
	///
	/// - parameters:
	///   - replacement: A producer to wait to wait for values from and start
	///                  sending them as a replacement to `self`'s values.
	///
	/// - returns: A producer which passes through `next`, `failed`, and
	///            `interrupted` events from `self` until `replacement` sends an 
	///            event, at which point the returned producer will send that
	///            event and switch to passing through events from `replacement` 
	///            instead, regardless of whether `self` has sent events
	///            already.
	public func take(untilReplacement signal: SignalProducer<Value, Error>) -> SignalProducer<Value, Error> {
		return liftRight(Signal.take(untilReplacement:))(signal)
	}

	/// Forwards events from `self` until `replacement` begins sending events.
	///
	/// - parameters:
	///   - replacement: A signal to wait to wait for values from and start
	///                  sending them as a replacement to `self`'s values.
	///
	/// - returns: A producer which passes through `next`, `failed`, and
	///            `interrupted` events from `self` until `replacement` sends an
	///            event, at which point the returned producer will send that
	///            event and switch to passing through events from `replacement`
	///            instead, regardless of whether `self` has sent events
	///            already.
	public func take(untilReplacement signal: Signal<Value, Error>) -> SignalProducer<Value, Error> {
		return lift(Signal.take(untilReplacement:))(signal)
	}

	/// Wait until `self` completes and then forward the final `count` values
	/// on the returned producer.
	///
	/// - parameters:
	///   - count: Number of last events to send after `self` completes.
	///
	/// - returns: A producer that receives up to `count` values from `self`
	///            after `self` completes.
	public func take(last count: Int) -> SignalProducer<Value, Error> {
		return lift { $0.take(last: count) }
	}

	/// Forward any values from `self` until `predicate` returns false, at which
	/// point the returned producer will complete.
	///
	/// - parameters:
	///   - predicate: A closure that accepts value and returns `Bool` value
	///                whether `self` should forward it to `signal` and continue
	///                sending other events.
	///
	/// - returns: A producer that sends events until the values sent by `self`
	///            pass the given `predicate`.
	public func take(while predicate: (Value) -> Bool) -> SignalProducer<Value, Error> {
		return lift { $0.take(while: predicate) }
	}

	/// Zip elements of two producers into pairs. The elements of any Nth pair
	/// are the Nth elements of the two input producers.
	///
	/// - parameters:
	///   - other: A producer to zip values with.
	///
	/// - returns: A producer that sends tuples of `self` and `otherProducer`.
	public func zip<U>(with other: SignalProducer<U, Error>) -> SignalProducer<(Value, U), Error> {
		return liftRight(Signal.zip(with:))(other)
	}

	/// Zip elements of this producer and a signal into pairs. The elements of
	/// any Nth pair are the Nth elements of the two.
	///
	/// - parameters:
	///   - other: A signal to zip values with.
	///
	/// - returns: A producer that sends tuples of `self` and `otherSignal`.
	public func zip<U>(with other: Signal<U, Error>) -> SignalProducer<(Value, U), Error> {
		return lift(Signal.zip(with:))(other)
	}

	/// Apply `operation` to values from `self` with `Success`ful results
	/// forwarded on the returned producer and `Failure`s sent as `failed`
	/// events.
	///
	/// - parameters:
	///   - operation: A closure that accepts a value and returns a `Result`.
	///
	/// - returns: A producer that receives `Success`ful `Result` as `next`
	///            event and `Failure` as `failed` event.
	public func attempt(operation: (Value) -> Result<(), Error>) -> SignalProducer<Value, Error> {
		return lift { $0.attempt(operation) }
	}

	/// Apply `operation` to values from `self` with `Success`ful results
	/// mapped on the returned producer and `Failure`s sent as `failed` events.
	///
	/// - parameters:
	///   - operation: A closure that accepts a value and returns a result of
	///                a mapped value as `Success`.
	///
	/// - returns: A producer that sends mapped values from `self` if returned
	///            `Result` is `Success`ful, `failed` events otherwise.
	public func attemptMap<U>(_ operation: (Value) -> Result<U, Error>) -> SignalProducer<U, Error> {
		return lift { $0.attemptMap(operation) }
	}

	/// Throttle values sent by the receiver, so that at least `interval`
	/// seconds pass between each, then forwards them on the given scheduler.
	///
	/// - note: If multiple values are received before the interval has elapsed,
	///         the latest value is the one that will be passed on.
	///
	/// - norw: If `self` terminates while a value is being throttled, that
	///         value will be discarded and the returned producer will terminate
	///         immediately.
	///
	/// - parameters:
	///   - interval: Number of seconds to wait between sent values.
	///   - scheduler: A scheduler to deliver events on.
	///
	/// - returns: A producer that sends values at least `interval` seconds
	///            appart on a given scheduler.
	public func throttle(_ interval: TimeInterval, on scheduler: DateSchedulerProtocol) -> SignalProducer<Value, Error> {
		return lift { $0.throttle(interval, on: scheduler) }
	}

	/// Debounce values sent by the receiver, such that at least `interval`
	/// seconds pass after the receiver has last sent a value, then
	/// forward the latest value on the given scheduler.
	///
	/// - note: If multiple values are received before the interval has elapsed,
	///         the latest value is the one that will be passed on.
	///
	/// - note: If `self` terminates while a value is being debounced,
	///         that value will be discarded and the returned producer will
	///         terminate immediately.
	///
	/// - parameters:
	///   - interval: A number of seconds to wait before sending a value.
	///   - scheduler: A scheduler to send values on.
	///
	/// - returns: A producer that sends values that are sent from `self` at
	///            least `interval` seconds apart.
	public func debounce(_ interval: TimeInterval, on scheduler: DateSchedulerProtocol) -> SignalProducer<Value, Error> {
		return lift { $0.debounce(interval, on: scheduler) }
	}

	/// Forward events from `self` until `interval`. Then if producer isn't
	/// completed yet, fails with `error` on `scheduler`.
	///
	/// - note: If the interval is 0, the timeout will be scheduled immediately.
	///         The producer must complete synchronously (or on a faster 
	///         scheduler) to avoid the timeout.
	///
	/// - parameters:
	///   - interval: Number of seconds to wait for `self` to complete.
	///   - error: Error to send with `failed` event if `self` is not completed
	///            when `interval` passes.
	///   - scheduler: A scheduler to deliver error on.
	///
	/// - returns: A producer that sends events for at most `interval` seconds,
	///            then, if not `completed` - sends `error` with `failed` event
	///            on `scheduler`.
	public func timeout(after interval: TimeInterval, raising error: Error, on scheduler: DateSchedulerProtocol) -> SignalProducer<Value, Error> {
		return lift { $0.timeout(after: interval, raising: error, on: scheduler) }
	}
}

extension SignalProducerProtocol where Value: OptionalProtocol {
	/// Unwraps non-`nil` values and forwards them on the returned signal, `nil`
	/// values are dropped.
	///
	/// - returns: A producer that sends only non-nil values.
	public func ignoreNil() -> SignalProducer<Value.Wrapped, Error> {
		return lift { $0.ignoreNil() }
	}
}

extension SignalProducerProtocol where Value: EventProtocol, Error == NoError {
	/// The inverse of materialize(), this will translate a producer of `Event`
	/// _values_ into a producer of those events themselves.
	///
	/// - returns: A producer that sends values carried by `self` events.
	public func dematerialize() -> SignalProducer<Value.Value, Value.Error> {
		return lift { $0.dematerialize() }
	}
}

extension SignalProducerProtocol where Error == NoError {
	/// Promote a producer that does not generate failures into one that can.
	///
	/// - note: This does not actually cause failers to be generated for the
	///         given producer, but makes it easier to combine with other
	///         producers that may fail; for example, with operators like
	///         `combineLatestWith`, `zipWith`, `flatten`, etc.
	///
	/// - parameters:
	///   - _ An `ErrorType`.
	///
	/// - returns: A producer that has an instantiatable `ErrorType`.
	public func promoteErrors<F: ErrorProtocol>(_: F.Type) -> SignalProducer<Value, F> {
		return lift { $0.promoteErrors(F.self) }
	}
}

extension SignalProducerProtocol where Value: Equatable {
	/// Forward only those values from `self` which are not duplicates of the
	/// immedately preceding value.
	///
	/// - note: The first value is always forwarded.
	///
	/// - returns: A producer that does not send two equal values sequentially.
	public func skipRepeats() -> SignalProducer<Value, Error> {
		return lift { $0.skipRepeats() }
	}
}

extension SignalProducerProtocol {
	/// Forward only those values from `self` that have unique identities across
	/// the set of all values that have been seen.
	///
	/// - note: This causes the identities to be retained to check for 
	///         uniqueness.
	///
	/// - parameters:
	///   - transform: A closure that accepts a value and returns identity
	///                value.
	///
	/// - returns: A producer that sends unique values during its lifetime.
	public func uniqueValues<Identity: Hashable>(_ transform: (Value) -> Identity) -> SignalProducer<Value, Error> {
		return lift { $0.uniqueValues(transform) }
	}
}

extension SignalProducerProtocol where Value: Hashable {
	/// Forward only those values from `self` that are unique across the set of
	/// all values that have been seen.
	///
	/// - note: This causes the values to be retained to check for uniqueness.
	///         Providing a function that returns a unique value for each sent
	///         value can help you reduce the memory footprint.
	///
	/// - returns: A producer that sends unique values during its lifetime.
	public func uniqueValues() -> SignalProducer<Value, Error> {
		return lift { $0.uniqueValues() }
	}
}

extension SignalProducerProtocol {
	/// Injects side effects to be performed upon the specified producer events.
	///
	/// - parameters:
	///   - started: A closrure that is invoked when producer is started.
	///   - event: A closure that accepts an event and is invoked on every
	///            received event.
	///   - failed: A closure that accepts error object and is invoked for
	///             `failed` event.
	///   - completed: A closure that is invoked for `completed` event.
	///   - interrupted: A closure that is invoked for `interrupted` event.
	///   - terminated: A closure that is invoked for any terminating event.
	///   - disposed: A closure added as disposable when signal completes.
	///   - next: A closure that accepts a value from `next` event.
	///
	/// - returns: A producer with attached side-effects for given event cases.
	public func on(started: (() -> Void)? = nil, event: ((Event<Value, Error>) -> Void)? = nil, failed: ((Error) -> Void)? = nil, completed: (() -> Void)? = nil, interrupted: (() -> Void)? = nil, terminated: (() -> Void)? = nil, disposed: (() -> Void)? = nil, next: ((Value) -> Void)? = nil) -> SignalProducer<Value, Error> {
		return SignalProducer { observer, compositeDisposable in
			started?()
			self.startWithSignal { signal, disposable in
				compositeDisposable += disposable
				compositeDisposable += signal
					.on(
						event: event,
						failed: failed,
						completed: completed,
						interrupted: interrupted,
						terminated: terminated,
						disposed: disposed,
						next: next
					)
					.observe(observer)
			}
		}
	}

	/// Start the returned producer on the given `Scheduler`.
	///
	/// - note: This implies that any side effects embedded in the producer will
	///         be performed on the given scheduler as well.
	///
	/// - note: Events may still be sent upon other schedulers — this merely
	///         affects where the `start()` method is run.
	///
	/// - parameters:
	///   - scheduler: A scheduler to deliver events on.
	///
	/// - returns: A producer that will deliver events on given `scheduler` when
	///            started.
	public func start(on scheduler: SchedulerProtocol) -> SignalProducer<Value, Error> {
		return SignalProducer { observer, compositeDisposable in
			compositeDisposable += scheduler.schedule {
				self.startWithSignal { signal, signalDisposable in
					compositeDisposable += signalDisposable
					signal.observe(observer)
				}
			}
		}
	}
}

extension SignalProducerProtocol {
	/// Combines the values of all the given producers, in the manner described by
	/// `combineLatestWith`.
	public static func combineLatest<B>(_ a: SignalProducer<Value, Error>, _ b: SignalProducer<B, Error>) -> SignalProducer<(Value, B), Error> {
		return a.combineLatest(with: b)
	}

	/// Combines the values of all the given producers, in the manner described by
	/// `combineLatestWith`.
	public static func combineLatest<B, C>(_ a: SignalProducer<Value, Error>, _ b: SignalProducer<B, Error>, _ c: SignalProducer<C, Error>) -> SignalProducer<(Value, B, C), Error> {
		return combineLatest(a, b)
			.combineLatest(with: c)
			.map(repack)
	}

	/// Combines the values of all the given producers, in the manner described by
	/// `combineLatestWith`.
	public static func combineLatest<B, C, D>(_ a: SignalProducer<Value, Error>, _ b: SignalProducer<B, Error>, _ c: SignalProducer<C, Error>, _ d: SignalProducer<D, Error>) -> SignalProducer<(Value, B, C, D), Error> {
		return combineLatest(a, b, c)
			.combineLatest(with: d)
			.map(repack)
	}

	/// Combines the values of all the given producers, in the manner described by
	/// `combineLatestWith`.
	public static func combineLatest<B, C, D, E>(_ a: SignalProducer<Value, Error>, _ b: SignalProducer<B, Error>, _ c: SignalProducer<C, Error>, _ d: SignalProducer<D, Error>, _ e: SignalProducer<E, Error>) -> SignalProducer<(Value, B, C, D, E), Error> {
		return combineLatest(a, b, c, d)
			.combineLatest(with: e)
			.map(repack)
	}

	/// Combines the values of all the given producers, in the manner described by
	/// `combineLatestWith`.
	public static func combineLatest<B, C, D, E, F>(_ a: SignalProducer<Value, Error>, _ b: SignalProducer<B, Error>, _ c: SignalProducer<C, Error>, _ d: SignalProducer<D, Error>, _ e: SignalProducer<E, Error>, _ f: SignalProducer<F, Error>) -> SignalProducer<(Value, B, C, D, E, F), Error> {
		return combineLatest(a, b, c, d, e)
			.combineLatest(with: f)
			.map(repack)
	}

	/// Combines the values of all the given producers, in the manner described by
	/// `combineLatestWith`.
	public static func combineLatest<B, C, D, E, F, G>(_ a: SignalProducer<Value, Error>, _ b: SignalProducer<B, Error>, _ c: SignalProducer<C, Error>, _ d: SignalProducer<D, Error>, _ e: SignalProducer<E, Error>, _ f: SignalProducer<F, Error>, _ g: SignalProducer<G, Error>) -> SignalProducer<(Value, B, C, D, E, F, G), Error> {
		return combineLatest(a, b, c, d, e, f)
			.combineLatest(with: g)
			.map(repack)
	}

	/// Combines the values of all the given producers, in the manner described by
	/// `combineLatestWith`.
	public static func combineLatest<B, C, D, E, F, G, H>(_ a: SignalProducer<Value, Error>, _ b: SignalProducer<B, Error>, _ c: SignalProducer<C, Error>, _ d: SignalProducer<D, Error>, _ e: SignalProducer<E, Error>, _ f: SignalProducer<F, Error>, _ g: SignalProducer<G, Error>, _ h: SignalProducer<H, Error>) -> SignalProducer<(Value, B, C, D, E, F, G, H), Error> {
		return combineLatest(a, b, c, d, e, f, g)
			.combineLatest(with: h)
			.map(repack)
	}

	/// Combines the values of all the given producers, in the manner described by
	/// `combineLatestWith`.
	public static func combineLatest<B, C, D, E, F, G, H, I>(_ a: SignalProducer<Value, Error>, _ b: SignalProducer<B, Error>, _ c: SignalProducer<C, Error>, _ d: SignalProducer<D, Error>, _ e: SignalProducer<E, Error>, _ f: SignalProducer<F, Error>, _ g: SignalProducer<G, Error>, _ h: SignalProducer<H, Error>, _ i: SignalProducer<I, Error>) -> SignalProducer<(Value, B, C, D, E, F, G, H, I), Error> {
		return combineLatest(a, b, c, d, e, f, g, h)
			.combineLatest(with: i)
			.map(repack)
	}

	/// Combines the values of all the given producers, in the manner described by
	/// `combineLatestWith`.
	public static func combineLatest<B, C, D, E, F, G, H, I, J>(_ a: SignalProducer<Value, Error>, _ b: SignalProducer<B, Error>, _ c: SignalProducer<C, Error>, _ d: SignalProducer<D, Error>, _ e: SignalProducer<E, Error>, _ f: SignalProducer<F, Error>, _ g: SignalProducer<G, Error>, _ h: SignalProducer<H, Error>, _ i: SignalProducer<I, Error>, _ j: SignalProducer<J, Error>) -> SignalProducer<(Value, B, C, D, E, F, G, H, I, J), Error> {
		return combineLatest(a, b, c, d, e, f, g, h, i)
			.combineLatest(with: j)
			.map(repack)
	}

	/// Combines the values of all the given producers, in the manner described by
	/// `combineLatestWith`. Will return an empty `SignalProducer` if the sequence is empty.
	public static func combineLatest<S: Sequence where S.Iterator.Element == SignalProducer<Value, Error>>(_ producers: S) -> SignalProducer<[Value], Error> {
		var generator = producers.makeIterator()
		if let first = generator.next() {
			let initial = first.map { [$0] }
			return IteratorSequence(generator).reduce(initial) { producer, next in
				producer.combineLatest(with: next).map { $0.0 + [$0.1] }
			}
		}
		
		return .empty
	}

	/// Zips the values of all the given producers, in the manner described by
	/// `zipWith`.
	public static func zip<B>(_ a: SignalProducer<Value, Error>, _ b: SignalProducer<B, Error>) -> SignalProducer<(Value, B), Error> {
		return a.zip(with: b)
	}

	/// Zips the values of all the given producers, in the manner described by
	/// `zipWith`.
	public static func zip<B, C>(_ a: SignalProducer<Value, Error>, _ b: SignalProducer<B, Error>, _ c: SignalProducer<C, Error>) -> SignalProducer<(Value, B, C), Error> {
		return zip(a, b)
			.zip(with: c)
			.map(repack)
	}

	/// Zips the values of all the given producers, in the manner described by
	/// `zipWith`.
	public static func zip<B, C, D>(_ a: SignalProducer<Value, Error>, _ b: SignalProducer<B, Error>, _ c: SignalProducer<C, Error>, _ d: SignalProducer<D, Error>) -> SignalProducer<(Value, B, C, D), Error> {
		return zip(a, b, c)
			.zip(with: d)
			.map(repack)
	}

	/// Zips the values of all the given producers, in the manner described by
	/// `zipWith`.
	public static func zip<B, C, D, E>(_ a: SignalProducer<Value, Error>, _ b: SignalProducer<B, Error>, _ c: SignalProducer<C, Error>, _ d: SignalProducer<D, Error>, _ e: SignalProducer<E, Error>) -> SignalProducer<(Value, B, C, D, E), Error> {
		return zip(a, b, c, d)
			.zip(with: e)
			.map(repack)
	}

	/// Zips the values of all the given producers, in the manner described by
	/// `zipWith`.
	public static func zip<B, C, D, E, F>(_ a: SignalProducer<Value, Error>, _ b: SignalProducer<B, Error>, _ c: SignalProducer<C, Error>, _ d: SignalProducer<D, Error>, _ e: SignalProducer<E, Error>, _ f: SignalProducer<F, Error>) -> SignalProducer<(Value, B, C, D, E, F), Error> {
		return zip(a, b, c, d, e)
			.zip(with: f)
			.map(repack)
	}

	/// Zips the values of all the given producers, in the manner described by
	/// `zipWith`.
	public static func zip<B, C, D, E, F, G>(_ a: SignalProducer<Value, Error>, _ b: SignalProducer<B, Error>, _ c: SignalProducer<C, Error>, _ d: SignalProducer<D, Error>, _ e: SignalProducer<E, Error>, _ f: SignalProducer<F, Error>, _ g: SignalProducer<G, Error>) -> SignalProducer<(Value, B, C, D, E, F, G), Error> {
		return zip(a, b, c, d, e, f)
			.zip(with: g)
			.map(repack)
	}

	/// Zips the values of all the given producers, in the manner described by
	/// `zipWith`.
	public static func zip<B, C, D, E, F, G, H>(_ a: SignalProducer<Value, Error>, _ b: SignalProducer<B, Error>, _ c: SignalProducer<C, Error>, _ d: SignalProducer<D, Error>, _ e: SignalProducer<E, Error>, _ f: SignalProducer<F, Error>, _ g: SignalProducer<G, Error>, _ h: SignalProducer<H, Error>) -> SignalProducer<(Value, B, C, D, E, F, G, H), Error> {
		return zip(a, b, c, d, e, f, g)
			.zip(with: h)
			.map(repack)
	}

	/// Zips the values of all the given producers, in the manner described by
	/// `zipWith`.
	public static func zip<B, C, D, E, F, G, H, I>(_ a: SignalProducer<Value, Error>, _ b: SignalProducer<B, Error>, _ c: SignalProducer<C, Error>, _ d: SignalProducer<D, Error>, _ e: SignalProducer<E, Error>, _ f: SignalProducer<F, Error>, _ g: SignalProducer<G, Error>, _ h: SignalProducer<H, Error>, _ i: SignalProducer<I, Error>) -> SignalProducer<(Value, B, C, D, E, F, G, H, I), Error> {
		return zip(a, b, c, d, e, f, g, h)
			.zip(with: i)
			.map(repack)
	}

	/// Zips the values of all the given producers, in the manner described by
	/// `zipWith`.
	public static func zip<B, C, D, E, F, G, H, I, J>(_ a: SignalProducer<Value, Error>, _ b: SignalProducer<B, Error>, _ c: SignalProducer<C, Error>, _ d: SignalProducer<D, Error>, _ e: SignalProducer<E, Error>, _ f: SignalProducer<F, Error>, _ g: SignalProducer<G, Error>, _ h: SignalProducer<H, Error>, _ i: SignalProducer<I, Error>, _ j: SignalProducer<J, Error>) -> SignalProducer<(Value, B, C, D, E, F, G, H, I, J), Error> {
		return zip(a, b, c, d, e, f, g, h, i)
			.zip(with: j)
			.map(repack)
	}

	/// Zips the values of all the given producers, in the manner described by
	/// `zipWith`. Will return an empty `SignalProducer` if the sequence is empty.
	public static func zip<S: Sequence where S.Iterator.Element == SignalProducer<Value, Error>>(_ producers: S) -> SignalProducer<[Value], Error> {
		var generator = producers.makeIterator()
		if let first = generator.next() {
			let initial = first.map { [$0] }
			return IteratorSequence(generator).reduce(initial) { producer, next in
				producer.zip(with: next).map { $0.0 + [$0.1] }
			}
		}

		return .empty
	}
}

extension SignalProducerProtocol {
	/// Repeat `self` a total of `count` times. In other words, start producer
	/// `count` number of times, each one after previously started producer
	/// completes.
	///
	/// - note: Repeating `1` time results in an equivalent signal producer.
	///
	/// - note: Repeating `0` times results in a producer that instantly
	///         completes.
	///
	/// - parameters:
	///   - count: Number of repetitions.
	///
	/// - returns: A signal producer start sequentially starts `self` after
	///            previously started producer completes.
	public func times(_ count: Int) -> SignalProducer<Value, Error> {
		precondition(count >= 0)

		if count == 0 {
			return .empty
		} else if count == 1 {
			return producer
		}

		return SignalProducer { observer, disposable in
			let serialDisposable = SerialDisposable()
			disposable += serialDisposable

			func iterate(_ current: Int) {
				self.startWithSignal { signal, signalDisposable in
					serialDisposable.innerDisposable = signalDisposable

					signal.observe { event in
						if case .completed = event {
							let remainingTimes = current - 1
							if remainingTimes > 0 {
								iterate(remainingTimes)
							} else {
								observer.sendCompleted()
							}
						} else {
							observer.action(event)
						}
					}
				}
			}

			iterate(count)
		}
	}

	/// Ignore failures up to `count` times.
	///
	/// - precondition: `count` must be non-negative integer.
	///
	/// - parameters:
	///   - count: Number of retries.
	///
	/// - returns: A signal producer that restarts up to `count` times.
	public func retry(upTo count: Int) -> SignalProducer<Value, Error> {
		precondition(count >= 0)

		if count == 0 {
			return producer
		} else {
			return flatMapError { _ in
				self.retry(upTo: count - 1)
			}
		}
	}

	/// Wait for completion of `self`, *then* forward all events from
	/// `replacement`. Any failure or interruption sent from `self` is
	/// forwarded immediately, in which case `replacement` will not be started,
	/// and none of its events will be be forwarded. 
	///
	/// - note: All values sent from `self` are ignored.
	///
	/// - parameters:
	///   - replacement: A producer to start when `self` completes.
	///
	/// - returns: A producer that sends events from `self` and then from
	///            `replacement` when `self` completes.
	public func then<U>(_ replacement: SignalProducer<U, Error>) -> SignalProducer<U, Error> {
		return SignalProducer<U, Error> { observer, observerDisposable in
			self.startWithSignal { signal, signalDisposable in
				observerDisposable += signalDisposable

				signal.observe { event in
					switch event {
					case let .failed(error):
						observer.sendFailed(error)
					case .completed:
						observerDisposable += replacement.start(observer)
					case .interrupted:
						observer.sendInterrupted()
					case .next:
						break
					}
				}
			}
		}
	}

	/// Start the producer, then block, waiting for the first value.
	///
	/// When a single value or error is sent, the returned `Result` will
	/// represent those cases. However, when no values are sent, `nil` will be
	/// returned.
	///
	/// - returns: Result when single `next` or `failed` event is received.
	///            `nil` when no events are received.
	public func first() -> Result<Value, Error>? {
		return take(first: 1).single()
	}

	/// Start the producer, then block, waiting for events: Next and
	/// Completed.
	///
	/// When a single value or error is sent, the returned `Result` will
	/// represent those cases. However, when no values are sent, or when more
	/// than one value is sent, `nil` will be returned.
	///
	/// - returns: Result when single `next` or `failed` event is received. 
	///            `nil` when 0 or more than 1 events are received.
	public func single() -> Result<Value, Error>? {
		let semaphore = DispatchSemaphore(value: 0)
		var result: Result<Value, Error>?

		take(first: 2).start { event in
			switch event {
			case let .next(value):
				if result != nil {
					// Move into failure state after recieving another value.
					result = nil
					return
				}
				result = .success(value)
			case let .failed(error):
				result = .failure(error)
				semaphore.signal()
			case .completed, .interrupted:
				semaphore.signal()
			}
		}

		semaphore.wait()
		return result
	}

	/// Start the producer, then block, waiting for the last value.
	///
	/// When a single value or error is sent, the returned `Result` will
	/// represent those cases. However, when no values are sent, `nil` will be
	/// returned.
	///
	/// - returns: Result when single `next` or `failed` event is received.
	///            `nil` when no events are received.
	public func last() -> Result<Value, Error>? {
		return take(last: 1).single()
	}

	/// Starts the producer, then blocks, waiting for completion.
	///
	/// When a completion or error is sent, the returned `Result` will represent
	/// those cases.
	///
	/// - returns: Result when single `Completion` or `failed` event is 
	///            received.
	public func wait() -> Result<(), Error> {
		return then(SignalProducer<(), Error>(value: ())).last() ?? .success(())
	}

	/// Creates a new `SignalProducer` that will multicast values emitted by
	/// the underlying producer, up to `capacity`.
	/// This means that all clients of this `SignalProducer` will see the same
	/// version of the emitted values/errors.
	///
	/// The underlying `SignalProducer` will not be started until `self` is
	/// started for the first time. When subscribing to this producer, all
	/// previous values (up to `capacity`) will be emitted, followed by any new
	/// values.
	///
	/// If you find yourself needing *the current value* (the last buffered
	/// value) you should consider using `PropertyType` instead, which, unlike
	/// this operator, will guarantee at compile time that there's always a
	/// buffered value. This operator is not recommended in most cases, as it
	/// will introduce an implicit relationship between the original client and
	/// the rest, so consider alternatives like `PropertyType`, or representing
	/// your stream using a `Signal` instead.
	///
	/// This operator is only recommended when you absolutely need to introduce
	/// a layer of caching in front of another `SignalProducer`.
	///
	/// - note: This operator has the same semantics as `SignalProducer.buffer`.
	///
	/// - precondtion: `capacity` must be non-negative integer.
	///
	/// - parameters:
	///   - capcity: Number of values to hold.
	///
	/// - returns: A caching producer that will hold up to last `capacity`
	///            values.
	public func replayLazily(upTo capacity: Int) -> SignalProducer<Value, Error> {
		precondition(capacity >= 0, "Invalid capacity: \(capacity)")

		var producer: SignalProducer<Value, Error>?
		var producerObserver: SignalProducer<Value, Error>.ProducedSignal.Observer?

		let lock = Lock()
		lock.name = "org.reactivecocoa.ReactiveCocoa.SignalProducer.replayLazily"

		// This will go "out of scope" when the returned `SignalProducer` goes
		// out of scope. This lets us know when we're supposed to dispose the
		// underlying producer. This is necessary because `struct`s don't have
		// `deinit`.
		let token = DeallocationToken()

		return SignalProducer { observer, disposable in
			var token: DeallocationToken? = token
			let initializedProducer: SignalProducer<Value, Error>
			let initializedObserver: SignalProducer<Value, Error>.ProducedSignal.Observer
			let shouldStartUnderlyingProducer: Bool

			lock.lock()
			if let producer = producer, producerObserver = producerObserver {
				(initializedProducer, initializedObserver) = (producer, producerObserver)
				shouldStartUnderlyingProducer = false
			} else {
				let (producerTemp, observerTemp) = SignalProducer<Value, Error>.bufferingProducer(upTo: capacity)

				(producer, producerObserver) = (producerTemp, observerTemp)
				(initializedProducer, initializedObserver) = (producerTemp, observerTemp)
				shouldStartUnderlyingProducer = true
			}
			lock.unlock()

			// subscribe `observer` before starting the underlying producer.
			disposable += initializedProducer.start(observer)
			disposable += {
				// Don't dispose of the original producer until all observers
				// have terminated.
				token = nil
			}

			if shouldStartUnderlyingProducer {
				self.take(until: token!.deallocSignal)
					.start(initializedObserver)
			}
		}
	}
}

extension SignalProducer {
	private static func bufferingProducer(upTo capacity: Int) -> (SignalProducer, Signal<Value, Error>.Observer) {
		precondition(capacity >= 0, "Invalid capacity: \(capacity)")

		// Used as an atomic variable so we can remove observers without needing
		// to run on a serial queue.
		let state: Atomic<BufferState<Value, Error>> = Atomic(BufferState())

		let producer = self.init { observer, disposable in
			// Assigned to when replay() is invoked synchronously below.
			var token: RemovalToken?

			let replayBuffer = ReplayBuffer<Value>()
			var replayValues: [Value] = []
			var replayToken: RemovalToken?
			var next = state.modify { state in
				replayValues = state.values
				if replayValues.isEmpty {
					token = state.observers?.insert(observer)
				} else {
					replayToken = state.replayBuffers.insert(replayBuffer)
				}
			}

			while !replayValues.isEmpty {
				replayValues.forEach(observer.sendNext)

				next = state.modify { state in
					replayValues = replayBuffer.values
					replayBuffer.values = []
					if replayValues.isEmpty {
						if let replayToken = replayToken {
							state.replayBuffers.remove(using: replayToken)
						}
						token = state.observers?.insert(observer)
					}
				}
			}

			if let terminationEvent = next.terminationEvent {
				observer.action(terminationEvent)
			}

			if let token = token {
				disposable += {
					state.modify { state in
						state.observers?.remove(using: token)
					}
				}
			}
		}

		let bufferingObserver: Signal<Value, Error>.Observer = Observer { event in
			let originalState = state.modify { state in
				if let value = event.value {
					state.add(value, upTo: capacity)
				} else {
					// Disconnect all observers and prevent future
					// attachments.
					state.terminationEvent = event
					state.observers = nil
				}
			}

			originalState.observers?.forEach { $0.action(event) }
		}

		return (producer, bufferingObserver)
	}
}

/// A uniquely identifying token for Observers that are replaying values in
/// BufferState.
private final class ReplayBuffer<Value> {
	private var values: [Value] = []
}

private struct BufferState<Value, Error: ErrorProtocol> {
	/// All values in the buffer.
	var values: [Value] = []

	/// Any terminating event sent to the buffer.
	///
	/// This will be nil if termination has not occurred.
	var terminationEvent: Event<Value, Error>?

	/// The observers currently attached to the buffered producer, or nil if the
	/// producer was terminated.
	var observers: Bag<Signal<Value, Error>.Observer>? = Bag()

	/// The set of unused replay token identifiers.
	var replayBuffers: Bag<ReplayBuffer<Value>> = Bag()

	/// Appends a new value to the buffer, trimming it down to the given capacity
	/// if necessary.
	mutating func add(_ value: Value, upTo capacity: Int) {
		precondition(capacity >= 0)

		for buffer in replayBuffers {
			buffer.values.append(value)
		}

		if capacity == 0 {
			values = []
			return
		}

		if capacity == 1 {
			values = [ value ]
			return
		}

		values.append(value)

		let overflow = values.count - capacity
		if overflow > 0 {
			values.removeSubrange(0..<overflow)
		}
	}
}

/// Create a repeating timer of the given interval, with a reasonable default
/// leeway, sending updates on the given scheduler.
///
/// - note: This timer will never complete naturally, so all invocations of
///         `start()` must be disposed to avoid leaks.
///
/// - precondition: Interval must be non-negative number.
///
/// - parameters:
///   - interval: An interval between invocations.
///   - scheduler: A scheduler to deliver events on.
///
/// - returns: A producer that sends `NSDate` values every `interval` seconds.
public func timer(interval: TimeInterval, on scheduler: DateSchedulerProtocol) -> SignalProducer<Date, NoError> {
	// Apple's "Power Efficiency Guide for Mac Apps" recommends a leeway of
	// at least 10% of the timer interval.
	return timer(interval: interval, on: scheduler, leeway: interval * 0.1)
}

/// Creates a repeating timer of the given interval, sending updates on the
/// given scheduler.
///
/// - note: This timer will never complete naturally, so all invocations of
///         `start()` must be disposed to avoid leaks.
///
/// - precondition: Interval must be non-negative number.
///
/// - precondition: Leeway must be non-negative number.
///
/// - parameters:
///   - interval: An interval between invocations.
///   - scheduler: A scheduler to deliver events on.
///   - leeway: Interval leeway. Apple's "Power Efficiency Guide for Mac Apps"
///             recommends a leeway of at least 10% of the timer interval.
///
/// - returns: A producer that sends `NSDate` values every `interval` seconds.
public func timer(interval: TimeInterval, on scheduler: DateSchedulerProtocol, leeway: TimeInterval) -> SignalProducer<Date, NoError> {
	precondition(interval >= 0)
	precondition(leeway >= 0)

	return SignalProducer { observer, compositeDisposable in
		compositeDisposable += scheduler.schedule(after: scheduler.currentDate.addingTimeInterval(interval),
		                                          interval: interval,
		                                          leeway: leeway,
		                                          action: { observer.sendNext(scheduler.currentDate) })
	}
}<|MERGE_RESOLUTION|>--- conflicted
+++ resolved
@@ -813,15 +813,6 @@
 		return lift(Signal.sample(on:))(sampler)
 	}
 
-<<<<<<< HEAD
-	/// Forwards events from `self` until `object` deinitializes, at which point the
-	/// returned producer will complete.
-	public func take<U: LifetimeProviding>(withinLifetime object: U) -> SignalProducer<Value, Error> {
-		return take(until: object.lifetime)
-	}
-
-	/// Forwards events from `self` until `trigger` sends a Next or Completed
-=======
 	/// Forward events from `self` until the lifetime producer of `object`
 	/// completes, at which point the returned producer will complete.
 	///
@@ -835,7 +826,6 @@
 	}
 
 	/// Forward events from `self` until `trigger` sends a `next` or `completed`
->>>>>>> e15eea80
 	/// event, at which point the returned producer will complete.
 	///
 	/// - parameters:
