--- conflicted
+++ resolved
@@ -1672,51 +1672,13 @@
 	public func replayLazily(upTo capacity: Int) -> SignalProducer<Value, Error> {
 		precondition(capacity >= 0, "Invalid capacity: \(capacity)")
 
-<<<<<<< HEAD
-=======
-		var producer: SignalProducer<Value, Error>?
-		var producerObserver: SignalProducer<Value, Error>.ProducedSignal.Observer?
-
-		let lock = NSLock()
-		lock.name = "org.reactivecocoa.ReactiveCocoa.SignalProducer.replayLazily"
-
->>>>>>> b4d75743
 		// This will go "out of scope" when the returned `SignalProducer` goes
 		// out of scope. This lets us know when we're supposed to dispose the
 		// underlying producer. This is necessary because `struct`s don't have
 		// `deinit`.
 		let lifetime = Lifetime()
 
-<<<<<<< HEAD
 		let state = Atomic(ReplayState<Value, Error>(upTo: capacity))
-=======
-		return SignalProducer { observer, disposable in
-			var lifetime: Lifetime? = lifetime
-			let initializedProducer: SignalProducer<Value, Error>
-			let initializedObserver: SignalProducer<Value, Error>.ProducedSignal.Observer
-			let shouldStartUnderlyingProducer: Bool
-
-			lock.lock()
-			if let producer = producer, let producerObserver = producerObserver {
-				(initializedProducer, initializedObserver) = (producer, producerObserver)
-				shouldStartUnderlyingProducer = false
-			} else {
-				let (producerTemp, observerTemp) = SignalProducer<Value, Error>.bufferingProducer(upTo: capacity)
-
-				(producer, producerObserver) = (producerTemp, observerTemp)
-				(initializedProducer, initializedObserver) = (producerTemp, observerTemp)
-				shouldStartUnderlyingProducer = true
-			}
-			lock.unlock()
-
-			// subscribe `observer` before starting the underlying producer.
-			disposable += initializedProducer.start(observer)
-			disposable += {
-				// Don't dispose of the original producer until all observers
-				// have terminated.
-				lifetime = nil
-			}
->>>>>>> b4d75743
 
 		let bootstrap = ActionDisposable {
 			// Start the underlying producer.
@@ -1771,20 +1733,15 @@
 	private var values: [Value] = []
 }
 
-<<<<<<< HEAD
 private enum ReplayStatus<Value> {
 	case observing(token: RemovalToken?)
 	case replaying(values: [Value])
 }
 
-private struct ReplayState<Value, Error: ErrorProtocol> {
+private struct ReplayState<Value, Error: Swift.Error> {
 	let capacity: Int
 
 	/// All cached values.
-=======
-private struct BufferState<Value, Error: Swift.Error> {
-	/// All values in the buffer.
->>>>>>> b4d75743
 	var values: [Value] = []
 
 	/// A termination event emitted by the underlying producer.
