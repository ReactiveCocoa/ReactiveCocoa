import ReactiveSwift
import enum Result.NoError
import UIKit

extension Reactive where Base: UITextField {
	/// Sets the text of the text field.
	public var text: BindingTarget<String?> {
		return makeBindingTarget { $0.text = $1 }
	}

	/// A signal of text values emitted by the text field upon end of editing.
	///
	/// - note: To observe text values that change on all editing events,
	///   see `continuousTextValues`.
	public var textValues: Signal<String?, NoError> {
<<<<<<< HEAD
		return controlEvents([.editingDidEnd, .editingDidEndOnExit]).map { $0.text }
=======
		return mapControlEvents(.editingDidEnd) { $0.text }
>>>>>>> 3b1d1dff
	}

	/// A signal of text values emitted by the text field upon any changes.
	///
	/// - note: To observe text values only when editing ends, see `textValues`.
	public var continuousTextValues: Signal<String?, NoError> {
		return mapControlEvents(.allEditingEvents) { $0.text }
	}
	
	/// Sets the attributed text of the text field.
	public var attributedText: BindingTarget<NSAttributedString?> {
		return makeBindingTarget { $0.attributedText = $1 }
	}
	
	/// Sets the textColor of the text field.
	public var textColor: BindingTarget<UIColor> {
		return makeBindingTarget { $0.textColor = $1 }
	}
	
	/// A signal of attributed text values emitted by the text field upon end of editing.
	///
	/// - note: To observe attributed text values that change on all editing events,
	///   see `continuousAttributedTextValues`.
	public var attributedTextValues: Signal<NSAttributedString?, NoError> {
<<<<<<< HEAD
		return controlEvents([.editingDidEnd, .editingDidEndOnExit]).map { $0.attributedText }
=======
		return mapControlEvents(.editingDidEnd) { $0.attributedText }
>>>>>>> 3b1d1dff
	}
	
	/// A signal of attributed text values emitted by the text field upon any changes.
	///
	/// - note: To observe attributed text values only when editing ends, see `attributedTextValues`.
	public var continuousAttributedTextValues: Signal<NSAttributedString?, NoError> {
		return mapControlEvents(.allEditingEvents) { $0.attributedText }
	}

	/// Sets the secure text entry attribute on the text field.
	public var isSecureTextEntry: BindingTarget<Bool> {
		return makeBindingTarget { $0.isSecureTextEntry = $1 }
	}
}<|MERGE_RESOLUTION|>--- conflicted
+++ resolved
@@ -13,11 +13,7 @@
 	/// - note: To observe text values that change on all editing events,
 	///   see `continuousTextValues`.
 	public var textValues: Signal<String?, NoError> {
-<<<<<<< HEAD
-		return controlEvents([.editingDidEnd, .editingDidEndOnExit]).map { $0.text }
-=======
-		return mapControlEvents(.editingDidEnd) { $0.text }
->>>>>>> 3b1d1dff
+		return mapControlEvents([.editingDidEnd, .editingDidEndOnExit]) { $0.text }
 	}
 
 	/// A signal of text values emitted by the text field upon any changes.
@@ -42,11 +38,7 @@
 	/// - note: To observe attributed text values that change on all editing events,
 	///   see `continuousAttributedTextValues`.
 	public var attributedTextValues: Signal<NSAttributedString?, NoError> {
-<<<<<<< HEAD
-		return controlEvents([.editingDidEnd, .editingDidEndOnExit]).map { $0.attributedText }
-=======
-		return mapControlEvents(.editingDidEnd) { $0.attributedText }
->>>>>>> 3b1d1dff
+		return mapControlEvents([.editingDidEnd, .editingDidEndOnExit]) { $0.attributedText }
 	}
 	
 	/// A signal of attributed text values emitted by the text field upon any changes.
