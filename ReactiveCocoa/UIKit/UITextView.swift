--- conflicted
+++ resolved
@@ -32,25 +32,15 @@
 	///
 	/// - note: To observe text values that change on all editing events,
 	///   see `continuousTextValues`.
-<<<<<<< HEAD
 	public var textValues: Signal<String, NoError> {
-		return textValues(forName: .UITextViewTextDidEndEditing)
-=======
-	public var textValues: Signal<String?, NoError> {
 		return textValues(forName: UITextView.textDidEndEditingNotification)
->>>>>>> 51ef7367
 	}
 
 	/// A signal of text values emitted by the text view upon any changes.
 	///
 	/// - note: To observe text values only when editing ends, see `textValues`.
-<<<<<<< HEAD
 	public var continuousTextValues: Signal<String, NoError> {
-		return textValues(forName: .UITextViewTextDidChange)
-=======
-	public var continuousTextValues: Signal<String?, NoError> {
 		return textValues(forName: UITextView.textDidChangeNotification)
->>>>>>> 51ef7367
 	}
 	
 	/// Sets the attributed text of the text view.
@@ -70,25 +60,15 @@
 	///
 	/// - note: To observe attributed text values that change on all editing events,
 	///   see `continuousAttributedTextValues`.
-<<<<<<< HEAD
 	public var attributedTextValues: Signal<NSAttributedString, NoError> {
-		return attributedTextValues(forName: .UITextViewTextDidEndEditing)
-=======
-	public var attributedTextValues: Signal<NSAttributedString?, NoError> {
 		return attributedTextValues(forName: UITextView.textDidEndEditingNotification)
->>>>>>> 51ef7367
 	}
 	
 	/// A signal of attributed text values emitted by the text view upon any changes.
 	///
 	/// - note: To observe text values only when editing ends, see `attributedTextValues`.
-<<<<<<< HEAD
 	public var continuousAttributedTextValues: Signal<NSAttributedString, NoError> {
-		return attributedTextValues(forName: .UITextViewTextDidChange)
-=======
-	public var continuousAttributedTextValues: Signal<NSAttributedString?, NoError> {
 		return attributedTextValues(forName: UITextView.textDidChangeNotification)
->>>>>>> 51ef7367
 	}
 
 	/// A signal of range values emitted by the text view upon any selection change.
