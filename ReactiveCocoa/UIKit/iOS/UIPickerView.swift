#if canImport(UIKit) && !os(tvOS) && !os(watchOS)
import Foundation
import ReactiveSwift
import UIKit

extension Reactive where Base: UIPickerView {
	private var proxy: DelegateProxy<UIPickerViewDelegate> {
		return proxy(keyPath: \.delegate)
	}

	/// Sets the selected row in the specified component, without animating the
	/// position.
	public func selectedRow(inComponent component: Int) -> BindingTarget<Int> {
		return makeBindingTarget { $0.selectRow($1, inComponent: component, animated: false) }
	}

	/// Reloads all components
	public var reloadAllComponents: BindingTarget<()> {
		return makeBindingTarget { base, _ in base.reloadAllComponents() }
	}

	/// Reloads the specified component
	public var reloadComponent: BindingTarget<Int> {
		return makeBindingTarget { $0.reloadComponent($1) }
	}

	/// Create a signal which sends a `value` event for each row selection
	///
	/// - returns: A trigger signal.
<<<<<<< HEAD
	public var selections: Signal<(row: Int, component: Int), NoError> {
		return proxy.signal(for: #selector(UIPickerViewDelegate.pickerView(_:didSelectRow:inComponent:)))
=======
	public var selections: Signal<(row: Int, component: Int), Never> {
		return proxy.intercept(#selector(UIPickerViewDelegate.pickerView(_:didSelectRow:inComponent:)))
>>>>>>> 2f27b840
			.map { (row: $0[1] as! Int, component: $0[2] as! Int) }
	}
}
#endif<|MERGE_RESOLUTION|>--- conflicted
+++ resolved
@@ -27,13 +27,8 @@
 	/// Create a signal which sends a `value` event for each row selection
 	///
 	/// - returns: A trigger signal.
-<<<<<<< HEAD
-	public var selections: Signal<(row: Int, component: Int), NoError> {
+	public var selections: Signal<(row: Int, component: Int), Never> {
 		return proxy.signal(for: #selector(UIPickerViewDelegate.pickerView(_:didSelectRow:inComponent:)))
-=======
-	public var selections: Signal<(row: Int, component: Int), Never> {
-		return proxy.intercept(#selector(UIPickerViewDelegate.pickerView(_:didSelectRow:inComponent:)))
->>>>>>> 2f27b840
 			.map { (row: $0[1] as! Int, component: $0[2] as! Int) }
 	}
 }
