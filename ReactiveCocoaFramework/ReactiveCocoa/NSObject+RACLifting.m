--- conflicted
+++ resolved
@@ -20,49 +20,34 @@
 - (RACSignal *)rac_liftSelector:(SEL)selector withSignalOfArguments:(RACSignal *)arguments {
 	NSCParameterAssert(selector != NULL);
 	NSCParameterAssert(arguments != nil);
-	
-	@unsafeify(self);
-	
+
 	NSMethodSignature *methodSignature = [self methodSignatureForSelector:selector];
 	NSCAssert(methodSignature != nil, @"%@ does not respond to %@", self, NSStringFromSelector(selector));
-<<<<<<< HEAD
-
-	NSUInteger numberOfArguments __attribute__((unused)) = methodSignature.numberOfArguments - 2;
-	NSCAssert(numberOfArguments == signals.count, @"Wrong number of signals for %@ (expected %lu, got %lu)", NSStringFromSelector(selector), (unsigned long)numberOfArguments, (unsigned long)signals.count);
 
 	// Although RACReplaySubject is deprecated for consumers, we're going to use it
 	// internally for the foreseeable future. We just want to expose something
 	// higher level.
-	#pragma clang diagnostic push
-	#pragma clang diagnostic ignored "-Wdeprecated-declarations"
-	RACReplaySubject *results = [[RACReplaySubject replaySubjectWithCapacity:1] setNameWithFormat:@"%@ -rac_liftSelector: %s withSignalsFromArray: %@", [self rac_description], sel_getName(selector), signals];
-	#pragma clang diagnostic pop
+#pragma clang diagnostic push
+#pragma clang diagnostic ignored "-Wdeprecated-declarations"
+	RACReplaySubject *results = [[RACReplaySubject replaySubjectWithCapacity:1] setNameWithFormat:@"%@ -rac_liftSelector: %s withSignalOfArguments: %@", [self rac_description], sel_getName(selector), arguments];
+#pragma clang diagnostic pop
 
 	@unsafeify(self);
-	[[[[RACSignal
-		combineLatest:signals]
-=======
-	
-	return [[[[arguments
->>>>>>> f23b9fa7
+	[[[arguments
 		takeUntil:self.rac_willDeallocSignal]
 		map:^(RACTuple *arguments) {
 			@strongify(self);
-			
+
 			NSInvocation *invocation = [NSInvocation invocationWithMethodSignature:methodSignature];
 			invocation.selector = selector;
 			invocation.rac_argumentsTuple = arguments;
 			[invocation invokeWithTarget:self];
-			
+
 			return invocation.rac_returnValue;
 		}]
-<<<<<<< HEAD
 		subscribe:results];
-	
+
 	return results;
-=======
-		replayLast]
-		setNameWithFormat:@"%@ -rac_liftSelector: %s withSignalsOfArguments: %@", [self rac_description], sel_getName(selector), arguments];
 }
 
 - (RACSignal *)rac_liftSelector:(SEL)selector withSignalsFromArray:(NSArray *)signals {
@@ -78,7 +63,6 @@
 	return [[self
 		rac_liftSelector:selector withSignalOfArguments:[RACSignal combineLatest:signals]]
 		setNameWithFormat:@"%@ -rac_liftSelector: %s withSignalsFromArray: %@", [self rac_description], sel_getName(selector), signals];
->>>>>>> f23b9fa7
 }
 
 - (RACSignal *)rac_liftSelector:(SEL)selector withSignals:(RACSignal *)firstSignal, ... {
