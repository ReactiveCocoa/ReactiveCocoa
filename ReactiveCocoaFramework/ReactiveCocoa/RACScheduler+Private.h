//
//  RACScheduler+Private.h
//  ReactiveCocoa
//
//  Created by Josh Abernathy on 11/29/12.
//  Copyright (c) 2012 GitHub, Inc. All rights reserved.
//

#import "RACScheduler.h"

// The thread-specific current scheduler key.
extern NSString * const RACSchedulerCurrentSchedulerKey;

// A private interface for internal RAC use only.
@interface RACScheduler ()

<<<<<<< HEAD
/// Initializes the receiver with the given name.
///
/// name - The name of the scheduler. If nil, a default name will be used.
///
/// Returns the initialized object.
=======
// A dedicated scheduler that fills two requirements:
//
//   1. By the time subscription happens, we need a valid +currentScheduler.
//   2. Subscription should happen as soon as possible.
//
// To fulfill those two, if we already have a valid +currentScheduler, it
// immediately executes scheduled blocks. If we don't, it will execute scheduled
// blocks with a private background scheduler.
+ (instancetype)subscriptionScheduler;

// Initializes the receiver with the given name.
//
// name - The name of the scheduler. If nil, a default name will be used.
//
// Returns the initialized object.
>>>>>>> fc9cd5ad
- (id)initWithName:(NSString *)name;

@end<|MERGE_RESOLUTION|>--- conflicted
+++ resolved
@@ -14,29 +14,11 @@
 // A private interface for internal RAC use only.
 @interface RACScheduler ()
 
-<<<<<<< HEAD
 /// Initializes the receiver with the given name.
 ///
 /// name - The name of the scheduler. If nil, a default name will be used.
 ///
 /// Returns the initialized object.
-=======
-// A dedicated scheduler that fills two requirements:
-//
-//   1. By the time subscription happens, we need a valid +currentScheduler.
-//   2. Subscription should happen as soon as possible.
-//
-// To fulfill those two, if we already have a valid +currentScheduler, it
-// immediately executes scheduled blocks. If we don't, it will execute scheduled
-// blocks with a private background scheduler.
-+ (instancetype)subscriptionScheduler;
-
-// Initializes the receiver with the given name.
-//
-// name - The name of the scheduler. If nil, a default name will be used.
-//
-// Returns the initialized object.
->>>>>>> fc9cd5ad
 - (id)initWithName:(NSString *)name;
 
 @end