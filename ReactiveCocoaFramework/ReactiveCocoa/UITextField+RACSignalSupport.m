//
//  UITextField+RACSignalSupport.m
//  ReactiveCocoa
//
//  Created by Josh Abernathy on 4/17/12.
//  Copyright (c) 2012 GitHub, Inc. All rights reserved.
//

#import "UITextField+RACSignalSupport.h"
#import "EXTScope.h"
#import "NSObject+RACDeallocating.h"
#import "RACSignal+Operations.h"
#import "UIControl+RACSignalSupport.h"
#import "NSObject+RACDescription.h"

@implementation UITextField (RACSignalSupport)

- (RACSignal *)rac_textSignal {
	@weakify(self);
	return [[[[[RACSignal
		defer:^{
			@strongify(self);
			return [RACSignal return:self];
		}]
		concat:[self rac_signalForControlEvents:UIControlEventEditingChanged]]
		map:^(UITextField *x) {
			return x.text;
		}]
<<<<<<< HEAD
		takeUntil:self.rac_willDeallocSignal]
		setNameWithFormat:@"%@ -rac_textSignal", self];
=======
		startWith:self.text]
		setNameWithFormat:@"%@ -rac_textSignal", [self rac_description]];
>>>>>>> a4bd2437
}

@end<|MERGE_RESOLUTION|>--- conflicted
+++ resolved
@@ -26,13 +26,8 @@
 		map:^(UITextField *x) {
 			return x.text;
 		}]
-<<<<<<< HEAD
 		takeUntil:self.rac_willDeallocSignal]
-		setNameWithFormat:@"%@ -rac_textSignal", self];
-=======
-		startWith:self.text]
 		setNameWithFormat:@"%@ -rac_textSignal", [self rac_description]];
->>>>>>> a4bd2437
 }
 
 @end