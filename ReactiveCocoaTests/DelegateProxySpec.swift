--- conflicted
+++ resolved
@@ -167,11 +167,7 @@
 			it("should complete its signals when the object deinitializes") {
 				var isCompleted = false
 
-<<<<<<< HEAD
-				let foo: Signal<(), NoError> = proxy.trigger(for: #selector(ObjectDelegate.foo))
-=======
-				let foo: Signal<(), Never> = proxy.intercept(#selector(ObjectDelegate.foo))
->>>>>>> 2f27b840
+				let foo: Signal<(), Never> = proxy.trigger(for: #selector(ObjectDelegate.foo))
 				foo.observeCompleted { isCompleted = true }
 
 				expect(isCompleted) == false
@@ -185,11 +181,7 @@
 
 				object = nil
 
-<<<<<<< HEAD
-				let foo: Signal<(), NoError> = proxy.trigger(for: #selector(ObjectDelegate.foo))
-=======
-				let foo: Signal<(), Never> = proxy.intercept(#selector(ObjectDelegate.foo))
->>>>>>> 2f27b840
+				let foo: Signal<(), Never> = proxy.trigger(for: #selector(ObjectDelegate.foo))
 				foo.observeInterrupted { isInterrupted = true }
 
 				expect(isInterrupted) == true
@@ -199,17 +191,10 @@
 				var fooCount = 0
 				var barCount = 0
 
-<<<<<<< HEAD
-				let foo: Signal<(), NoError> = proxy.trigger(for: #selector(ObjectDelegate.foo))
+				let foo: Signal<(), Never> = proxy.trigger(for: #selector(ObjectDelegate.foo))
 				foo.observeValues { fooCount += 1 }
 
-				let bar: Signal<(), NoError> = proxy.trigger(for: #selector(ObjectDelegate.bar))
-=======
-				let foo: Signal<(), Never> = proxy.intercept(#selector(ObjectDelegate.foo))
-				foo.observeValues { fooCount += 1 }
-
-				let bar: Signal<(), Never> = proxy.intercept(#selector(ObjectDelegate.bar))
->>>>>>> 2f27b840
+				let bar: Signal<(), Never> = proxy.trigger(for: #selector(ObjectDelegate.bar))
 				bar.observeValues { barCount += 1 }
 
 				expect(fooCount) == 0
@@ -244,11 +229,7 @@
 
 				var fooCount = 0
 
-<<<<<<< HEAD
-				let foo: Signal<(), NoError> = proxy.trigger(for: #selector(ObjectDelegate.foo))
-=======
-				let foo: Signal<(), Never> = proxy.intercept(#selector(ObjectDelegate.foo))
->>>>>>> 2f27b840
+				let foo: Signal<(), Never> = proxy.trigger(for: #selector(ObjectDelegate.foo))
 				foo.observeValues { fooCount += 1 }
 
 				expect(fooCount) == 0
@@ -269,12 +250,8 @@
 
 				var barCount = 0
 
-<<<<<<< HEAD
-				let bar: Signal<(), NoError> = proxy.trigger(for: #selector(ObjectDelegate.bar))
-=======
-				let bar: Signal<(), Never> = proxy.intercept(#selector(ObjectDelegate.bar))
->>>>>>> 2f27b840
-				bar.observeValues { barCount += 1 }
+				let bar: Signal<(), Never> = proxy.trigger(for: #selector(ObjectDelegate.bar))
+                bar.observeValues { barCount += 1 }
 
 				object.delegate?.bar?()
 				expect(barCount) == 1
@@ -369,12 +346,8 @@
 				func setProxy() {
 					proxy = object.reactive.proxy(keyPath: \.delegate)
 
-<<<<<<< HEAD
-					let signal: Signal<(), NoError> = proxy.trigger(for: #selector(ObjectDelegate.foo))
-=======
-					let signal: Signal<(), Never> = proxy.intercept(#selector(ObjectDelegate.foo))
->>>>>>> 2f27b840
-					signal.observeValues { fooCounter += 1 }
+					let signal: Signal<(), Never> = proxy.trigger(for: #selector(ObjectDelegate.foo))
+                    signal.observeValues { fooCounter += 1 }
 				}
 
 				it("should not affect instances sharing the same runtime subclass") {
