--- conflicted
+++ resolved
@@ -124,11 +124,7 @@
 						return
 					}
 
-<<<<<<< HEAD
-					sendFailed(sink, expectedError)
-=======
-					observer.sendError(expectedError)
->>>>>>> 940ec62a
+					observer.sendFailed(expectedError)
 					expect(error).to(equal(expectedError as NSError))
 				}
 				
@@ -143,11 +139,7 @@
 						return
 					}
 					
-<<<<<<< HEAD
-					sendFailed(sink, testNSError)
-=======
-					observer.sendError(testNSError)
->>>>>>> 940ec62a
+					observer.sendFailed(testNSError)
 					
 					let userInfoValue = error?.userInfo[key] as? String
 					expect(userInfoValue).to(equal(userInfo[key]))
