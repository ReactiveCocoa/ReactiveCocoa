--- conflicted
+++ resolved
@@ -47,11 +47,7 @@
 
 				expect(error).to(beNil())
 
-<<<<<<< HEAD
-				sendFailed(sink, TestError.Default)
-=======
-				observer.sendError(TestError.Default)
->>>>>>> 940ec62a
+				observer.sendFailed(TestError.Default)
 				expect(error).to(equal(producerError))
 			}
 		}
@@ -441,11 +437,7 @@
 				producer.startWithFailed { error = $0 }
 
 				expect(error).to(beNil())
-<<<<<<< HEAD
-				sendFailed(sink, .Default)
-=======
-				observer.sendError(.Default)
->>>>>>> 940ec62a
+				observer.sendFailed(.Default)
 				expect(error).to(equal(TestError.Default))
 			}
 		}
@@ -691,11 +683,7 @@
 					let observer = observer
 
 					testScheduler.schedule {
-<<<<<<< HEAD
-						sendFailed(sink, TestError.Default)
-=======
-						observer.sendError(TestError.Default)
->>>>>>> 940ec62a
+						observer.sendFailed(TestError.Default)
 					}
 				}
 				
@@ -974,11 +962,7 @@
 					}
 				}
 				
-<<<<<<< HEAD
-				sendFailed(observer, TestError.Default)
-=======
-				observer.sendError(TestError.Default)
->>>>>>> 940ec62a
+				observer.sendFailed(TestError.Default)
 				if let latestEvent = latestEvent {
 					switch latestEvent {
 					case .Failed(_):
@@ -1020,11 +1004,7 @@
 				
 				expect(errored).to(beFalsy())
 				
-<<<<<<< HEAD
-				sendNext(sink, .Failed(TestError.Default))
-=======
-				observer.sendNext(.Error(TestError.Default))
->>>>>>> 940ec62a
+				observer.sendNext(.Failed(TestError.Default))
 				expect(errored).to(beTruthy())
 			}
 
@@ -1091,11 +1071,7 @@
 				observer.sendNext(3)
 				expect(errored).to(beFalsy())
 				
-<<<<<<< HEAD
-				sendFailed(sink, TestError.Default)
-=======
-				observer.sendError(TestError.Default)
->>>>>>> 940ec62a
+				observer.sendFailed(TestError.Default)
 				expect(errored).to(beTruthy())
 				expect(result).to(beEmpty())
 			}
